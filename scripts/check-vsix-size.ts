--- conflicted
+++ resolved
@@ -12,11 +12,7 @@
 );
 const size = fs.statSync(vsixFileName).size;
 
-<<<<<<< HEAD
-const maxSize = 7 * 1000000; // 7 MB
-=======
-const maxSize = 8_500_000; // 8.5 MB
->>>>>>> d3da9c70
+const maxSize = 7_000_000;
 
 if (size >= maxSize) {
   throw new Error(
