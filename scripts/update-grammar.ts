--- conflicted
+++ resolved
@@ -1,8 +1,3 @@
-<<<<<<< HEAD
-#! /usr/bin/env ts-node
-
-=======
->>>>>>> eebb3f65
 import path from 'path';
 import mkdirp from 'mkdirp';
 import ora from 'ora';
