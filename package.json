--- conflicted
+++ resolved
@@ -96,15 +96,14 @@
             "description": "Ask how to write MongoDB queries or pipelines. For example, you can ask: \"Show me all the documents where the address contains the word street\"."
           },
           {
-<<<<<<< HEAD
+            "name": "docs",
+            "isSticky": true,
+            "description": "Ask MongoDB-related questions and find answers in the official documentation."
+          },
+          {
             "name": "schema",
             "isSticky": true,
             "description": "Analyze a collection's schema."
-=======
-            "name": "docs",
-            "isSticky": true,
-            "description": "Ask MongoDB-related questions and find answers in the official documentation."
->>>>>>> e8b91be6
           }
         ]
       }
