{
  "preview": false,
  "name": "mongodb-vscode",
  "displayName": "MongoDB for VS Code",
  "description": "Connect to MongoDB and Atlas directly from your VS Code environment, navigate your databases and collections, inspect your schema and use playgrounds to prototype queries and aggregations.",
  "version": "0.0.0-dev.0",
  "homepage": "https://github.com/mongodb-js/vscode",
  "qna": "https://developer.mongodb.com/community/forums/",
  "repository": {
    "type": "git",
    "url": "https://github.com/mongodb-js/vscode"
  },
  "bugs": {
    "url": "https://github.com/mongodb-js/vscode/issues",
    "email": "vscode@mongodb.com"
  },
  "publisher": "mongodb",
  "categories": [
    "AI",
    "Chat",
    "Data Science",
    "Programming Languages",
    "Snippets",
    "Other"
  ],
  "keywords": [
    "MongoDB",
    "MongoDB Atlas",
    "MQL",
    "Database",
    "Databases"
  ],
  "icon": "images/mongodb.png",
  "galleryBanner": {
    "color": "#3D4F58",
    "theme": "dark"
  },
  "license": "SEE LICENSE IN LICENSE.txt",
  "main": "./dist/extension.js",
  "scripts": {
    "clean": "rimraf ./out/* ./dist/* ",
    "lint": "eslint . && prettier --check .",
    "update-grammar": "ts-node ./scripts/update-grammar.ts",
    "precompile": "npm run clean",
    "compile": "npm-run-all compile:*",
    "compile:constants": "ts-node ./scripts/generate-constants.ts",
    "compile:resources": "npm run update-grammar",
    "compile:extension": "tsc -p ./",
    "compile:extension-bundles": "webpack --mode development",
    "watch": "npm run compile && npm-run-all -p watch:*",
    "watch:extension": "npm run compile:extension -- -watch",
    "watch:extension-bundles": "webpack --mode development --watch",
    "pretest": "npm run compile",
    "test": "npm run test-webview && npm run test-extension",
    "test-extension": "cross-env NODE_OPTIONS=--no-force-async-hooks-checks xvfb-maybe node ./out/test/runTest.js",
    "test-webview": "mocha -r ts-node/register --grep=\"${MOCHA_GREP}\" --file ./src/test/setup-webview.ts src/test/suite/views/webview-app/**/*.test.tsx",
    "ai-accuracy-tests": "env TS_NODE_FILES=true mocha -r ts-node/register --grep=\"${MOCHA_GREP}\" --file ./src/test/ai-accuracy-tests/test-setup.ts ./src/test/ai-accuracy-tests/ai-accuracy-tests.ts",
    "analyze-bundle": "webpack --mode production --analyze",
    "vscode:prepublish": "npm run clean && npm run compile:constants && npm run compile:resources && webpack --mode production",
    "check": "npm run lint && npm run depcheck",
    "depcheck": "depcheck",
    "package": "cross-env NODE_OPTIONS='--require ./scripts/no-npm-list-fail.js' vsce package --githubBranch main",
    "local-install": "npm run package && code --install-extension ./mongodb-vscode-*.vsix",
    "check-vsix-size": "ts-node ./scripts/check-vsix-size.ts",
    "release-draft": "node ./scripts/release-draft.js",
    "reformat": "prettier --write .",
    "snyk-test": "node scripts/snyk-test.js",
    "generate-icon-font": "ts-node ./scripts/generate-icon-font.ts",
    "generate-vulnerability-report": "mongodb-sbom-tools generate-vulnerability-report --snyk-reports=.sbom/snyk-test-result.json --dependencies=.sbom/dependencies.json --fail-on=high",
    "create-vulnerability-tickets": "mongodb-sbom-tools generate-vulnerability-report --snyk-reports=.sbom/snyk-test-result.json --dependencies=.sbom/dependencies.json --create-jira-issues",
    "prepare": "husky",
    "precommit": "ts-node ./scripts/precommit.ts"
  },
  "engines": {
    "vscode": "^1.94.2",
    "node": ">=20.9.0",
    "npm": ">=10.1.0"
  },
  "activationEvents": [
    "onView:mongoDB",
    "onChatParticipant:mongodb.participant",
    "onLanguage:json",
    "onLanguage:javascript",
    "onLanguage:plaintext",
    "onUri"
  ],
  "contributes": {
    "chatParticipants": [
      {
        "id": "mongodb.participant",
        "name": "MongoDB",
        "description": "Ask anything about MongoDB, from writing queries to questions about your cluster.",
        "isSticky": true,
        "commands": [
          {
            "name": "query",
            "isSticky": true,
            "description": "Ask how to write MongoDB queries or pipelines. For example, you can ask: \"Show me all the documents where the address contains the word street\"."
          },
          {
            "name": "docs",
            "isSticky": true,
            "description": "Ask MongoDB-related questions and find answers in the official documentation."
          },
          {
            "name": "schema",
            "isSticky": true,
            "description": "Analyze a collection's schema."
          }
        ],
        "disambiguation": [
          {
            "category": "mongodb",
            "description": "The user is asking for assistance or information related to MongoDB.",
            "examples": [
              "Explain this MongoDB query.",
              "How do I write this MongoDB query in Python?",
              "How do I use $lookup in MongoDB?",
              "Can you help me debug a MongoDB query?",
              "Rewrite this MongoDB query",
              "find all documents in my collection",
              "How to convert this MongoDB query to Python?",
              "How to convert this MongoDB query to Java?",
              "How to convert this MongoDB query to Node.js?",
              "How to convert this MongoDB query to Go?",
              "How to convert this MongoDB query to php?",
              "How to convert this MongoDB query to C#?",
              "How to convert this MongoDB query to Rust?",
              "How to convert this MongoDB query to Ruby?",
              "How do I update documents in MongoDB?",
              "How do I insert documents in MongoDB?",
              "How do I create documents in MongoDB?",
              "How do I delete documents in MongoDB?",
              "Explain how to use MongoDB transactions.",
              "How to model one-to-one relationships in MongoDB?",
              "How to model one-to-many relationships in MongoDB?",
              "Help me write this MongoDB query:",
              "Explain MongoDB query syntax.",
              "Help me write a MongoDB aggregation pipeline.",
              "Help me debug this aggregation pipeline.",
              "How do I use $lookup in a MongoDB aggregation pipeline?",
              "How do I optimize this MongoDB query?",
              "How do I optimize indexes in MongoDB?",
              "How do I optimize this data model in MongoDB?",
              "How do I create a compound index for this query?",
              "How do I model relationships in MongoDB?",
              "Review my MongoDB schema",
              "MongoDB best practices for indexing",
              "How do I use MongoDB Atlas search?",
              "How do I perform semantic search in MongoDB?",
              "How do I stream data using MongoDB?",
              "How do I monitor change streams in MongoDB?",
              "How do I set up a MongoDB replica set for local development?",
              "How do I add schema validation in MongoDB?",
              "How to version schema in MongoDB?"
            ]
          }
        ]
      }
    ],
    "viewsContainers": {
      "activitybar": [
        {
          "id": "mongoDB",
          "title": "MongoDB",
          "icon": "images/sidebar-leaf.svg"
        }
      ]
    },
    "views": {
      "mongoDB": [
        {
          "id": "mongoDBConnectionExplorer",
          "name": "Connections",
          "when": "config.mdb.showMongoDBConnectionExplorer == true"
        },
        {
          "id": "mongoDBPlaygroundsExplorer",
          "name": "Playgrounds",
          "when": "config.mdb.showMongoDBPlaygrounds == true"
        },
        {
          "id": "mongoDBHelpExplorer",
          "name": "Help and Feedback",
          "when": "config.mdb.showMongoDBHelpExplorer == true"
        }
      ]
    },
    "viewsWelcome": [
      {
        "view": "mongoDBConnectionExplorer",
        "contents": "No connections found.\n[Add Connection](command:mdb.connect)"
      },
      {
        "view": "mongoDBPlaygroundsExplorer",
        "contents": "No MongoDB playground files found in the workspace.\n[Create New Playground](command:mdb.createNewPlaygroundFromTreeView)"
      }
    ],
    "languages": [
      {
        "id": "terraform",
        "aliases": [
          "Terraform",
          "terraform"
        ],
        "extensions": [
          ".tf"
        ]
      }
    ],
    "grammars": [
      {
        "path": "./syntaxes/mongodbInjection.tmLanguage.json",
        "scopeName": "mongodb.injection",
        "injectTo": [
          "source.js"
        ]
      }
    ],
    "snippets": [
      {
        "language": "terraform",
        "path": "./snippets/atlas-terraform.json"
      }
    ],
    "commands": [
      {
        "command": "mdb.selectDatabaseWithParticipant",
        "title": "MongoDB: Select Database with Participant"
      },
      {
        "command": "mdb.selectCollectionWithParticipant",
        "title": "MongoDB: Select Collection with Participant"
      },
      {
        "command": "mdb.participantViewRawSchemaOutput",
        "title": "MongoDB: View Raw Schema JSON Output"
      },
      {
        "command": "mdb.connectWithParticipant",
        "title": "MongoDB: Change Active Connection with Participant"
      },
      {
        "command": "mdb.runParticipantCode",
        "title": "Run Content Generated by Participant"
      },
      {
        "command": "mdb.openParticipantCodeInPlayground",
        "title": "Open Generated by Participant Content In Playground"
      },
      {
        "command": "mdb.connect",
        "title": "MongoDB: Connect"
      },
      {
        "command": "mdb.connectWithURI",
        "title": "MongoDB: Connect with Connection String..."
      },
      {
        "command": "mdb.disconnect",
        "title": "MongoDB: Disconnect"
      },
      {
        "command": "mdb.removeConnection",
        "title": "MongoDB: Remove Connection..."
      },
      {
        "command": "mdb.openOverviewPage",
        "title": "MongoDB: Open Overview Page"
      },
      {
        "command": "mdb.openMongoDBIssueReporter",
        "title": "MongoDB: Open MongoDB Issue Reporter"
      },
      {
        "command": "mdb.openMongoDBShell",
        "title": "MongoDB: Launch MongoDB Shell"
      },
      {
        "command": "mdb.treeViewOpenMongoDBShell",
        "title": "Launch MongoDB Shell"
      },
      {
        "command": "mdb.createPlayground",
        "title": "MongoDB: Create MongoDB Playground"
      },
      {
        "command": "mdb.refreshPlaygroundsFromTreeView",
        "title": "Refresh",
        "icon": {
          "light": "images/light/refresh.svg",
          "dark": "images/dark/refresh.svg"
        }
      },
      {
        "command": "mdb.createNewPlaygroundFromOverviewPage",
        "title": "Create MongoDB Playground"
      },
      {
        "command": "mdb.createNewPlaygroundFromTreeView",
        "title": "Create MongoDB Playground",
        "icon": {
          "light": "images/light/add.svg",
          "dark": "images/dark/add.svg"
        }
      },
      {
        "command": "mdb.createNewPlaygroundFromTreeItem",
        "title": "Create MongoDB Playground",
        "icon": "$(mdb-playground)"
      },
      {
        "command": "mdb.changeActiveConnection",
        "title": "MongoDB: Change Active Connection"
      },
      {
        "command": "mdb.changeDriverSyntaxForExportToLanguage",
        "title": "MongoDB: Change Export To Language Driver Syntax"
      },
      {
        "command": "mdb.runSelectedPlaygroundBlocks",
        "title": "MongoDB: Run Selected Lines From Playground"
      },
      {
        "command": "mdb.saveMongoDBDocument",
        "title": "MongoDB: Save Document To MongoDB"
      },
      {
        "command": "mdb.runAllPlaygroundBlocks",
        "title": "MongoDB: Run All From Playground"
      },
      {
        "command": "mdb.runPlayground",
        "title": "MongoDB: Run All or Selection From Playground",
        "icon": {
          "light": "images/light/play.svg",
          "dark": "images/dark/play.svg"
        }
      },
      {
        "command": "mdb.selectTargetForExportToLanguage",
        "title": "MongoDB: Select Target For Export to Language",
        "icon": {
          "light": "images/light/export-to-language.svg",
          "dark": "images/dark/export-to-language.svg"
        }
      },
      {
        "command": "mdb.exportCodeToPlayground",
        "title": "Export Code to Playground"
      },
      {
        "command": "mdb.addConnection",
        "title": "Add MongoDB Connection",
        "icon": {
          "light": "images/light/add.svg",
          "dark": "images/dark/add.svg"
        }
      },
      {
        "command": "mdb.addConnectionWithURI",
        "title": "Add MongoDB Connection with Connection String...",
        "icon": {
          "light": "images/light/add.svg",
          "dark": "images/dark/add.svg"
        }
      },
      {
        "command": "mdb.copyConnectionString",
        "title": "Copy Connection String"
      },
      {
        "command": "mdb.editPresetConnections",
        "title": "Edit Preset Connections..."
      },
      {
        "command": "mdb.renameConnection",
        "title": "Rename Connection..."
      },
      {
        "command": "mdb.treeItemRemoveConnection",
        "title": "Remove Connection..."
      },
      {
        "command": "mdb.editConnection",
        "title": "Edit Connection..."
      },
      {
        "command": "mdb.addDatabase",
        "title": "Add Database...",
        "icon": "$(mdb-plus-circle)"
      },
      {
        "command": "mdb.searchForDocuments",
        "title": "Search For Documents...",
        "icon": {
          "light": "images/light/search-regular.svg",
          "dark": "images/dark/search-regular.svg"
        }
      },
      {
        "command": "mdb.openPlaygroundFromTreeView",
        "title": "Open Playground"
      },
      {
        "command": "mdb.connectToConnectionTreeItem",
        "title": "Connect"
      },
      {
        "command": "mdb.disconnectFromConnectionTreeItem",
        "title": "Disconnect"
      },
      {
        "command": "mdb.refreshConnection",
        "title": "Refresh"
      },
      {
        "command": "mdb.copyDatabaseName",
        "title": "Copy Database Name"
      },
      {
        "command": "mdb.dropDatabase",
        "title": "Drop Database..."
      },
      {
        "command": "mdb.refreshDatabase",
        "title": "Refresh"
      },
      {
        "command": "mdb.askCopilotFromTreeItem",
        "title": "Ask MongoDB Copilot",
        "icon": "$(copilot)"
      },
      {
        "command": "mdb.addCollection",
        "title": "Add Collection...",
        "icon": "$(mdb-plus-circle)"
      },
      {
        "command": "mdb.viewCollectionDocuments",
        "title": "View Documents"
      },
      {
        "command": "mdb.refreshDocumentList",
        "title": "Refresh",
        "icon": {
          "light": "images/light/refresh.svg",
          "dark": "images/dark/refresh.svg"
        }
      },
      {
        "command": "mdb.copyCollectionName",
        "title": "Copy Collection Name"
      },
      {
        "command": "mdb.dropCollection",
        "title": "Drop Collection..."
      },
      {
        "command": "mdb.refreshCollection",
        "title": "Refresh"
      },
      {
        "command": "mdb.insertDocumentFromTreeView",
        "title": "Insert Document..."
      },
      {
        "command": "mdb.refreshSchema",
        "title": "Refresh"
      },
      {
        "command": "mdb.copySchemaFieldName",
        "title": "Copy Field Name"
      },
      {
        "command": "mdb.refreshIndexes",
        "title": "Refresh"
      },
      {
        "command": "mdb.createIndexFromTreeView",
        "title": "Create New Index...",
        "icon": "$(mdb-plus-circle)"
      },
      {
        "command": "mdb.insertObjectIdToEditor",
        "title": "MongoDB: Insert ObjectId to Editor"
      },
      {
        "command": "mdb.generateObjectIdToClipboard",
        "title": "MongoDB: Generate ObjectId to Clipboard"
      },
      {
        "command": "mdb.openMongoDBDocumentFromTree",
        "title": "Open Document"
      },
      {
        "command": "mdb.copyDocumentContentsFromTreeView",
        "title": "Copy Document"
      },
      {
        "command": "mdb.cloneDocumentFromTreeView",
        "title": "Clone Document..."
      },
      {
        "command": "mdb.deleteDocumentFromTreeView",
        "title": "Delete Document..."
      },
      {
        "command": "mdb.addStreamProcessor",
        "title": "Add StreamProcessor...",
        "icon": "$(mdb-plus-circle)"
      },
      {
        "command": "mdb.startStreamProcessor",
        "title": "Start Stream Processor"
      },
      {
        "command": "mdb.stopStreamProcessor",
        "title": "Stop Stream Processor"
      },
      {
        "command": "mdb.dropStreamProcessor",
        "title": "Drop Stream Processor..."
      }
    ],
    "menus": {
      "view/title": [
        {
          "command": "mdb.createNewPlaygroundFromTreeView",
          "when": "view == mongoDBPlaygroundsExplorer",
          "group": "navigation@1"
        },
        {
          "command": "mdb.refreshPlaygroundsFromTreeView",
          "when": "view == mongoDBPlaygroundsExplorer",
          "group": "navigation@5"
        },
        {
          "command": "mdb.addConnection",
          "when": "view == mongoDBConnectionExplorer",
          "group": "navigation@1"
        },
        {
          "command": "mdb.addConnection",
          "when": "view == mongoDBConnectionExplorer",
          "group": "1@1"
        },
        {
          "command": "mdb.addConnectionWithURI",
          "when": "view == mongoDBConnectionExplorer",
          "group": "1@2"
        },
        {
          "command": "mdb.editPresetConnections",
          "when": "view == mongoDBConnectionExplorer",
          "group": "2@1"
        }
      ],
      "view/item/context": [
        {
          "command": "mdb.addDatabase",
          "when": "view == mongoDBConnectionExplorer && (viewItem == connectedConnectionTreeItem || viewItem == connectedPresetConnectionTreeItem) && mdb.isAtlasStreams == false",
          "group": "inline"
        },
        {
          "command": "mdb.addDatabase",
          "when": "view == mongoDBConnectionExplorer && (viewItem == connectedConnectionTreeItem || viewItem == connectedPresetConnectionTreeItem) && mdb.isAtlasStreams == false",
          "group": "1@1"
        },
        {
          "command": "mdb.addStreamProcessor",
          "when": "view == mongoDBConnectionExplorer && (viewItem == connectedConnectionTreeItem || viewItem == connectedPresetConnectionTreeItem) && mdb.isAtlasStreams == true",
          "group": "inline"
        },
        {
          "command": "mdb.addStreamProcessor",
          "when": "view == mongoDBConnectionExplorer && (viewItem == connectedConnectionTreeItem || viewItem == connectedPresetConnectionTreeItem) && mdb.isAtlasStreams == true",
          "group": "1@1"
        },
        {
          "command": "mdb.refreshConnection",
          "when": "view == mongoDBConnectionExplorer && (viewItem == connectedConnectionTreeItem || viewItem == connectedPresetConnectionTreeItem)",
          "group": "1@2"
        },
        {
          "command": "mdb.treeViewOpenMongoDBShell",
          "when": "view == mongoDBConnectionExplorer && (viewItem == connectedConnectionTreeItem || viewItem == connectedPresetConnectionTreeItem)",
          "group": "2@1"
        },
        {
          "command": "mdb.renameConnection",
          "when": "view == mongoDBConnectionExplorer && viewItem == connectedConnectionTreeItem",
          "group": "3@1"
        },
        {
          "command": "mdb.editConnection",
          "when": "view == mongoDBConnectionExplorer && viewItem == connectedConnectionTreeItem",
          "group": "3@2"
        },
        {
          "command": "mdb.editPresetConnections",
          "when": "view == mongoDBConnectionExplorer && viewItem == connectedPresetConnectionTreeItem",
          "group": "3@2"
        },
        {
          "command": "mdb.copyConnectionString",
          "when": "view == mongoDBConnectionExplorer && (viewItem == connectedConnectionTreeItem || viewItem == connectedPresetConnectionTreeItem)",
          "group": "4@1"
        },
        {
          "command": "mdb.disconnectFromConnectionTreeItem",
          "when": "view == mongoDBConnectionExplorer && (viewItem == connectedConnectionTreeItem || viewItem == connectedPresetConnectionTreeItem)",
          "group": "5@1"
        },
        {
          "command": "mdb.treeItemRemoveConnection",
          "when": "view == mongoDBConnectionExplorer && viewItem == connectedConnectionTreeItem",
          "group": "5@2"
        },
        {
          "command": "mdb.openPlaygroundFromTreeView",
          "when": "view == mongoDBPlaygroundsExplorer && viewItem == playgroundsTreeItem",
          "group": "1@1"
        },
        {
          "command": "mdb.connectToConnectionTreeItem",
          "when": "view == mongoDBConnectionExplorer && (viewItem == disconnectedConnectionTreeItem || viewItem == disconnectedPresetConnectionTreeItem)",
          "group": "1@1"
        },
        {
          "command": "mdb.renameConnection",
          "when": "view == mongoDBConnectionExplorer && viewItem == disconnectedConnectionTreeItem",
          "group": "2@1"
        },
        {
          "command": "mdb.editConnection",
          "when": "view == mongoDBConnectionExplorer && viewItem == disconnectedConnectionTreeItem",
          "group": "2@2"
        },
        {
          "command": "mdb.editPresetConnections",
          "when": "view == mongoDBConnectionExplorer && viewItem == disconnectedPresetConnectionTreeItem",
          "group": "2@2"
        },
        {
          "command": "mdb.copyConnectionString",
          "when": "view == mongoDBConnectionExplorer && (viewItem == disconnectedConnectionTreeItem || viewItem == disconnectedPresetConnectionTreeItem)",
          "group": "3@1"
        },
        {
          "command": "mdb.treeItemRemoveConnection",
          "when": "view == mongoDBConnectionExplorer && viewItem == disconnectedConnectionTreeItem",
          "group": "4@1"
        },
        {
          "command": "mdb.addCollection",
          "when": "view == mongoDBConnectionExplorer && viewItem == databaseTreeItem",
          "group": "inline@3"
        },
        {
          "command": "mdb.addCollection",
          "when": "view == mongoDBConnectionExplorer && viewItem == databaseTreeItem",
          "group": "1@1"
        },
        {
          "command": "mdb.refreshDatabase",
          "when": "view == mongoDBConnectionExplorer && viewItem == databaseTreeItem",
          "group": "1@2"
        },
        {
          "command": "mdb.copyDatabaseName",
          "when": "view == mongoDBConnectionExplorer && viewItem == databaseTreeItem",
          "group": "2@1"
        },
        {
          "command": "mdb.askCopilotFromTreeItem",
          "when": "mdb.isCopilotActive == true && view == mongoDBConnectionExplorer && (viewItem == databaseTreeItem || viewItem == collectionTreeItem)",
          "group": "inline@1"
        },
        {
          "command": "mdb.askCopilotFromTreeItem",
          "when": "mdb.isCopilotActive == true && view == mongoDBConnectionExplorer && (viewItem == databaseTreeItem || viewItem == collectionTreeItem)",
          "group": "3@1"
        },
        {
          "command": "mdb.createNewPlaygroundFromTreeItem",
          "when": "view == mongoDBConnectionExplorer && (viewItem == databaseTreeItem || viewItem == collectionTreeItem)",
          "group": "inline@2"
        },
        {
          "command": "mdb.createNewPlaygroundFromTreeItem",
          "when": "view == mongoDBConnectionExplorer && (viewItem == databaseTreeItem || viewItem == collectionTreeItem)",
          "group": "3@2"
        },
        {
          "command": "mdb.dropDatabase",
          "when": "view == mongoDBConnectionExplorer && viewItem == databaseTreeItem",
          "group": "4@1"
        },
        {
          "command": "mdb.viewCollectionDocuments",
          "when": "view == mongoDBConnectionExplorer && viewItem == collectionTreeItem",
          "group": "1@1"
        },
        {
          "command": "mdb.refreshCollection",
          "when": "view == mongoDBConnectionExplorer && viewItem == collectionTreeItem",
          "group": "1@2"
        },
        {
          "command": "mdb.copyCollectionName",
          "when": "view == mongoDBConnectionExplorer && viewItem == collectionTreeItem",
          "group": "2@1"
        },
        {
          "command": "mdb.insertDocumentFromTreeView",
          "when": "view == mongoDBConnectionExplorer && viewItem == collectionTreeItem",
          "group": "3@1"
        },
        {
          "command": "mdb.dropCollection",
          "when": "view == mongoDBConnectionExplorer && viewItem == collectionTreeItem",
          "group": "4@1"
        },
        {
          "command": "mdb.searchForDocuments",
          "when": "view == mongoDBConnectionExplorer && viewItem == documentListTreeItem",
          "group": "inline"
        },
        {
          "command": "mdb.refreshDocumentList",
          "when": "view == mongoDBConnectionExplorer && viewItem == documentListTreeItem",
          "group": "inline"
        },
        {
          "command": "mdb.viewCollectionDocuments",
          "when": "view == mongoDBConnectionExplorer && viewItem == documentListTreeItem",
          "group": "1@1"
        },
        {
          "command": "mdb.refreshDocumentList",
          "when": "view == mongoDBConnectionExplorer && viewItem == documentListTreeItem",
          "group": "1@2"
        },
        {
          "command": "mdb.searchForDocuments",
          "when": "view == mongoDBConnectionExplorer && viewItem == documentListTreeItem",
          "group": "2@1"
        },
        {
          "command": "mdb.insertDocumentFromTreeView",
          "when": "view == mongoDBConnectionExplorer && viewItem == documentListTreeItem",
          "group": "3@1"
        },
        {
          "command": "mdb.refreshSchema",
          "when": "view == mongoDBConnectionExplorer && viewItem == schemaTreeItem"
        },
        {
          "command": "mdb.copySchemaFieldName",
          "when": "view == mongoDBConnectionExplorer && viewItem == fieldTreeItem"
        },
        {
          "command": "mdb.createIndexFromTreeView",
          "when": "view == mongoDBConnectionExplorer && viewItem == indexListTreeItem",
          "group": "inline"
        },
        {
          "command": "mdb.refreshIndexes",
          "when": "view == mongoDBConnectionExplorer && viewItem == indexListTreeItem"
        },
        {
          "command": "mdb.createIndexFromTreeView",
          "when": "view == mongoDBConnectionExplorer && viewItem == indexListTreeItem"
        },
        {
          "command": "mdb.openMongoDBDocumentFromTree",
          "when": "view == mongoDBConnectionExplorer && viewItem == documentTreeItem",
          "group": "1@1"
        },
        {
          "command": "mdb.copyDocumentContentsFromTreeView",
          "when": "view == mongoDBConnectionExplorer && viewItem == documentTreeItem",
          "group": "2@1"
        },
        {
          "command": "mdb.cloneDocumentFromTreeView",
          "when": "view == mongoDBConnectionExplorer && viewItem == documentTreeItem",
          "group": "2@2"
        },
        {
          "command": "mdb.deleteDocumentFromTreeView",
          "when": "view == mongoDBConnectionExplorer && viewItem == documentTreeItem",
          "group": "3@1"
        },
        {
          "command": "mdb.startStreamProcessor",
          "when": "view == mongoDBConnectionExplorer && viewItem == streamProcessorTreeItem",
          "group": "6@1"
        },
        {
          "command": "mdb.stopStreamProcessor",
          "when": "view == mongoDBConnectionExplorer && viewItem == streamProcessorTreeItem",
          "group": "6@2"
        },
        {
          "command": "mdb.dropStreamProcessor",
          "when": "view == mongoDBConnectionExplorer && viewItem == streamProcessorTreeItem",
          "group": "6@3"
        }
      ],
      "editor/title": [
        {
          "command": "mdb.selectTargetForExportToLanguage",
          "group": "navigation@1",
          "when": "mdb.isPlayground == true && mdb.isCopilotActive == true"
        },
        {
          "command": "mdb.runPlayground",
          "group": "navigation@2",
          "when": "mdb.isPlayground == true"
        }
      ],
      "mdb.copilot": [
        {
          "command": "mdb.exportCodeToPlayground",
          "when": "mdb.isPlayground == false && mdb.isCopilotActive == true"
        }
      ],
      "editor/context": [
        {
          "submenu": "mdb.copilot",
          "group": "1_main@2"
        }
      ],
      "commandPalette": [
        {
          "command": "mdb.selectDatabaseWithParticipant",
          "when": "false"
        },
        {
          "command": "mdb.selectCollectionWithParticipant",
          "when": "false"
        },
        {
          "command": "mdb.participantViewRawSchemaOutput",
          "when": "false"
        },
        {
          "command": "mdb.connectWithParticipant",
          "when": "false"
        },
        {
          "command": "mdb.runParticipantCode",
          "when": "false"
        },
        {
          "command": "mdb.openParticipantCodeInPlayground",
          "when": "false"
        },
        {
          "command": "mdb.runParticipantCode",
          "when": "false"
        },
        {
          "command": "mdb.disconnect",
          "when": "mdb.connectedToMongoDB == true"
        },
        {
          "command": "mdb.saveMongoDBDocument",
          "when": "resourceScheme == VIEW_DOCUMENT_SCHEME"
        },
        {
          "command": "mdb.runSelectedPlaygroundBlocks",
          "when": "mdb.isPlayground == true"
        },
        {
          "command": "mdb.runAllPlaygroundBlocks",
          "when": "mdb.isPlayground == true"
        },
        {
          "command": "mdb.refreshPlaygroundsFromTreeView",
          "when": "false"
        },
        {
          "command": "mdb.searchForDocuments",
          "when": "false"
        },
        {
          "command": "mdb.addConnection",
          "when": "false"
        },
        {
          "command": "mdb.addConnectionWithURI",
          "when": "false"
        },
        {
          "command": "mdb.createNewPlaygroundFromOverviewPage",
          "when": "false"
        },
        {
          "command": "mdb.openMongoDBIssueReporter",
          "when": "true"
        },
        {
          "command": "mdb.createNewPlaygroundFromTreeView",
          "when": "false"
        },
        {
          "command": "mdb.changeActiveConnection",
          "when": "mdb.isPlayground"
        },
        {
          "command": "mdb.changeDriverSyntaxForExportToLanguage",
          "when": "false"
        },
        {
          "command": "mdb.copyConnectionString",
          "when": "false"
        },
        {
          "command": "mdb.renameConnection",
          "when": "false"
        },
        {
          "command": "mdb.editConnection",
          "when": "false"
        },
        {
          "command": "mdb.treeItemRemoveConnection",
          "when": "false"
        },
        {
          "command": "mdb.addDatabase",
          "when": "false"
        },
        {
          "command": "mdb.openPlaygroundFromTreeView",
          "when": "false"
        },
        {
          "command": "mdb.connectToConnectionTreeItem",
          "when": "false"
        },
        {
          "command": "mdb.treeViewOpenMongoDBShell",
          "when": "false"
        },
        {
          "command": "mdb.disconnectFromConnectionTreeItem",
          "when": "false"
        },
        {
          "command": "mdb.refreshConnection",
          "when": "false"
        },
        {
          "command": "mdb.copyDatabaseName",
          "when": "false"
        },
        {
          "command": "mdb.dropDatabase",
          "when": "false"
        },
        {
          "command": "mdb.refreshDatabase",
          "when": "false"
        },
        {
          "command": "mdb.addCollection",
          "when": "false"
        },
        {
          "command": "mdb.viewCollectionDocuments",
          "when": "false"
        },
        {
          "command": "mdb.refreshDocumentList",
          "when": "false"
        },
        {
          "command": "mdb.insertDocumentFromTreeView",
          "when": "false"
        },
        {
          "command": "mdb.copyCollectionName",
          "when": "false"
        },
        {
          "command": "mdb.dropCollection",
          "when": "false"
        },
        {
          "command": "mdb.refreshCollection",
          "when": "false"
        },
        {
          "command": "mdb.refreshSchema",
          "when": "false"
        },
        {
          "command": "mdb.runPlayground",
          "when": "false"
        },
        {
          "command": "mdb.selectTargetForExportToLanguage",
          "when": "false"
        },
        {
          "command": "mdb.exportCodeToPlayground",
          "when": "false"
        },
        {
          "command": "mdb.createIndexFromTreeView",
          "when": "false"
        },
        {
          "command": "mdb.refreshIndexes",
          "when": "false"
        },
        {
          "command": "mdb.copySchemaFieldName",
          "when": "false"
        },
        {
          "command": "mdb.openMongoDBDocumentFromTree",
          "when": "false"
        },
        {
          "command": "mdb.copyDocumentContentsFromTreeView",
          "when": "false"
        },
        {
          "command": "mdb.cloneDocumentFromTreeView",
          "when": "false"
        },
        {
          "command": "mdb.deleteDocumentFromTreeView",
          "when": "false"
        },
        {
          "command": "mdb.addStreamProcessor",
          "when": "false"
        },
        {
          "command": "mdb.startStreamProcessor",
          "when": "false"
        },
        {
          "command": "mdb.stopStreamProcessor",
          "when": "false"
        },
        {
          "command": "mdb.dropStreamProcessor",
          "when": "false"
        }
      ]
    },
    "submenus": [
      {
        "id": "mdb.copilot",
        "label": "MongoDB Copilot Extension"
      }
    ],
    "keybindings": [
      {
        "command": "mdb.runSelectedPlaygroundBlocks",
        "key": "ctrl+alt+s",
        "mac": "cmd+alt+s",
        "when": "mdb.isPlayground == true"
      },
      {
        "command": "mdb.runAllPlaygroundBlocks",
        "key": "ctrl+alt+r",
        "mac": "cmd+alt+r",
        "when": "mdb.isPlayground == true"
      },
      {
        "command": "mdb.saveMongoDBDocument",
        "key": "ctrl+s",
        "mac": "cmd+s",
        "when": "resourceScheme == VIEW_DOCUMENT_SCHEME"
      }
    ],
    "capabilities": {
      "codeLensProvider": {
        "resolveProvider": "true"
      }
    },
    "configuration": {
      "title": "MongoDB",
      "properties": {
        "mongodbLanguageServer.maxNumberOfProblems": {
          "scope": "resource",
          "type": "number",
          "default": 100,
          "description": "Controls the maximum number of problems produced by the server."
        },
        "mongodbLanguageServer.trace.server": {
          "scope": "window",
          "type": "object",
          "properties": {
            "verbosity": {
              "type": "string",
              "enum": [
                "off",
                "messages",
                "verbose"
              ],
              "default": "off",
              "description": "Controls the verbosity of the trace."
            },
            "format": {
              "type": "string",
              "enum": [
                "text",
                "json"
              ],
              "default": "text",
              "description": "Controls the output format of the trace."
            }
          }
        },
        "mdb.shell": {
          "type": "string",
          "enum": [
            "mongosh",
            "mongo"
          ],
          "enumDescriptions": [
            "Use the new mongosh",
            "Use the legacy mongo shell"
          ],
          "default": "mongosh",
          "description": "The MongoDB shell to use."
        },
        "mdb.showMongoDBConnectionExplorer": {
          "type": "boolean",
          "default": true,
          "description": "Show or hide the MongoDB connections view."
        },
        "mdb.showMongoDBPlaygrounds": {
          "type": "boolean",
          "default": true,
          "description": "Show or hide the MongoDB playgrounds view."
        },
        "mdb.showMongoDBHelpExplorer": {
          "type": "boolean",
          "default": true,
          "description": "Show or hide the help and feedback view."
        },
        "mdb.excludeFromPlaygroundsSearch": {
          "type": "array",
          "items": {
            "type": "string"
          },
          "description": "Files and folders to exclude while searching for playgrounds in the current workspace.",
          "default": [
            "**/.*",
            "**/_output/**",
            "**/bower_components/**",
            "**/build/**",
            "**/dist/**",
            "**/node_modules/**",
            "**/out/**",
            "**/output/**",
            "**/release/**",
            "**/releases/**",
            "**/static/**",
            "**/target/**",
            "**/third_party/**",
            "**/vendor/**"
          ]
        },
        "mdb.defaultLimit": {
          "type": "number",
          "default": 10,
          "description": "The number of documents to fetch when viewing documents from a collection."
        },
        "mdb.confirmRunAll": {
          "type": "boolean",
          "default": true,
          "description": "Show a confirmation message before running commands in a playground."
        },
        "mdb.confirmRunCopilotCode": {
          "type": "boolean",
          "default": true,
          "description": "Show a confirmation message before running code generated by the MongoDB participant."
        },
        "mdb.useSampleDocsInCopilot": {
          "type": "boolean",
          "default": false,
          "description": "Enable sending sample field values with the VSCode copilot chat @MongoDB participant /query command."
        },
        "mdb.confirmDeleteDocument": {
          "type": "boolean",
          "default": true,
          "description": "Show a confirmation message before deleting a document from the tree view."
        },
        "mdb.persistOIDCTokens": {
          "type": "boolean",
          "default": true,
          "description": "Remain logged in when using the MONGODB-OIDC authentication mechanism for MongoDB server connection. Access tokens are encrypted using the system keychain before being stored."
        },
        "mdb.showOIDCDeviceAuthFlow": {
          "type": "boolean",
          "default": false,
          "description": "Show a checkbox on the connection form to enable device auth flow authentication for MongoDB server OIDC Authentication. This enables a less secure authentication flow that can be used as a fallback when browser-based authentication is unavailable."
        },
        "mdb.sendTelemetry": {
          "type": "boolean",
          "default": true,
          "description": "Allow the collection of anonymous diagnostic and usage telemetry data to help improve the product."
        },
        "mdb.connectionSaving.defaultConnectionSavingLocation": {
          "type": "string",
          "enum": [
            "Global",
            "Workspace",
            "Session Only"
          ],
          "enumDescriptions": [
            "Save new connections globally on vscode.",
            "Save new connections to the active workspace.",
            "Don't save new connections (connections are lost when the session is closed)."
          ],
          "default": "Global",
          "description": "When the setting that hides the option to choose where to save new connections is checked, this setting sets if and where new connections are saved."
        },
        "mdb.useDefaultTemplateForPlayground": {
          "type": "boolean",
          "default": true,
          "description": "Use default template for playground files."
        },
        "mdb.uniqueObjectIdPerCursor": {
          "type": "boolean",
          "default": false,
          "description": "The default behavior is to generate a single ObjectId and insert it on all cursors. Set to true to generate a unique ObjectId per cursor instead."
        },
        "mdb.browserCommandForOIDCAuth": {
          "type": "string",
          "default": "",
          "description": "Specify a shell command that is run to start the browser for authenticating with the OIDC identity provider for the server connection. Leave this empty for default browser."
        },
        "mdb.presetConnections": {
          "scope": "window",
          "type": "array",
          "description": "Defines preset connections. Can be used to share connection configurations in a workspace or global scope. Do not store sensitive credentials here.",
          "examples": [
            [
              {
                "name": "Preset Connection",
                "connectionString": "mongodb://localhost:27017"
              }
            ]
          ],
          "items": {
            "type": "object",
            "examples": [
              {
                "name": "Preset Connection",
                "connectionString": "mongodb://localhost:27017"
              }
            ],
            "properties": {
              "name": {
                "type": "string",
                "description": "Name of the connection."
              },
              "connectionString": {
                "type": "string",
                "description": "Connection string. Do not store sensitive credentials here."
              }
            },
            "required": [
              "name",
              "connectionString"
            ]
          }
        }
      }
    },
    "icons": {
      "mdb-playground": {
        "description": "MongoDB Icon",
        "default": {
          "fontPath": "./fonts/mongodb-icons.woff",
          "fontCharacter": "\\ea01"
        }
      },
      "mdb-plus-circle": {
        "description": "MongoDB Icon",
        "default": {
          "fontPath": "./fonts/mongodb-icons.woff",
          "fontCharacter": "\\ea02"
        }
      },
      "mdb-connection-active": {
        "description": "MongoDB Icon",
        "default": {
          "fontPath": "./fonts/mongodb-icons.woff",
          "fontCharacter": "\\ea03"
        }
      },
      "mdb-connection-inactive": {
        "description": "MongoDB Icon",
        "default": {
          "fontPath": "./fonts/mongodb-icons.woff",
          "fontCharacter": "\\ea04"
        }
      }
    }
  },
  "dependencies": {
    "@babel/core": "^7.25.8",
    "@babel/parser": "^7.25.8",
    "@babel/traverse": "^7.25.7",
<<<<<<< HEAD
    "@mongodb-js/compass-components": "^1.35.2",
    "@mongodb-js/connection-form": "1.49.0",
    "@mongodb-js/connection-info": "^0.12.0",
    "@mongodb-js/device-id": "^0.2.1",
=======
    "@mongodb-js/compass-components": "^1.37.0",
    "@mongodb-js/connection-form": "1.51.0",
    "@mongodb-js/connection-info": "^0.14.0",
    "@mongodb-js/device-id": "^0.2.0",
>>>>>>> b5c84997
    "@mongodb-js/mongodb-constants": "^0.11.1",
    "@mongosh/browser-runtime-electron": "^3.10.3",
    "@mongosh/i18n": "^2.9.1",
    "@mongosh/service-provider-node-driver": "^3.8.3",
    "@mongosh/shell-api": "^3.6.0",
    "@segment/analytics-node": "^1.3.0",
    "bson": "^6.10.3",
    "debug": "^4.3.7",
    "dotenv": "^16.4.5",
    "ejson-shell-parser": "^2.0.1",
    "lodash": "^4.17.21",
    "micromatch": "^4.0.8",
    "mongodb": "^6.16.0",
    "mongodb-build-info": "^1.7.2",
    "mongodb-cloud-info": "^2.1.7",
    "mongodb-connection-string-url": "^3.0.2",
    "mongodb-data-service": "^22.25.5",
    "mongodb-log-writer": "^2.4.1",
    "mongodb-query-parser": "^4.3.2",
    "mongodb-schema": "^12.6.2",
    "node-machine-id": "1.1.12",
    "numeral": "^2.0.6",
    "query-string": "^7.1.3",
    "react": "^18.3.1",
    "react-dom": "^18.3.1",
    "ts-log": "^2.2.7",
    "uuid": "^8.3.2",
    "vscode-languageclient": "^9.0.1",
    "vscode-languageserver": "^9.0.1",
    "vscode-languageserver-textdocument": "^1.0.12"
  },
  "devDependencies": {
    "@babel/preset-typescript": "^7.25.7",
    "@babel/types": "^7.25.8",
    "@mongodb-js/oidc-mock-provider": "^0.10.3",
    "@mongodb-js/oidc-plugin": "^1.1.7",
    "@mongodb-js/prettier-config-devtools": "^1.0.2",
    "@mongodb-js/sbom-tools": "^0.7.4",
    "@mongodb-js/signing-utils": "^0.3.9",
    "@mongosh/service-provider-core": "^3.0.0",
    "@testing-library/react": "^14.3.1",
    "@testing-library/user-event": "^14.5.2",
    "@types/babel__traverse": "^7.20.6",
    "@types/chai": "^4.3.20",
    "@types/debug": "^4.1.12",
    "@types/glob": "^7.2.0",
    "@types/lodash": "^4.17.14",
    "@types/micromatch": "^4.0.9",
    "@types/mkdirp": "^2.0.0",
    "@types/mocha": "^8.2.3",
    "@types/node": "^14.18.63",
    "@types/prettier": "^2.7.3",
    "@types/react": "^17.0.83",
    "@types/react-dom": "^17.0.25",
    "@types/sinon": "^9.0.11",
    "@types/sinon-chai": "^3.2.12",
    "@types/uuid": "^8.3.4",
    "@types/vscode": "^1.94.0",
    "@typescript-eslint/eslint-plugin": "^5.62.0",
    "@typescript-eslint/parser": "^5.62.0",
    "@vscode/test-electron": "^2.4.1",
    "@vscode/vsce": "^3.2.0",
    "buffer": "^6.0.3",
    "chai": "^4.5.0",
    "chai-as-promised": "^7.1.2",
    "cross-env": "^7.0.3",
    "crypto-browserify": "^3.12.0",
    "depcheck": "^1.4.7",
    "duplicate-package-checker-webpack-plugin": "^3.0.0",
    "eslint": "^8.57.1",
    "eslint-config-mongodb-js": "^5.0.3",
    "eslint-plugin-mocha": "^10.5.0",
    "fork-ts-checker-webpack-plugin": "^9.0.2",
    "glob": "^7.2.3",
    "husky": "^9.1.6",
    "jsdom": "^23.2.0",
    "mkdirp": "^1.0.4",
    "mocha": "^10.7.3",
    "mocha-junit-reporter": "^2.2.1",
    "mocha-multi": "^1.1.7",
    "mongodb-client-encryption": "^6.4.0",
    "mongodb-rag-core": "^0.7.0",
    "mongodb-runner": "^5.8.3",
    "node-fetch": "^2.7.0",
    "node-loader": "^0.6.0",
    "npm-run-all": "^4.1.5",
    "openai": "^4.68.1",
    "ora": "^5.4.1",
    "path-browserify": "^1.0.1",
    "pre-commit": "^1.2.2",
    "prettier": "^3.5.3",
    "process": "^0.11.10",
    "rewiremock": "^3.14.5",
    "sinon": "^9.2.4",
    "sinon-chai": "^3.7.0",
    "source-map-support": "^0.5.21",
    "stream-browserify": "^3.0.0",
    "terser-webpack-plugin": "^5.3.10",
    "ts-loader": "^9.5.1",
    "ts-node": "^10.9.2",
    "typescript": "^4.9.5",
    "webfont": "^11.2.26",
    "webpack": "^5.95.0",
    "webpack-bundle-analyzer": "^4.10.2",
    "webpack-cli": "^5.1.4",
    "webpack-merge": "^5.10.0",
    "xvfb-maybe": "^0.2.1"
  },
  "overrides": {
    "react": "^18.3.1"
  }
}<|MERGE_RESOLUTION|>--- conflicted
+++ resolved
@@ -1315,17 +1315,10 @@
     "@babel/core": "^7.25.8",
     "@babel/parser": "^7.25.8",
     "@babel/traverse": "^7.25.7",
-<<<<<<< HEAD
-    "@mongodb-js/compass-components": "^1.35.2",
-    "@mongodb-js/connection-form": "1.49.0",
-    "@mongodb-js/connection-info": "^0.12.0",
-    "@mongodb-js/device-id": "^0.2.1",
-=======
     "@mongodb-js/compass-components": "^1.37.0",
     "@mongodb-js/connection-form": "1.51.0",
     "@mongodb-js/connection-info": "^0.14.0",
-    "@mongodb-js/device-id": "^0.2.0",
->>>>>>> b5c84997
+    "@mongodb-js/device-id": "^0.2.1",
     "@mongodb-js/mongodb-constants": "^0.11.1",
     "@mongosh/browser-runtime-electron": "^3.10.3",
     "@mongosh/i18n": "^2.9.1",
