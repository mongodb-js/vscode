{
  "preview": false,
  "name": "mongodb-vscode",
  "packageManager": "pnpm@10.23.0",
  "displayName": "MongoDB for VS Code",
  "description": "Connect to MongoDB and Atlas directly from your VS Code environment, navigate your databases and collections, inspect your schema and use playgrounds to prototype queries and aggregations.",
  "version": "0.0.0-dev.0",
  "homepage": "https://github.com/mongodb-js/vscode",
  "qna": "https://developer.mongodb.com/community/forums/",
  "repository": {
    "type": "git",
    "url": "https://github.com/mongodb-js/vscode"
  },
  "bugs": {
    "url": "https://github.com/mongodb-js/vscode/issues",
    "email": "vscode@mongodb.com"
  },
  "publisher": "mongodb",
  "categories": [
    "AI",
    "Chat",
    "Data Science",
    "Programming Languages",
    "Snippets",
    "Other"
  ],
  "keywords": [
    "MongoDB",
    "MongoDB Atlas",
    "MQL",
    "Database",
    "Databases"
  ],
  "icon": "images/mongodb.png",
  "galleryBanner": {
    "color": "#3D4F58",
    "theme": "dark"
  },
  "license": "SEE LICENSE IN LICENSE.txt",
  "main": "./dist/extension.js",
  "scripts": {
    "clean": "rimraf ./out/* ./dist/* ",
    "lint": "eslint . && prettier --check .",
    "update-grammar": "ts-node ./scripts/update-grammar.ts",
    "precompile": "pnpm run clean",
    "compile": "npm-run-all compile:*",
    "compile:constants": "ts-node ./scripts/generate-constants.ts",
    "compile:resources": "pnpm run update-grammar",
    "compile:extension": "tsc -p ./",
    "compile:extension-bundles": "webpack --mode development",
    "watch": "pnpm run compile && npm-run-all -p watch:*",
    "watch:extension": "pnpm run compile:extension -- -watch",
    "watch:extension-bundles": "webpack --mode development --watch",
<<<<<<< HEAD
    "pretest": "pnpm run compile",
    "test": "pnpm run test-webview && pnpm run test-extension",
    "test-extension": "cross-env NODE_OPTIONS=--no-force-async-hooks-checks xvfb-maybe node ./out/test/runTest.js",
=======
    "pretest": "npm run compile",
    "test": "npm run test-webview && npm run test-extension",
    "test-extension": "cross-env MDB_IS_TEST=true NODE_OPTIONS=--no-force-async-hooks-checks xvfb-maybe node ./out/test/runTest.js",
>>>>>>> f45a4c77
    "test-webview": "mocha -r ts-node/register --grep=\"${MOCHA_GREP}\" --file ./src/test/setup-webview.ts src/test/suite/views/webview-app/**/*.test.tsx",
    "ai-accuracy-tests": "env TS_NODE_FILES=true mocha -r ts-node/register --grep=\"${MOCHA_GREP}\" --file ./src/test/ai-accuracy-tests/test-setup.ts ./src/test/ai-accuracy-tests/ai-accuracy-tests.ts",
    "analyze-bundle": "webpack --mode production --analyze",
    "vscode:prepublish": "pnpm run clean && pnpm run compile:constants && pnpm run compile:resources && webpack --mode production",
    "check": "pnpm run lint && pnpm run depcheck",
    "depcheck": "depcheck",
    "package": "cross-env NODE_OPTIONS='--require ./scripts/no-npm-list-fail.js' vsce package --githubBranch main",
    "local-install": "pnpm run package && code --install-extension ./mongodb-vscode-*.vsix",
    "check-vsix-size": "ts-node ./scripts/check-vsix-size.ts",
    "release-draft": "node ./scripts/release-draft.js",
    "reformat": "prettier --write .",
    "presnyk-test": "echo \"Creating backup for pnpm-lock.yaml.\"; cp pnpm-lock.yaml original-pnpm-lock.yaml",
    "snyk-test": "node scripts/snyk-test.js",
    "postsnyk-test": "echo \"Restoring original pnpm-lock.yaml.\"; mv original-pnpm-lock.yaml pnpm-lock.yaml",
    "generate-icon-font": "ts-node ./scripts/generate-icon-font.ts",
    "generate-vulnerability-report": "mongodb-sbom-tools generate-vulnerability-report --snyk-reports=.sbom/snyk-test-result.json --dependencies=.sbom/dependencies.json --fail-on=high",
    "create-vulnerability-tickets": "mongodb-sbom-tools generate-vulnerability-report --snyk-reports=.sbom/snyk-test-result.json --dependencies=.sbom/dependencies.json --create-jira-issues",
    "prepare": "husky",
    "precommit": "ts-node ./scripts/precommit.ts"
  },
  "engines": {
    "vscode": "^1.101.1",
    "node": "^20.19.0 || ^22.12.0 || >= 23.0.0",
    "pnpm": ">=10.0.0"
  },
  "activationEvents": [
    "onView:mongoDB",
    "onChatParticipant:mongodb.participant",
    "onLanguage:json",
    "onLanguage:javascript",
    "onLanguage:plaintext",
    "onUri"
  ],
  "contributes": {
    "chatParticipants": [
      {
        "id": "mongodb.participant",
        "name": "MongoDB",
        "description": "Ask anything about MongoDB, from writing queries to questions about your cluster.",
        "isSticky": true,
        "commands": [
          {
            "name": "query",
            "isSticky": true,
            "description": "Ask how to write MongoDB queries or pipelines. For example, you can ask: \"Show me all the documents where the address contains the word street\"."
          },
          {
            "name": "docs",
            "isSticky": true,
            "description": "Ask MongoDB-related questions and find answers in the official documentation."
          },
          {
            "name": "schema",
            "isSticky": true,
            "description": "Analyze a collection's schema."
          }
        ],
        "disambiguation": [
          {
            "category": "mongodb",
            "description": "The user is asking for assistance or information related to MongoDB.",
            "examples": [
              "Explain this MongoDB query.",
              "How do I write this MongoDB query in Python?",
              "How do I use $lookup in MongoDB?",
              "Can you help me debug a MongoDB query?",
              "Rewrite this MongoDB query",
              "find all documents in my collection",
              "How to convert this MongoDB query to Python?",
              "How to convert this MongoDB query to Java?",
              "How to convert this MongoDB query to Node.js?",
              "How to convert this MongoDB query to Go?",
              "How to convert this MongoDB query to php?",
              "How to convert this MongoDB query to C#?",
              "How to convert this MongoDB query to Rust?",
              "How to convert this MongoDB query to Ruby?",
              "How do I update documents in MongoDB?",
              "How do I insert documents in MongoDB?",
              "How do I create documents in MongoDB?",
              "How do I delete documents in MongoDB?",
              "Explain how to use MongoDB transactions.",
              "How to model one-to-one relationships in MongoDB?",
              "How to model one-to-many relationships in MongoDB?",
              "Help me write this MongoDB query:",
              "Explain MongoDB query syntax.",
              "Help me write a MongoDB aggregation pipeline.",
              "Help me debug this aggregation pipeline.",
              "How do I use $lookup in a MongoDB aggregation pipeline?",
              "How do I optimize this MongoDB query?",
              "How do I optimize indexes in MongoDB?",
              "How do I optimize this data model in MongoDB?",
              "How do I create a compound index for this query?",
              "How do I model relationships in MongoDB?",
              "Review my MongoDB schema",
              "MongoDB best practices for indexing",
              "How do I use MongoDB Atlas search?",
              "How do I perform semantic search in MongoDB?",
              "How do I stream data using MongoDB?",
              "How do I monitor change streams in MongoDB?",
              "How do I set up a MongoDB replica set for local development?",
              "How do I add schema validation in MongoDB?",
              "How to version schema in MongoDB?"
            ]
          }
        ]
      }
    ],
    "viewsContainers": {
      "activitybar": [
        {
          "id": "mongoDB",
          "title": "MongoDB",
          "icon": "images/sidebar-leaf.svg"
        }
      ]
    },
    "views": {
      "mongoDB": [
        {
          "id": "mongoDBConnectionExplorer",
          "name": "Connections",
          "when": "config.mdb.showMongoDBConnectionExplorer == true"
        },
        {
          "id": "mongoDBPlaygroundsExplorer",
          "name": "Playgrounds",
          "when": "config.mdb.showMongoDBPlaygrounds == true"
        },
        {
          "id": "mongoDBHelpExplorer",
          "name": "Help and Feedback",
          "when": "config.mdb.showMongoDBHelpExplorer == true"
        }
      ]
    },
    "viewsWelcome": [
      {
        "view": "mongoDBConnectionExplorer",
        "contents": "No connections found.\n[Add Connection](command:mdb.connect)"
      },
      {
        "view": "mongoDBPlaygroundsExplorer",
        "contents": "No MongoDB playground files found in the workspace.\n[Create New Playground](command:mdb.createNewPlaygroundFromTreeView)"
      }
    ],
    "languages": [
      {
        "id": "terraform",
        "aliases": [
          "Terraform",
          "terraform"
        ],
        "extensions": [
          ".tf"
        ]
      }
    ],
    "grammars": [
      {
        "path": "./syntaxes/mongodbInjection.tmLanguage.json",
        "scopeName": "mongodb.injection",
        "injectTo": [
          "source.js"
        ]
      }
    ],
    "snippets": [
      {
        "language": "terraform",
        "path": "./snippets/atlas-terraform.json"
      }
    ],
    "commands": [
      {
        "command": "mdb.selectDatabaseWithParticipant",
        "title": "MongoDB: Select Database with Participant"
      },
      {
        "command": "mdb.selectCollectionWithParticipant",
        "title": "MongoDB: Select Collection with Participant"
      },
      {
        "command": "mdb.participantViewRawSchemaOutput",
        "title": "MongoDB: View Raw Schema JSON Output"
      },
      {
        "command": "mdb.connectWithParticipant",
        "title": "MongoDB: Change Active Connection with Participant"
      },
      {
        "command": "mdb.runParticipantCode",
        "title": "Run Content Generated by Participant"
      },
      {
        "command": "mdb.openParticipantCodeInPlayground",
        "title": "Open Generated by Participant Content In Playground"
      },
      {
        "command": "mdb.connect",
        "title": "MongoDB: Connect"
      },
      {
        "command": "mdb.connectWithURI",
        "title": "MongoDB: Connect with Connection String..."
      },
      {
        "command": "mdb.disconnect",
        "title": "MongoDB: Disconnect"
      },
      {
        "command": "mdb.removeConnection",
        "title": "MongoDB: Remove Connection..."
      },
      {
        "command": "mdb.openOverviewPage",
        "title": "MongoDB: Open Overview Page"
      },
      {
        "command": "mdb.openMongoDBIssueReporter",
        "title": "MongoDB: Open MongoDB Issue Reporter"
      },
      {
        "command": "mdb.openMongoDBShell",
        "title": "MongoDB: Launch MongoDB Shell"
      },
      {
        "command": "mdb.treeViewOpenMongoDBShell",
        "title": "Launch MongoDB Shell"
      },
      {
        "command": "mdb.createPlayground",
        "title": "MongoDB: Create MongoDB Playground"
      },
      {
        "command": "mdb.refreshPlaygroundsFromTreeView",
        "title": "Refresh",
        "icon": {
          "light": "images/light/refresh.svg",
          "dark": "images/dark/refresh.svg"
        }
      },
      {
        "command": "mdb.createNewPlaygroundFromOverviewPage",
        "title": "Create MongoDB Playground"
      },
      {
        "command": "mdb.createNewPlaygroundFromTreeView",
        "title": "Create MongoDB Playground",
        "icon": {
          "light": "images/light/add.svg",
          "dark": "images/dark/add.svg"
        }
      },
      {
        "command": "mdb.createNewPlaygroundFromTreeItem",
        "title": "Create MongoDB Playground",
        "icon": "$(mdb-playground)"
      },
      {
        "command": "mdb.changeActiveConnection",
        "title": "MongoDB: Change Active Connection"
      },
      {
        "command": "mdb.changeDriverSyntaxForExportToLanguage",
        "title": "MongoDB: Change Export To Language Driver Syntax"
      },
      {
        "command": "mdb.runSelectedPlaygroundBlocks",
        "title": "MongoDB: Run Selected Lines From Playground"
      },
      {
        "command": "mdb.saveMongoDBDocument",
        "title": "MongoDB: Save Document To MongoDB"
      },
      {
        "command": "mdb.runAllPlaygroundBlocks",
        "title": "MongoDB: Run All From Playground"
      },
      {
        "command": "mdb.runPlayground",
        "title": "MongoDB: Run All or Selection From Playground",
        "icon": {
          "light": "images/light/play.svg",
          "dark": "images/dark/play.svg"
        }
      },
      {
        "command": "mdb.selectTargetForExportToLanguage",
        "title": "MongoDB: Select Target For Export to Language",
        "icon": {
          "light": "images/light/export-to-language.svg",
          "dark": "images/dark/export-to-language.svg"
        }
      },
      {
        "command": "mdb.exportCodeToPlayground",
        "title": "Export Code to Playground"
      },
      {
        "command": "mdb.addConnection",
        "title": "Add MongoDB Connection",
        "icon": {
          "light": "images/light/add.svg",
          "dark": "images/dark/add.svg"
        }
      },
      {
        "command": "mdb.addConnectionWithURI",
        "title": "Add MongoDB Connection with Connection String...",
        "icon": {
          "light": "images/light/add.svg",
          "dark": "images/dark/add.svg"
        }
      },
      {
        "command": "mdb.copyConnectionString",
        "title": "Copy Connection String"
      },
      {
        "command": "mdb.editPresetConnections",
        "title": "Edit Preset Connections..."
      },
      {
        "command": "mdb.renameConnection",
        "title": "Rename Connection..."
      },
      {
        "command": "mdb.treeItemRemoveConnection",
        "title": "Remove Connection..."
      },
      {
        "command": "mdb.editConnection",
        "title": "Edit Connection..."
      },
      {
        "command": "mdb.addDatabase",
        "title": "Add Database...",
        "icon": "$(mdb-plus-circle)"
      },
      {
        "command": "mdb.searchForDocuments",
        "title": "Search For Documents...",
        "icon": {
          "light": "images/light/search-regular.svg",
          "dark": "images/dark/search-regular.svg"
        }
      },
      {
        "command": "mdb.openPlaygroundFromTreeView",
        "title": "Open Playground"
      },
      {
        "command": "mdb.connectToConnectionTreeItem",
        "title": "Connect"
      },
      {
        "command": "mdb.disconnectFromConnectionTreeItem",
        "title": "Disconnect"
      },
      {
        "command": "mdb.refreshConnection",
        "title": "Refresh"
      },
      {
        "command": "mdb.copyDatabaseName",
        "title": "Copy Database Name"
      },
      {
        "command": "mdb.dropDatabase",
        "title": "Drop Database..."
      },
      {
        "command": "mdb.refreshDatabase",
        "title": "Refresh"
      },
      {
        "command": "mdb.askCopilotFromTreeItem",
        "title": "Ask MongoDB Copilot",
        "icon": "$(copilot)"
      },
      {
        "command": "mdb.addCollection",
        "title": "Add Collection...",
        "icon": "$(mdb-plus-circle)"
      },
      {
        "command": "mdb.viewCollectionDocuments",
        "title": "View Documents"
      },
      {
        "command": "mdb.refreshDocumentList",
        "title": "Refresh",
        "icon": {
          "light": "images/light/refresh.svg",
          "dark": "images/dark/refresh.svg"
        }
      },
      {
        "command": "mdb.copyCollectionName",
        "title": "Copy Collection Name"
      },
      {
        "command": "mdb.dropCollection",
        "title": "Drop Collection..."
      },
      {
        "command": "mdb.refreshCollection",
        "title": "Refresh"
      },
      {
        "command": "mdb.insertDocumentFromTreeView",
        "title": "Insert Document..."
      },
      {
        "command": "mdb.refreshSchema",
        "title": "Refresh"
      },
      {
        "command": "mdb.copySchemaFieldName",
        "title": "Copy Field Name"
      },
      {
        "command": "mdb.refreshIndexes",
        "title": "Refresh"
      },
      {
        "command": "mdb.createIndexFromTreeView",
        "title": "Create New Index...",
        "icon": "$(mdb-plus-circle)"
      },
      {
        "command": "mdb.insertObjectIdToEditor",
        "title": "MongoDB: Insert ObjectId to Editor"
      },
      {
        "command": "mdb.generateObjectIdToClipboard",
        "title": "MongoDB: Generate ObjectId to Clipboard"
      },
      {
        "command": "mdb.openMongoDBDocumentFromTree",
        "title": "Open Document"
      },
      {
        "command": "mdb.copyDocumentContentsFromTreeView",
        "title": "Copy Document"
      },
      {
        "command": "mdb.cloneDocumentFromTreeView",
        "title": "Clone Document..."
      },
      {
        "command": "mdb.deleteDocumentFromTreeView",
        "title": "Delete Document..."
      },
      {
        "command": "mdb.addStreamProcessor",
        "title": "Add StreamProcessor...",
        "icon": "$(mdb-plus-circle)"
      },
      {
        "command": "mdb.startStreamProcessor",
        "title": "Start Stream Processor"
      },
      {
        "command": "mdb.stopStreamProcessor",
        "title": "Stop Stream Processor"
      },
      {
        "command": "mdb.dropStreamProcessor",
        "title": "Drop Stream Processor..."
      },
      {
        "command": "mdb.startMCPServer",
        "title": "MongoDB: Start MCP Server"
      },
      {
        "command": "mdb.stopMCPServer",
        "title": "MongoDB: Stop MCP Server"
      },
      {
        "command": "mdb.getMCPServerConfig",
        "title": "MongoDB: Get MCP Server Config"
      }
    ],
    "menus": {
      "view/title": [
        {
          "command": "mdb.createNewPlaygroundFromTreeView",
          "when": "view == mongoDBPlaygroundsExplorer",
          "group": "navigation@1"
        },
        {
          "command": "mdb.refreshPlaygroundsFromTreeView",
          "when": "view == mongoDBPlaygroundsExplorer",
          "group": "navigation@5"
        },
        {
          "command": "mdb.addConnection",
          "when": "view == mongoDBConnectionExplorer",
          "group": "navigation@1"
        },
        {
          "command": "mdb.addConnection",
          "when": "view == mongoDBConnectionExplorer",
          "group": "1@1"
        },
        {
          "command": "mdb.addConnectionWithURI",
          "when": "view == mongoDBConnectionExplorer",
          "group": "1@2"
        },
        {
          "command": "mdb.editPresetConnections",
          "when": "view == mongoDBConnectionExplorer",
          "group": "2@1"
        }
      ],
      "view/item/context": [
        {
          "command": "mdb.addDatabase",
          "when": "view == mongoDBConnectionExplorer && (viewItem == connectedConnectionTreeItem || viewItem == connectedPresetConnectionTreeItem) && mdb.isAtlasStreams == false",
          "group": "inline"
        },
        {
          "command": "mdb.addDatabase",
          "when": "view == mongoDBConnectionExplorer && (viewItem == connectedConnectionTreeItem || viewItem == connectedPresetConnectionTreeItem) && mdb.isAtlasStreams == false",
          "group": "1@1"
        },
        {
          "command": "mdb.addStreamProcessor",
          "when": "view == mongoDBConnectionExplorer && (viewItem == connectedConnectionTreeItem || viewItem == connectedPresetConnectionTreeItem) && mdb.isAtlasStreams == true",
          "group": "inline"
        },
        {
          "command": "mdb.addStreamProcessor",
          "when": "view == mongoDBConnectionExplorer && (viewItem == connectedConnectionTreeItem || viewItem == connectedPresetConnectionTreeItem) && mdb.isAtlasStreams == true",
          "group": "1@1"
        },
        {
          "command": "mdb.refreshConnection",
          "when": "view == mongoDBConnectionExplorer && (viewItem == connectedConnectionTreeItem || viewItem == connectedPresetConnectionTreeItem)",
          "group": "1@2"
        },
        {
          "command": "mdb.treeViewOpenMongoDBShell",
          "when": "view == mongoDBConnectionExplorer && (viewItem == connectedConnectionTreeItem || viewItem == connectedPresetConnectionTreeItem)",
          "group": "2@1"
        },
        {
          "command": "mdb.renameConnection",
          "when": "view == mongoDBConnectionExplorer && viewItem == connectedConnectionTreeItem",
          "group": "3@1"
        },
        {
          "command": "mdb.editConnection",
          "when": "view == mongoDBConnectionExplorer && viewItem == connectedConnectionTreeItem",
          "group": "3@2"
        },
        {
          "command": "mdb.editPresetConnections",
          "when": "view == mongoDBConnectionExplorer && viewItem == connectedPresetConnectionTreeItem",
          "group": "3@2"
        },
        {
          "command": "mdb.copyConnectionString",
          "when": "view == mongoDBConnectionExplorer && (viewItem == connectedConnectionTreeItem || viewItem == connectedPresetConnectionTreeItem)",
          "group": "4@1"
        },
        {
          "command": "mdb.disconnectFromConnectionTreeItem",
          "when": "view == mongoDBConnectionExplorer && (viewItem == connectedConnectionTreeItem || viewItem == connectedPresetConnectionTreeItem)",
          "group": "5@1"
        },
        {
          "command": "mdb.treeItemRemoveConnection",
          "when": "view == mongoDBConnectionExplorer && viewItem == connectedConnectionTreeItem",
          "group": "5@2"
        },
        {
          "command": "mdb.openPlaygroundFromTreeView",
          "when": "view == mongoDBPlaygroundsExplorer && viewItem == playgroundsTreeItem",
          "group": "1@1"
        },
        {
          "command": "mdb.connectToConnectionTreeItem",
          "when": "view == mongoDBConnectionExplorer && (viewItem == disconnectedConnectionTreeItem || viewItem == disconnectedPresetConnectionTreeItem)",
          "group": "1@1"
        },
        {
          "command": "mdb.renameConnection",
          "when": "view == mongoDBConnectionExplorer && viewItem == disconnectedConnectionTreeItem",
          "group": "2@1"
        },
        {
          "command": "mdb.editConnection",
          "when": "view == mongoDBConnectionExplorer && viewItem == disconnectedConnectionTreeItem",
          "group": "2@2"
        },
        {
          "command": "mdb.editPresetConnections",
          "when": "view == mongoDBConnectionExplorer && viewItem == disconnectedPresetConnectionTreeItem",
          "group": "2@2"
        },
        {
          "command": "mdb.copyConnectionString",
          "when": "view == mongoDBConnectionExplorer && (viewItem == disconnectedConnectionTreeItem || viewItem == disconnectedPresetConnectionTreeItem)",
          "group": "3@1"
        },
        {
          "command": "mdb.treeItemRemoveConnection",
          "when": "view == mongoDBConnectionExplorer && viewItem == disconnectedConnectionTreeItem",
          "group": "4@1"
        },
        {
          "command": "mdb.addCollection",
          "when": "view == mongoDBConnectionExplorer && viewItem == databaseTreeItem",
          "group": "inline@3"
        },
        {
          "command": "mdb.addCollection",
          "when": "view == mongoDBConnectionExplorer && viewItem == databaseTreeItem",
          "group": "1@1"
        },
        {
          "command": "mdb.refreshDatabase",
          "when": "view == mongoDBConnectionExplorer && viewItem == databaseTreeItem",
          "group": "1@2"
        },
        {
          "command": "mdb.copyDatabaseName",
          "when": "view == mongoDBConnectionExplorer && viewItem == databaseTreeItem",
          "group": "2@1"
        },
        {
          "command": "mdb.askCopilotFromTreeItem",
          "when": "mdb.isCopilotActive == true && view == mongoDBConnectionExplorer && (viewItem == databaseTreeItem || viewItem == collectionTreeItem)",
          "group": "inline@1"
        },
        {
          "command": "mdb.askCopilotFromTreeItem",
          "when": "mdb.isCopilotActive == true && view == mongoDBConnectionExplorer && (viewItem == databaseTreeItem || viewItem == collectionTreeItem)",
          "group": "3@1"
        },
        {
          "command": "mdb.createNewPlaygroundFromTreeItem",
          "when": "view == mongoDBConnectionExplorer && (viewItem == databaseTreeItem || viewItem == collectionTreeItem)",
          "group": "inline@2"
        },
        {
          "command": "mdb.createNewPlaygroundFromTreeItem",
          "when": "view == mongoDBConnectionExplorer && (viewItem == databaseTreeItem || viewItem == collectionTreeItem)",
          "group": "3@2"
        },
        {
          "command": "mdb.dropDatabase",
          "when": "view == mongoDBConnectionExplorer && viewItem == databaseTreeItem",
          "group": "4@1"
        },
        {
          "command": "mdb.viewCollectionDocuments",
          "when": "view == mongoDBConnectionExplorer && viewItem == collectionTreeItem",
          "group": "1@1"
        },
        {
          "command": "mdb.refreshCollection",
          "when": "view == mongoDBConnectionExplorer && viewItem == collectionTreeItem",
          "group": "1@2"
        },
        {
          "command": "mdb.copyCollectionName",
          "when": "view == mongoDBConnectionExplorer && viewItem == collectionTreeItem",
          "group": "2@1"
        },
        {
          "command": "mdb.insertDocumentFromTreeView",
          "when": "view == mongoDBConnectionExplorer && viewItem == collectionTreeItem",
          "group": "3@1"
        },
        {
          "command": "mdb.dropCollection",
          "when": "view == mongoDBConnectionExplorer && viewItem == collectionTreeItem",
          "group": "4@1"
        },
        {
          "command": "mdb.searchForDocuments",
          "when": "view == mongoDBConnectionExplorer && viewItem == documentListTreeItem",
          "group": "inline"
        },
        {
          "command": "mdb.refreshDocumentList",
          "when": "view == mongoDBConnectionExplorer && viewItem == documentListTreeItem",
          "group": "inline"
        },
        {
          "command": "mdb.viewCollectionDocuments",
          "when": "view == mongoDBConnectionExplorer && viewItem == documentListTreeItem",
          "group": "1@1"
        },
        {
          "command": "mdb.refreshDocumentList",
          "when": "view == mongoDBConnectionExplorer && viewItem == documentListTreeItem",
          "group": "1@2"
        },
        {
          "command": "mdb.searchForDocuments",
          "when": "view == mongoDBConnectionExplorer && viewItem == documentListTreeItem",
          "group": "2@1"
        },
        {
          "command": "mdb.insertDocumentFromTreeView",
          "when": "view == mongoDBConnectionExplorer && viewItem == documentListTreeItem",
          "group": "3@1"
        },
        {
          "command": "mdb.refreshSchema",
          "when": "view == mongoDBConnectionExplorer && viewItem == schemaTreeItem"
        },
        {
          "command": "mdb.copySchemaFieldName",
          "when": "view == mongoDBConnectionExplorer && viewItem == fieldTreeItem"
        },
        {
          "command": "mdb.createIndexFromTreeView",
          "when": "view == mongoDBConnectionExplorer && viewItem == indexListTreeItem",
          "group": "inline"
        },
        {
          "command": "mdb.refreshIndexes",
          "when": "view == mongoDBConnectionExplorer && viewItem == indexListTreeItem"
        },
        {
          "command": "mdb.createIndexFromTreeView",
          "when": "view == mongoDBConnectionExplorer && viewItem == indexListTreeItem"
        },
        {
          "command": "mdb.openMongoDBDocumentFromTree",
          "when": "view == mongoDBConnectionExplorer && viewItem == documentTreeItem",
          "group": "1@1"
        },
        {
          "command": "mdb.copyDocumentContentsFromTreeView",
          "when": "view == mongoDBConnectionExplorer && viewItem == documentTreeItem",
          "group": "2@1"
        },
        {
          "command": "mdb.cloneDocumentFromTreeView",
          "when": "view == mongoDBConnectionExplorer && viewItem == documentTreeItem",
          "group": "2@2"
        },
        {
          "command": "mdb.deleteDocumentFromTreeView",
          "when": "view == mongoDBConnectionExplorer && viewItem == documentTreeItem",
          "group": "3@1"
        },
        {
          "command": "mdb.startStreamProcessor",
          "when": "view == mongoDBConnectionExplorer && viewItem == streamProcessorTreeItem",
          "group": "6@1"
        },
        {
          "command": "mdb.stopStreamProcessor",
          "when": "view == mongoDBConnectionExplorer && viewItem == streamProcessorTreeItem",
          "group": "6@2"
        },
        {
          "command": "mdb.dropStreamProcessor",
          "when": "view == mongoDBConnectionExplorer && viewItem == streamProcessorTreeItem",
          "group": "6@3"
        }
      ],
      "editor/title": [
        {
          "command": "mdb.selectTargetForExportToLanguage",
          "group": "navigation@1",
          "when": "mdb.isPlayground == true && mdb.isCopilotActive == true"
        },
        {
          "command": "mdb.runPlayground",
          "group": "navigation@2",
          "when": "mdb.isPlayground == true"
        }
      ],
      "mdb.copilot": [
        {
          "command": "mdb.exportCodeToPlayground",
          "when": "mdb.isPlayground == false && mdb.isCopilotActive == true"
        }
      ],
      "editor/context": [
        {
          "submenu": "mdb.copilot",
          "group": "1_main@2"
        }
      ],
      "commandPalette": [
        {
          "command": "mdb.selectDatabaseWithParticipant",
          "when": "false"
        },
        {
          "command": "mdb.selectCollectionWithParticipant",
          "when": "false"
        },
        {
          "command": "mdb.participantViewRawSchemaOutput",
          "when": "false"
        },
        {
          "command": "mdb.connectWithParticipant",
          "when": "false"
        },
        {
          "command": "mdb.runParticipantCode",
          "when": "false"
        },
        {
          "command": "mdb.openParticipantCodeInPlayground",
          "when": "false"
        },
        {
          "command": "mdb.runParticipantCode",
          "when": "false"
        },
        {
          "command": "mdb.disconnect",
          "when": "mdb.connectedToMongoDB == true"
        },
        {
          "command": "mdb.saveMongoDBDocument",
          "when": "resourceScheme == VIEW_DOCUMENT_SCHEME"
        },
        {
          "command": "mdb.runSelectedPlaygroundBlocks",
          "when": "mdb.isPlayground == true"
        },
        {
          "command": "mdb.runAllPlaygroundBlocks",
          "when": "mdb.isPlayground == true"
        },
        {
          "command": "mdb.refreshPlaygroundsFromTreeView",
          "when": "false"
        },
        {
          "command": "mdb.searchForDocuments",
          "when": "false"
        },
        {
          "command": "mdb.addConnection",
          "when": "false"
        },
        {
          "command": "mdb.addConnectionWithURI",
          "when": "false"
        },
        {
          "command": "mdb.createNewPlaygroundFromOverviewPage",
          "when": "false"
        },
        {
          "command": "mdb.openMongoDBIssueReporter",
          "when": "true"
        },
        {
          "command": "mdb.createNewPlaygroundFromTreeView",
          "when": "false"
        },
        {
          "command": "mdb.changeActiveConnection",
          "when": "mdb.isPlayground"
        },
        {
          "command": "mdb.changeDriverSyntaxForExportToLanguage",
          "when": "false"
        },
        {
          "command": "mdb.copyConnectionString",
          "when": "false"
        },
        {
          "command": "mdb.renameConnection",
          "when": "false"
        },
        {
          "command": "mdb.editConnection",
          "when": "false"
        },
        {
          "command": "mdb.treeItemRemoveConnection",
          "when": "false"
        },
        {
          "command": "mdb.addDatabase",
          "when": "false"
        },
        {
          "command": "mdb.openPlaygroundFromTreeView",
          "when": "false"
        },
        {
          "command": "mdb.connectToConnectionTreeItem",
          "when": "false"
        },
        {
          "command": "mdb.treeViewOpenMongoDBShell",
          "when": "false"
        },
        {
          "command": "mdb.disconnectFromConnectionTreeItem",
          "when": "false"
        },
        {
          "command": "mdb.refreshConnection",
          "when": "false"
        },
        {
          "command": "mdb.copyDatabaseName",
          "when": "false"
        },
        {
          "command": "mdb.dropDatabase",
          "when": "false"
        },
        {
          "command": "mdb.refreshDatabase",
          "when": "false"
        },
        {
          "command": "mdb.addCollection",
          "when": "false"
        },
        {
          "command": "mdb.viewCollectionDocuments",
          "when": "false"
        },
        {
          "command": "mdb.refreshDocumentList",
          "when": "false"
        },
        {
          "command": "mdb.insertDocumentFromTreeView",
          "when": "false"
        },
        {
          "command": "mdb.copyCollectionName",
          "when": "false"
        },
        {
          "command": "mdb.dropCollection",
          "when": "false"
        },
        {
          "command": "mdb.refreshCollection",
          "when": "false"
        },
        {
          "command": "mdb.refreshSchema",
          "when": "false"
        },
        {
          "command": "mdb.runPlayground",
          "when": "false"
        },
        {
          "command": "mdb.selectTargetForExportToLanguage",
          "when": "false"
        },
        {
          "command": "mdb.exportCodeToPlayground",
          "when": "false"
        },
        {
          "command": "mdb.createIndexFromTreeView",
          "when": "false"
        },
        {
          "command": "mdb.refreshIndexes",
          "when": "false"
        },
        {
          "command": "mdb.copySchemaFieldName",
          "when": "false"
        },
        {
          "command": "mdb.openMongoDBDocumentFromTree",
          "when": "false"
        },
        {
          "command": "mdb.copyDocumentContentsFromTreeView",
          "when": "false"
        },
        {
          "command": "mdb.cloneDocumentFromTreeView",
          "when": "false"
        },
        {
          "command": "mdb.deleteDocumentFromTreeView",
          "when": "false"
        },
        {
          "command": "mdb.addStreamProcessor",
          "when": "false"
        },
        {
          "command": "mdb.startStreamProcessor",
          "when": "false"
        },
        {
          "command": "mdb.stopStreamProcessor",
          "when": "false"
        },
        {
          "command": "mdb.dropStreamProcessor",
          "when": "false"
        }
      ]
    },
    "submenus": [
      {
        "id": "mdb.copilot",
        "label": "MongoDB Copilot Extension"
      }
    ],
    "keybindings": [
      {
        "command": "mdb.runSelectedPlaygroundBlocks",
        "key": "ctrl+alt+s",
        "mac": "cmd+alt+s",
        "when": "mdb.isPlayground == true"
      },
      {
        "command": "mdb.runAllPlaygroundBlocks",
        "key": "ctrl+alt+r",
        "mac": "cmd+alt+r",
        "when": "mdb.isPlayground == true"
      },
      {
        "command": "mdb.saveMongoDBDocument",
        "key": "ctrl+s",
        "mac": "cmd+s",
        "when": "resourceScheme == VIEW_DOCUMENT_SCHEME"
      }
    ],
    "capabilities": {
      "codeLensProvider": {
        "resolveProvider": "true"
      }
    },
    "configuration": {
      "title": "MongoDB",
      "properties": {
        "mongodbLanguageServer.maxNumberOfProblems": {
          "scope": "resource",
          "type": "number",
          "default": 100,
          "description": "Controls the maximum number of problems produced by the server."
        },
        "mongodbLanguageServer.trace.server": {
          "scope": "window",
          "type": "object",
          "properties": {
            "verbosity": {
              "type": "string",
              "enum": [
                "off",
                "messages",
                "verbose"
              ],
              "default": "off",
              "description": "Controls the verbosity of the trace."
            },
            "format": {
              "type": "string",
              "enum": [
                "text",
                "json"
              ],
              "default": "text",
              "description": "Controls the output format of the trace."
            }
          }
        },
        "mdb.shell": {
          "type": "string",
          "enum": [
            "mongosh",
            "mongo"
          ],
          "enumDescriptions": [
            "Use the new mongosh",
            "Use the legacy mongo shell"
          ],
          "default": "mongosh",
          "description": "The MongoDB shell to use."
        },
        "mdb.showMongoDBConnectionExplorer": {
          "type": "boolean",
          "default": true,
          "description": "Show or hide the MongoDB connections view."
        },
        "mdb.showMongoDBPlaygrounds": {
          "type": "boolean",
          "default": true,
          "description": "Show or hide the MongoDB playgrounds view."
        },
        "mdb.showMongoDBHelpExplorer": {
          "type": "boolean",
          "default": true,
          "description": "Show or hide the help and feedback view."
        },
        "mdb.excludeFromPlaygroundsSearch": {
          "type": "array",
          "items": {
            "type": "string"
          },
          "description": "Files and folders to exclude while searching for playgrounds in the current workspace.",
          "default": [
            "**/.*",
            "**/_output/**",
            "**/bower_components/**",
            "**/build/**",
            "**/dist/**",
            "**/node_modules/**",
            "**/out/**",
            "**/output/**",
            "**/release/**",
            "**/releases/**",
            "**/static/**",
            "**/target/**",
            "**/third_party/**",
            "**/vendor/**"
          ]
        },
        "mdb.defaultLimit": {
          "type": "number",
          "default": 10,
          "description": "The number of documents to fetch when viewing documents from a collection."
        },
        "mdb.confirmRunAll": {
          "type": "boolean",
          "default": true,
          "description": "Show a confirmation message before running commands in a playground."
        },
        "mdb.confirmRunCopilotCode": {
          "type": "boolean",
          "default": true,
          "description": "Show a confirmation message before running code generated by the MongoDB participant."
        },
        "mdb.useSampleDocsInCopilot": {
          "type": "boolean",
          "default": false,
          "description": "Enable sending sample field values with the VSCode copilot chat @MongoDB participant /query command."
        },
        "mdb.confirmDeleteDocument": {
          "type": "boolean",
          "default": true,
          "description": "Show a confirmation message before deleting a document from the tree view."
        },
        "mdb.persistOIDCTokens": {
          "type": "boolean",
          "default": true,
          "description": "Remain logged in when using the MONGODB-OIDC authentication mechanism for MongoDB server connection. Access tokens are encrypted using the system keychain before being stored."
        },
        "mdb.showOIDCDeviceAuthFlow": {
          "type": "boolean",
          "default": false,
          "description": "Show a checkbox on the connection form to enable device auth flow authentication for MongoDB server OIDC Authentication. This enables a less secure authentication flow that can be used as a fallback when browser-based authentication is unavailable."
        },
        "mdb.sendTelemetry": {
          "type": "boolean",
          "default": true,
          "description": "Allow the collection of anonymous diagnostic and usage telemetry data to help improve the product."
        },
        "mdb.connectionSaving.defaultConnectionSavingLocation": {
          "type": "string",
          "enum": [
            "Global",
            "Workspace",
            "Session Only"
          ],
          "enumDescriptions": [
            "Save new connections globally on vscode.",
            "Save new connections to the active workspace.",
            "Don't save new connections (connections are lost when the session is closed)."
          ],
          "default": "Global",
          "description": "When the setting that hides the option to choose where to save new connections is checked, this setting sets if and where new connections are saved."
        },
        "mdb.useDefaultTemplateForPlayground": {
          "type": "boolean",
          "default": true,
          "description": "Use default template for playground files."
        },
        "mdb.uniqueObjectIdPerCursor": {
          "type": "boolean",
          "default": false,
          "description": "The default behavior is to generate a single ObjectId and insert it on all cursors. Set to true to generate a unique ObjectId per cursor instead."
        },
        "mdb.browserCommandForOIDCAuth": {
          "type": "string",
          "default": "",
          "description": "Specify a shell command that is run to start the browser for authenticating with the OIDC identity provider for the server connection. Leave this empty for default browser."
        },
        "mdb.presetConnections": {
          "scope": "window",
          "type": "array",
          "description": "Defines preset connections. Can be used to share connection configurations in a workspace or global scope. Do not store sensitive credentials here.",
          "examples": [
            [
              {
                "name": "Preset Connection",
                "connectionString": "mongodb://localhost:27017"
              }
            ]
          ],
          "items": {
            "type": "object",
            "examples": [
              {
                "name": "Preset Connection",
                "connectionString": "mongodb://localhost:27017"
              }
            ],
            "properties": {
              "name": {
                "type": "string",
                "description": "Name of the connection."
              },
              "connectionString": {
                "type": "string",
                "description": "Connection string. Do not store sensitive credentials here."
              }
            },
            "required": [
              "name",
              "connectionString"
            ]
          }
        },
        "mdb.showOverviewPageAfterInstall": {
          "type": "boolean",
          "default": true,
          "description": "Specify whether to show the overview page immediately after installing the extension."
        },
        "mdb.mcp.apiBaseUrl": {
          "type": "string",
          "default": "https://cloud.mongodb.com/",
          "description": "API URL of MongoDB Atlas to be used by MongoDB MCP server for enabling Atlas tools. When empty, it defaults to 'https://cloud.mongodb.com/'. Only change this if you're using a custom Atlas deployment."
        },
        "mdb.mcp.apiClientId": {
          "type": "string",
          "default": "",
          "description": "Atlas API client ID for authenticating against Atlas API. Use a Service Account (https://www.mongodb.com/docs/atlas/configure-api-access/#grant-programmatic-access-to-an-organization) for programmatic access to Atlas APIs. Required for enabling Atlas tools in MongoDB MCP server. Store this securely and do not commit to version control."
        },
        "mdb.mcp.apiClientSecret": {
          "type": "string",
          "default": "",
          "description": "Atlas API client secret for authenticating against Atlas API. Use a Service Account (https://www.mongodb.com/docs/atlas/configure-api-access/#grant-programmatic-access-to-an-organization) for programmatic access to Atlas APIs. Required for enabling Atlas tools in MongoDB MCP server. Store this securely and do not commit to version control."
        },
        "mdb.mcp.disabledTools": {
          "type": "array",
          "items": {
            "type": "string"
          },
          "default": [],
          "description": "Tool names, operation types (create, update, delete, read, metadata), and/or categories (atlas, mongodb) to disable in MongoDB MCP server."
        },
        "mdb.mcp.readOnly": {
          "type": "boolean",
          "default": true,
          "description": "When set to true, MongoDB MCP server will only allow read, connect, and metadata operation types, disabling create/update/delete operations."
        },
        "mdb.mcp.indexCheck": {
          "type": "boolean",
          "default": false,
          "description": "When set to true, MongoDB MCP server enforces that query operations must use an index, rejecting queries that perform a collection scan. This helps prevent performance issues in production environments."
        },
        "mdb.mcp.server": {
          "type": "string",
          "enum": [
            "prompt",
            "autoStartEnabled",
            "autoStartDisabled"
          ],
          "enumItemLabels": [
            "Ask",
            "Auto Start Enabled",
            "Auto Start Disabled"
          ],
          "default": "prompt",
          "description": "Controls whether MongoDB MCP server starts automatically with the extension and connects to the active connection. If automatic startup is disabled, the server can still be started using the 'MongoDB: Start MCP Server' command."
        },
        "mdb.mcp.exportsPath": {
          "type": "string",
          "default": "",
          "description": "The directory where the MongoDB MCP server will export the data to when using the export tool. Ensure the path is writable or leave empty to use the default path."
        },
        "mdb.mcp.exportTimeoutMs": {
          "type": "number",
          "default": 300000,
          "description": "The time in milliseconds after which the MongoDB MCP server will expire the export. Default is 5 minutes (300000ms)."
        },
        "mdb.mcp.exportCleanupIntervalMs": {
          "type": "number",
          "default": 120000,
          "description": "Controls how often the MongoDB MCP server runs the export cleanup process to remove expired files (in milliseconds). Default is 2 minutes (120000ms)."
        }
      }
    },
    "icons": {
      "mdb-playground": {
        "description": "MongoDB Icon",
        "default": {
          "fontPath": "./fonts/mongodb-icons.woff",
          "fontCharacter": "\\ea01"
        }
      },
      "mdb-plus-circle": {
        "description": "MongoDB Icon",
        "default": {
          "fontPath": "./fonts/mongodb-icons.woff",
          "fontCharacter": "\\ea02"
        }
      },
      "mdb-connection-active": {
        "description": "MongoDB Icon",
        "default": {
          "fontPath": "./fonts/mongodb-icons.woff",
          "fontCharacter": "\\ea03"
        }
      },
      "mdb-connection-inactive": {
        "description": "MongoDB Icon",
        "default": {
          "fontPath": "./fonts/mongodb-icons.woff",
          "fontCharacter": "\\ea04"
        }
      }
    },
    "mcpServerDefinitionProviders": [
      {
        "id": "mongodb",
        "label": "MongoDB MCP Server Definition Provider"
      }
    ]
  },
  "dependencies": {
    "@babel/core": "^7.25.8",
    "@babel/parser": "^7.25.8",
    "@babel/traverse": "^7.25.7",
    "@mongodb-js/compass-components": "^1.38.1",
    "@mongodb-js/connection-form": "^1.52.3",
    "@mongodb-js/connection-info": "^0.21.0",
    "@mongodb-js/device-id": "^0.3.2",
<<<<<<< HEAD
    "@mongodb-js/mongodb-constants": "^0.16.0",
    "@mongodb-js/shell-bson-parser": "^1.4.0",
=======
    "@mongodb-js/mongodb-constants": "^0.16.1",
>>>>>>> f45a4c77
    "@mongosh/browser-runtime-electron": "^3.24.0",
    "@mongosh/i18n": "^2.16.0",
    "@mongosh/service-provider-node-driver": "^3.17.1",
    "@mongosh/shell-api": "^3.23.0",
    "@segment/analytics-node": "^1.3.0",
    "bson": "^6.10.4",
    "debug": "^4.3.7",
    "dotenv": "^16.4.5",
    "lodash": "^4.17.21",
    "micromatch": "^4.0.8",
    "mongodb": "^6.20.0",
    "mongodb-build-info": "^1.7.2",
    "mongodb-cloud-info": "^2.2.2",
    "mongodb-connection-string-url": "^3.0.2",
    "mongodb-data-service": "^22.30.1",
    "mongodb-log-writer": "^2.4.1",
    "mongodb-mcp-server": "^1.3.0-pre.2",
    "mongodb-query-parser": "^4.4.2",
    "mongodb-schema": "^12.6.3",
    "node-machine-id": "1.1.12",
    "numeral": "^2.0.6",
    "query-string": "^7.1.3",
    "react": "^18.3.1",
    "react-dom": "^18.3.1",
    "ts-log": "^2.2.7",
    "uuid": "^8.3.2",
    "vscode-languageclient": "^9.0.1",
    "vscode-languageserver": "^9.0.1",
    "vscode-languageserver-textdocument": "^1.0.12"
  },
  "devDependencies": {
    "@babel/preset-typescript": "^7.25.7",
    "@babel/types": "^7.25.8",
    "@modelcontextprotocol/sdk": "^1.18.2",
    "@mongodb-js/oidc-mock-provider": "^0.11.5",
    "@mongodb-js/oidc-plugin": "^2.0.5",
    "@mongodb-js/prettier-config-devtools": "^1.0.2",
    "@mongodb-js/sbom-tools": "^0.8.5",
    "@mongodb-js/signing-utils": "^0.4.4",
    "@mongosh/service-provider-core": "^3.6.0",
    "@testing-library/react": "^14.3.1",
    "@testing-library/user-event": "^14.5.2",
    "@types/babel__traverse": "^7.20.6",
    "@types/chai": "^4.3.20",
    "@types/chai-as-promised": "^8.0.2",
    "@types/debug": "^4.1.12",
    "@types/glob": "^7.2.0",
    "@types/lodash": "^4.17.14",
    "@types/micromatch": "^4.0.9",
    "@types/mocha": "^8.2.3",
    "@types/node": "^20.19.0",
    "@types/prettier": "^2.7.3",
    "@types/react": "^17.0.83",
    "@types/react-dom": "^17.0.25",
    "@types/sinon": "^9.0.11",
    "@types/sinon-chai": "^3.2.12",
    "@types/uuid": "^8.3.4",
    "@types/vscode": "^1.101.1",
    "@typescript-eslint/eslint-plugin": "^5.62.0",
    "@typescript-eslint/parser": "^5.62.0",
    "@vscode/test-electron": "^2.4.1",
    "@vscode/vsce": "^3.2.0",
    "buffer": "^6.0.3",
    "chai": "^4.5.0",
    "chai-as-promised": "^7.1.2",
    "cross-env": "^7.0.3",
    "crypto-browserify": "^3.12.0",
    "depcheck": "^1.4.7",
    "duplicate-package-checker-webpack-plugin": "^3.0.0",
    "eslint": "^8.57.1",
    "eslint-config-mongodb-js": "^5.0.3",
    "eslint-plugin-mocha": "^10.5.0",
    "fork-ts-checker-webpack-plugin": "^9.0.2",
    "glob": "^7.2.3",
    "husky": "^9.1.6",
    "jsdom": "^23.2.0",
    "mkdirp": "^1.0.4",
    "mocha": "^10.7.3",
    "mocha-junit-reporter": "^2.2.1",
    "mocha-multi": "^1.1.7",
    "mongodb-client-encryption": "^6.5.0",
    "mongodb-rag-core": "^0.7.1",
    "mongodb-runner": "^5.10.0",
    "node-fetch": "^2.7.0",
    "node-loader": "^0.6.0",
    "npm-run-all": "^4.1.5",
    "openai": "^4.68.1",
    "ora": "^5.4.1",
    "path-browserify": "^1.0.1",
    "prettier": "^3.5.3",
    "process": "^0.11.10",
    "rewiremock": "^3.14.5",
    "rimraf": "^6.1.2",
    "sinon": "^9.2.4",
    "sinon-chai": "^3.7.0",
    "snyk": "^1.1301.0",
    "source-map-support": "^0.5.21",
    "stream-browserify": "^3.0.0",
    "terser-webpack-plugin": "^5.3.10",
    "ts-loader": "^9.5.1",
    "ts-node": "^10.9.2",
    "typescript": "^5.9.2",
    "webfont": "^11.2.26",
    "webpack": "^5.95.0",
    "webpack-bundle-analyzer": "^4.10.2",
    "webpack-cli": "^5.1.4",
    "webpack-merge": "^5.10.0",
    "xvfb-maybe": "^0.2.1"
  },
  "pnpm": {
    "overrides": {
      "react": "^18.3.1",
      "@mongodb-js/compass-logging": "^1.7.18",
      "@mongodb-js/compass-utils": "^0.9.16",
      "@mongodb-js/compass-components": "1.38.1",
      "parse-asn1": "5.1.6"
    }
  }
}<|MERGE_RESOLUTION|>--- conflicted
+++ resolved
@@ -51,15 +51,9 @@
     "watch": "pnpm run compile && npm-run-all -p watch:*",
     "watch:extension": "pnpm run compile:extension -- -watch",
     "watch:extension-bundles": "webpack --mode development --watch",
-<<<<<<< HEAD
     "pretest": "pnpm run compile",
     "test": "pnpm run test-webview && pnpm run test-extension",
-    "test-extension": "cross-env NODE_OPTIONS=--no-force-async-hooks-checks xvfb-maybe node ./out/test/runTest.js",
-=======
-    "pretest": "npm run compile",
-    "test": "npm run test-webview && npm run test-extension",
     "test-extension": "cross-env MDB_IS_TEST=true NODE_OPTIONS=--no-force-async-hooks-checks xvfb-maybe node ./out/test/runTest.js",
->>>>>>> f45a4c77
     "test-webview": "mocha -r ts-node/register --grep=\"${MOCHA_GREP}\" --file ./src/test/setup-webview.ts src/test/suite/views/webview-app/**/*.test.tsx",
     "ai-accuracy-tests": "env TS_NODE_FILES=true mocha -r ts-node/register --grep=\"${MOCHA_GREP}\" --file ./src/test/ai-accuracy-tests/test-setup.ts ./src/test/ai-accuracy-tests/ai-accuracy-tests.ts",
     "analyze-bundle": "webpack --mode production --analyze",
@@ -1414,12 +1408,8 @@
     "@mongodb-js/connection-form": "^1.52.3",
     "@mongodb-js/connection-info": "^0.21.0",
     "@mongodb-js/device-id": "^0.3.2",
-<<<<<<< HEAD
-    "@mongodb-js/mongodb-constants": "^0.16.0",
     "@mongodb-js/shell-bson-parser": "^1.4.0",
-=======
     "@mongodb-js/mongodb-constants": "^0.16.1",
->>>>>>> f45a4c77
     "@mongosh/browser-runtime-electron": "^3.24.0",
     "@mongosh/i18n": "^2.16.0",
     "@mongosh/service-provider-node-driver": "^3.17.1",
