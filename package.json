--- conflicted
+++ resolved
@@ -1019,12 +1019,7 @@
     "mongodb-build-info": "^1.5.0",
     "mongodb-cloud-info": "^1.1.3",
     "mongodb-connection-string-url": "^2.5.3",
-<<<<<<< HEAD
     "mongodb-data-service": "^22.4.1",
-    "mongodb-ns": "^2.4.0",
-=======
-    "mongodb-data-service": "^22.1.1",
->>>>>>> 7b6222f5
     "mongodb-query-parser": "^2.4.6",
     "mongodb-schema": "^10.0.0",
     "numeral": "^2.0.6",
