--- conflicted
+++ resolved
@@ -1055,12 +1055,7 @@
     "mongodb-build-info": "^1.6.2",
     "mongodb-cloud-info": "^2.1.0",
     "mongodb-connection-string-url": "^2.6.0",
-<<<<<<< HEAD
     "mongodb-data-service": "^22.17.0",
-=======
-    "mongodb-data-service": "^22.17.1",
-    "mongodb-data-service-legacy": "npm:mongodb-data-service@22.8.0",
->>>>>>> 6f2017fa
     "mongodb-log-writer": "^1.4.0",
     "mongodb-query-parser": "^3.1.3",
     "mongodb-schema": "^11.2.2",
