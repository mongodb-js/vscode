--- conflicted
+++ resolved
@@ -30,12 +30,9 @@
   },
   resolve: {
     extensions: ['.js', '.ts', '.json'],
-<<<<<<< HEAD
     fallback: {
       stream: require.resolve('stream-browserify'),
     },
-=======
->>>>>>> e2fb176b
   },
   externals: {
     // The vscode-module is created on-the-fly and must be excluded.
@@ -44,7 +41,6 @@
     // own keytar dependency. Here we are telling it to use vscode's keytar.
     keytar: 'keytar',
     electron: 'electron',
-<<<<<<< HEAD
     snappy: 'commonjs2 snappy',
     'snappy/package.json': 'commonjs2 snappy/package.json',
     'bson-ext': 'commonjs2 bson-ext',
@@ -52,9 +48,6 @@
       'commonjs2 win-export-certificate-and-key',
     os_dns_native: 'commonjs2 os_dns_native',
     'mongodb-client-encryption': 'commonjs2 mongodb-client-encryption',
-    encoding: 'utf-8',
-=======
->>>>>>> e2fb176b
   },
   module: {
     rules: [
@@ -104,7 +97,6 @@
   },
   externals: {
     // The vscode-module is created on-the-fly and must be excluded.
-<<<<<<< HEAD
     vscode: 'commonjs2 vscode',
     snappy: 'commonjs2 snappy',
     'snappy/package.json': 'commonjs2 snappy/package.json',
@@ -113,10 +105,6 @@
       'commonjs2 win-export-certificate-and-key',
     os_dns_native: 'commonjs2 os_dns_native',
     'mongodb-client-encryption': 'commonjs2 mongodb-client-encryption',
-    encoding: 'utf-8',
-=======
-    vscode: 'commonjs vscode',
->>>>>>> e2fb176b
   },
   module: {
     rules: [
@@ -163,7 +151,6 @@
   },
   externals: {
     // The vscode-module is created on-the-fly and must be excluded.
-<<<<<<< HEAD
     vscode: 'commonjs2 vscode',
     snappy: 'commonjs2 snappy',
     'snappy/package.json': 'commonjs2 snappy/package.json',
@@ -172,10 +159,6 @@
       'commonjs2 win-export-certificate-and-key',
     os_dns_native: 'commonjs2 os_dns_native',
     'mongodb-client-encryption': 'commonjs2 mongodb-client-encryption',
-    encoding: 'utf-8',
-=======
-    vscode: 'commonjs vscode',
->>>>>>> e2fb176b
   },
   module: {
     rules: [
@@ -213,7 +196,6 @@
   },
   resolve: {
     extensions: ['.js', '.ts', '.tsx', '.json'],
-<<<<<<< HEAD
     fallback: {
       stream: require.resolve('stream-browserify'),
       buffer: require.resolve('buffer'),
@@ -222,8 +204,6 @@
   externals: {
     'mongodb-client-encryption': 'commonjs2 mongodb-client-encryption',
     os_dns_native: 'commonjs2 os_dns_native',
-=======
->>>>>>> e2fb176b
   },
   module: {
     rules: [
@@ -263,7 +243,6 @@
       },
     ],
   },
-<<<<<<< HEAD
   plugins: [
     new ContextMapPlugin('node_modules/context-eval', ['./lib/context-node']),
     new webpack.ProvidePlugin({
@@ -273,8 +252,6 @@
       process: 'process/browser',
     }),
   ],
-=======
->>>>>>> e2fb176b
 };
 
 module.exports = [
