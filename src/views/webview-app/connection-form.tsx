import React from 'react';
import type { ComponentProps } from 'react';
import CompassConnectionForm from '@mongodb-js/connection-form';
import {
  CancelLoader,
  Modal,
  css,
  cx,
  spacing,
  useDarkMode,
} from '@mongodb-js/compass-components';
import { v4 as uuidv4 } from 'uuid';

const modalContentStyles = css({
  // Override LeafyGreen width to accommodate the strict connection-form size.
  width: `${spacing[6] * 12}px !important`,
});

const formContainerStyles = css({
  padding: spacing[3],
  position: 'relative',
  display: 'flex',
  flexDirection: 'column',
});

const connectingContainerStyles = css({
  position: 'absolute',
  top: 0,
  right: 0,
  bottom: 0,
  left: 0,
  background: 'rgba(255, 255, 255, 0.8)',
  borderRadius: spacing[4],
  display: 'flex',
  justifyContent: 'center',
  alignItems: 'center',
  zIndex: 1,
});

const connectingContainerDarkModeStyles = css({
  background: 'rgba(0, 0, 0, 0.8)',
});

function createNewConnectionInfo() {
  return {
    id: uuidv4(),
    connectionOptions: {
      connectionString: 'mongodb://localhost:27017',
    },
  };
}

const initialConnectionInfo = createNewConnectionInfo();

const ConnectionForm: React.FunctionComponent<{
  isConnecting: boolean;
  onCancelConnectClicked: () => void;
<<<<<<< HEAD
  onConnectClicked: ComponentProps<
    typeof CompassConnectionForm
  >['onConnectClicked'];
=======
  onConnectClicked: (connectionInfo: ConnectionInfo) => void;
>>>>>>> d3da9c70
  onClose: () => void;
  open: boolean;
  connectionErrorMessage: string;
}> = ({
  connectionErrorMessage,
  isConnecting,
  onCancelConnectClicked,
  onConnectClicked,
  onClose,
  open,
}) => {
  const darkMode = useDarkMode();

  return (
    <Modal
      // Warning: This property may be removed in future
      // modal releases.
      contentClassName={modalContentStyles}
      setOpen={() => onClose()}
      open={open}
      data-testid="connection-form-modal"
      size="large"
    >
      {isConnecting && (
        <div
          className={cx(
            connectingContainerStyles,
            darkMode && connectingContainerDarkModeStyles
          )}
        >
          <CancelLoader
            onCancel={onCancelConnectClicked}
            progressText="Connecting…"
            cancelText="Cancel"
          />
        </div>
      )}
      <div className={formContainerStyles}>
        <CompassConnectionForm
          onConnectClicked={onConnectClicked}
          initialConnectionInfo={initialConnectionInfo}
          preferences={{
            protectConnectionStrings: false,
            forceConnectionOptions: [],
            showKerberosPasswordField: false,
            showOIDCDeviceAuthFlow: false,
            enableOidc: true,
            enableDebugUseCsfleSchemaMap: false,
            protectConnectionStringsForNewConnections: false,
            showOIDCAuth: true,
            showKerberosAuth: false,
            showCSFLE: false,
          }}
          connectionErrorMessage={connectionErrorMessage}
        />
      </div>
    </Modal>
  );
};

export { ConnectionForm };<|MERGE_RESOLUTION|>--- conflicted
+++ resolved
@@ -55,13 +55,9 @@
 const ConnectionForm: React.FunctionComponent<{
   isConnecting: boolean;
   onCancelConnectClicked: () => void;
-<<<<<<< HEAD
   onConnectClicked: ComponentProps<
     typeof CompassConnectionForm
   >['onConnectClicked'];
-=======
-  onConnectClicked: (connectionInfo: ConnectionInfo) => void;
->>>>>>> d3da9c70
   onClose: () => void;
   open: boolean;
   connectionErrorMessage: string;
