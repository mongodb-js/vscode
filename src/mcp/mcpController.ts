import * as vscode from 'vscode';
import type {
  LoggerType,
  LogLevel,
  LogPayload,
  UserConfig,
  ConnectionManagerFactoryFn,
} from '@himanshusinghs/mongodb-mcp-server';
import {
  defaultUserConfig,
  LoggerBase,
  StreamableHttpRunner,
} from '@himanshusinghs/mongodb-mcp-server';
import type ConnectionController from '../connectionController';
import { createLogger } from '../logging';
import type { MCPConnectParams } from './mcpConnectionManager';
import { MCPConnectionManager } from './mcpConnectionManager';
import { createMCPConnectionErrorHandler } from './mcpConnectionErrorHandler';

export type McpServerStartupConfig = 'enabled' | 'disabled';

class VSCodeMCPLogger extends LoggerBase {
  private readonly _logger = createLogger('mcp-server');
  protected type: LoggerType = 'console';
  protected logCore(level: LogLevel, payload: LogPayload): void {
    const logMethod = this.mapToMongoDBLogLevel(level);

    this._logger[logMethod](
      `${payload.id.__value} - ${payload.context}: ${payload.message}`,
      ...(payload.attributes ? [payload.attributes] : []),
    );
  }
}

const logger = createLogger('mcp-controller');

export type MCPServerInfo = {
  runner: StreamableHttpRunner;
  headers: Record<string, string>;
};

<<<<<<< HEAD
type MCPControllerConfig = {
  context: vscode.ExtensionContext;
  connectionController: ConnectionController;
  getTelemetryAnonymousId: () => string;
};

=======
>>>>>>> 758b8dac
export class MCPController {
  private context: vscode.ExtensionContext;
  private connectionController: ConnectionController;
  private getTelemetryAnonymousId: () => string;

  private didChangeEmitter = new vscode.EventEmitter<void>();
  private server?: MCPServerInfo;
  private mcpConnectionManager?: MCPConnectionManager;

  constructor({
    context,
    connectionController,
    getTelemetryAnonymousId,
  }: MCPControllerConfig) {
    this.context = context;
    this.connectionController = connectionController;
    this.getTelemetryAnonymousId = getTelemetryAnonymousId;
    this.context.subscriptions.push(
      vscode.lm.registerMcpServerDefinitionProvider('mongodb', {
        onDidChangeMcpServerDefinitions: this.didChangeEmitter.event,
        provideMcpServerDefinitions: () => {
          return [this.getServerConfig()].filter((d) => d !== undefined);
        },
        resolveMcpServerDefinition: (server: vscode.McpServerDefinition) => {
          return server;
        },
      }),
    );
  }

  public async activate(): Promise<void> {
    this.connectionController.addEventListener(
      'ACTIVE_CONNECTION_CHANGED',
      () => {
        void this.onActiveConnectionChanged();
      },
    );

    if (this.shouldStartMCPServer()) {
      await this.startServer();
      void this.notifyOnFirstStart();
    }
  }

  public async startServer(): Promise<void> {
<<<<<<< HEAD
    const headers: Record<string, string> = {
      authorization: `Bearer ${crypto.randomUUID()}`,
    };

    const mcpConfig: UserConfig = {
      ...defaultUserConfig,
      httpPort: 0,
      httpHeaders: headers,
      disabledTools: ['connect'],
      loggers: ['mcp'],
    };

    const createConnectionManager: ConnectionManagerFactoryFn = async ({
      logger,
    }) => {
      const connectionManager = (this.mcpConnectionManager =
        new MCPConnectionManager({
          logger,
          getTelemetryAnonymousId: this.getTelemetryAnonymousId,
        }));
      await this.switchConnectionManagerToCurrentConnection();
      return connectionManager;
    };

    const runner = new StreamableHttpRunner({
      userConfig: mcpConfig,
      createConnectionManager,
      connectionErrorHandler: createMCPConnectionErrorHandler(
        this.connectionController,
      ),
      additionalLoggers: [new VSCodeMCPLogger()],
    });
    await runner.start();

    this.server = {
      runner,
      headers,
    };
    this.didChangeEmitter.fire();
=======
    try {
      const headers: Record<string, string> = {
        authorization: `Bearer ${crypto.randomUUID()}`,
      };

      const mcpConfig: UserConfig = {
        ...defaultUserConfig,
        httpPort: 0,
        httpHeaders: headers,
        disabledTools: ['connect'],
        loggers: ['mcp'],
      };

      const createConnectionManager: ConnectionManagerFactoryFn = async ({
        logger,
      }) => {
        const connectionManager = (this.mcpConnectionManager =
          new MCPConnectionManager(logger));
        await this.switchConnectionManagerToCurrentConnection();
        return connectionManager;
      };

      const runner = new StreamableHttpRunner({
        userConfig: mcpConfig,
        createConnectionManager,
        connectionErrorHandler: createMCPConnectionErrorHandler(
          this.connectionController,
        ),
        additionalLoggers: [new VSCodeMCPLogger()],
      });
      await runner.start();

      this.server = {
        runner,
        headers,
      };
      this.didChangeEmitter.fire();
    } catch (error) {
      // In case of errors we don't want VSCode extension process to crash so we
      // silence MCP start errors and instead log them for debugging.
      logger.error('Error when attempting to start MCP server', error);
    }
>>>>>>> 758b8dac
  }

  public async stopServer(): Promise<void> {
    try {
      await this.server?.runner.close();
      this.server = undefined;
      this.didChangeEmitter.fire();
    } catch (error) {
      logger.error('Error when attempting to close the MCP server', error);
    }
  }

  private async notifyOnFirstStart(): Promise<void> {
    try {
      if (!this.server) {
        // Server was never started so no need to notify
        return;
      }

      const serverStartConfig = this.getMCPAutoStartConfig();

      // If the config value is one of the following values means they are
      // intentional (either set by user or by this function itself) and we
      // should not notify in that case.
      const shouldNotNotify =
        serverStartConfig === 'enabled' || serverStartConfig === 'disabled';

      if (shouldNotNotify) {
        return;
      }

      // We set the auto start already to enabled to not prompt user again for
      // this on the next boot. We do it this way because chances are that the
      // user might not act on the notification in which case the final update
      // will never happen.
      await this.setMCPAutoStartConfig('enabled');
      let selectedServerStartConfig: McpServerStartupConfig = 'enabled';

      const prompt = await vscode.window.showInformationMessage(
        'MongoDB MCP server started automatically and will connect to your active connection. Would you like to keep or disable automatic startup?',
        'Keep',
        'Disable',
      );

      switch (prompt) {
        case 'Keep':
        default:
          // The default happens only when users explicity dismiss the
          // notification.
          selectedServerStartConfig = 'enabled';
          break;
        case 'Disable': {
          selectedServerStartConfig = 'disabled';
          await this.stopServer();
        }
      }

      await this.setMCPAutoStartConfig(selectedServerStartConfig);
    } catch (error) {
      logger.error(
        'Error while attempting to emit MCP server started notification',
        error,
      );
    }
  }

  public async openServerConfig(): Promise<boolean> {
    const config = this.getServerConfig();
    if (!config) {
      void vscode.window.showErrorMessage(
        'MongoDB MCP Server is not running. Start the server by running "MDB: Start MCP Server" in the command palette.',
      );
      return false;
    }

    try {
      // Does not create a physical file, it only creates a URI from specified component parts.
      // An untitled file URI: untitled:/extensionPath/mongodb-mcp-config.json
      const documentUri = vscode.Uri.from({
        path: 'mongodb-mcp-config.json',
        scheme: 'untitled',
      });

      // Fill in the content
      const jsonConfig = JSON.stringify(
        {
          mcpServers: {
            [config.label]: {
              url: config.uri.toString(),
              headers: config.headers,
            },
          },
        },
        null,
        2,
      );

      const edit = new vscode.WorkspaceEdit();
      edit.insert(
        documentUri,
        new vscode.Position(0, 0),
        `// Example config - refer to your IDE's docs for exact configuration details
// Note that the server generates a new authorization header and port every
// time it restarts, so this config will change if vscode or the MCP server
// is restarted.
${jsonConfig}`,
      );
      await vscode.workspace.applyEdit(edit);

      // Actually show the editor.
      // We open playgrounds by URI to use the secondary `mongodb` extension
      // as an identifier that distinguishes them from regular JS files.
      const document = await vscode.workspace.openTextDocument(documentUri);
      await vscode.languages.setTextDocumentLanguage(document, 'json');
      await vscode.window.showTextDocument(document);
      return true;
    } catch (error) {
      void vscode.window.showErrorMessage(
        `Unable to create a config document: ${error}`,
      );
      return false;
    }
  }

  private getServerConfig(): vscode.McpHttpServerDefinition | undefined {
    if (!this.server) {
      return undefined;
    }

    return new vscode.McpHttpServerDefinition(
      'MongoDB MCP Server',
      vscode.Uri.parse(`${this.server.runner.serverAddress}/mcp`),
      this.server.headers,
    );
  }

  private async onActiveConnectionChanged(): Promise<void> {
    if (!this.server) {
      return;
    }
    await this.switchConnectionManagerToCurrentConnection();
  }

  private async switchConnectionManagerToCurrentConnection(): Promise<void> {
    const connectionId = this.connectionController.getActiveConnectionId();
    const mongoClientOptions =
      this.connectionController.getMongoClientConnectionOptions();

    const connectParams: MCPConnectParams | undefined =
      connectionId && mongoClientOptions
        ? {
            connectionId: connectionId,
            connectionString: mongoClientOptions.url,
            connectOptions: mongoClientOptions.options,
          }
        : undefined;
    await this.mcpConnectionManager?.updateConnection(connectParams);
  }

  private shouldStartMCPServer(): boolean {
    return this.getMCPAutoStartConfig() !== 'disabled';
  }

  private getMCPAutoStartConfig(): McpServerStartupConfig | undefined {
    return vscode.workspace
      .getConfiguration('mdb')
      .get<McpServerStartupConfig>('mcp.server');
  }

  private async setMCPAutoStartConfig(
    config: McpServerStartupConfig,
  ): Promise<void> {
    await vscode.workspace
      .getConfiguration('mdb')
      .update('mcp.server', config, true);
  }
}<|MERGE_RESOLUTION|>--- conflicted
+++ resolved
@@ -39,15 +39,12 @@
   headers: Record<string, string>;
 };
 
-<<<<<<< HEAD
 type MCPControllerConfig = {
   context: vscode.ExtensionContext;
   connectionController: ConnectionController;
   getTelemetryAnonymousId: () => string;
 };
 
-=======
->>>>>>> 758b8dac
 export class MCPController {
   private context: vscode.ExtensionContext;
   private connectionController: ConnectionController;
@@ -93,47 +90,6 @@
   }
 
   public async startServer(): Promise<void> {
-<<<<<<< HEAD
-    const headers: Record<string, string> = {
-      authorization: `Bearer ${crypto.randomUUID()}`,
-    };
-
-    const mcpConfig: UserConfig = {
-      ...defaultUserConfig,
-      httpPort: 0,
-      httpHeaders: headers,
-      disabledTools: ['connect'],
-      loggers: ['mcp'],
-    };
-
-    const createConnectionManager: ConnectionManagerFactoryFn = async ({
-      logger,
-    }) => {
-      const connectionManager = (this.mcpConnectionManager =
-        new MCPConnectionManager({
-          logger,
-          getTelemetryAnonymousId: this.getTelemetryAnonymousId,
-        }));
-      await this.switchConnectionManagerToCurrentConnection();
-      return connectionManager;
-    };
-
-    const runner = new StreamableHttpRunner({
-      userConfig: mcpConfig,
-      createConnectionManager,
-      connectionErrorHandler: createMCPConnectionErrorHandler(
-        this.connectionController,
-      ),
-      additionalLoggers: [new VSCodeMCPLogger()],
-    });
-    await runner.start();
-
-    this.server = {
-      runner,
-      headers,
-    };
-    this.didChangeEmitter.fire();
-=======
     try {
       const headers: Record<string, string> = {
         authorization: `Bearer ${crypto.randomUUID()}`,
@@ -151,7 +107,10 @@
         logger,
       }) => {
         const connectionManager = (this.mcpConnectionManager =
-          new MCPConnectionManager(logger));
+          new MCPConnectionManager({
+            logger,
+            getTelemetryAnonymousId: this.getTelemetryAnonymousId,
+          }));
         await this.switchConnectionManagerToCurrentConnection();
         return connectionManager;
       };
@@ -176,7 +135,6 @@
       // silence MCP start errors and instead log them for debugging.
       logger.error('Error when attempting to start MCP server', error);
     }
->>>>>>> 758b8dac
   }
 
   public async stopServer(): Promise<void> {
