--- conflicted
+++ resolved
@@ -50,17 +50,10 @@
         ? getDBFromConnectionString(connectionString)
         : null;
       message = defaultDB
-<<<<<<< HEAD
-        ? `$(connection-active)Connected to ${this._connectionController.getActiveConnectionName()} with default database ${defaultDB}`
-        : `$(connection-active)Connected to ${this._connectionController.getActiveConnectionName()}`;
-    } else {
-      message = '$(connection-inactive)Connect';
-=======
         ? `$(mdb-connection-active)Connected to ${this._connectionController.getActiveConnectionName()} with default database ${defaultDB}`
         : `$(mdb-connection-active)Connected to ${this._connectionController.getActiveConnectionName()}`;
     } else {
       message = '$(mdb-connection-inactive)Connect';
->>>>>>> 1d1f0a33
     }
 
     codeLens.command = {
