--- conflicted
+++ resolved
@@ -35,10 +35,6 @@
       isNewChat: true,
       telemetry: {
         source: DocumentSource.DOCUMENT_SOURCE_CODELENS,
-<<<<<<< HEAD
-        sourceDetails: 'query with copilot code lens',
-=======
->>>>>>> 07e01d41
       },
     };
 
