--- conflicted
+++ resolved
@@ -132,11 +132,8 @@
   private _playgroundResultTextDocument?: vscode.TextDocument;
   private _statusView: StatusView;
   private _playgroundResultViewProvider: PlaygroundResultProvider;
-<<<<<<< HEAD
   private _participantController: ParticipantController;
-=======
   private _activeConnectionChangedHandler: () => void;
->>>>>>> 0af1e454
 
   private _codeToEvaluate = '';
 
