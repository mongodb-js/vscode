import * as vscode from 'vscode';
import path from 'path';
import type { TextEditor } from 'vscode';
import { ProgressLocation } from 'vscode';
import vm from 'vm';
import os from 'os';
import transpiler from 'bson-transpilers';

import type PlaygroundSelectedCodeActionProvider from './playgroundSelectedCodeActionProvider';
import type ConnectionController from '../connectionController';
import { DataServiceEventTypes } from '../connectionController';
import { createLogger } from '../logging';
import type { ConnectionTreeItem } from '../explorer';
import { DatabaseTreeItem } from '../explorer';
import type ExportToLanguageCodeLensProvider from './exportToLanguageCodeLensProvider';
import formatError from '../utils/formatError';
import type { LanguageServerController } from '../language';
import playgroundBasicTextTemplate from '../templates/playgroundBasicTextTemplate';
import playgroundCreateIndexTemplate from '../templates/playgroundCreateIndexTemplate';
import playgroundCreateCollectionTemplate from '../templates/playgroundCreateCollectionTemplate';
import playgroundCloneDocumentTemplate from '../templates/playgroundCloneDocumentTemplate';
import playgroundInsertDocumentTemplate from '../templates/playgroundInsertDocumentTemplate';
import playgroundStreamsTemplate from '../templates/playgroundStreamsTemplate';
import playgroundCreateStreamProcessorTemplate from '../templates/playgroundCreateStreamProcessorTemplate';
import type {
  PlaygroundResult,
  ShellEvaluateResult,
  ExportToLanguageAddons,
  ExportToLanguageNamespace,
  ThisDiagnosticFix,
  AllDiagnosticFixes,
} from '../types/playgroundType';
import { ExportToLanguageMode } from '../types/playgroundType';
import type PlaygroundResultProvider from './playgroundResultProvider';
import {
  PLAYGROUND_RESULT_SCHEME,
  PLAYGROUND_RESULT_URI,
} from './playgroundResultProvider';
import playgroundSearchTemplate from '../templates/playgroundSearchTemplate';
import playgroundTemplate from '../templates/playgroundTemplate';
import type { StatusView } from '../views';
import type TelemetryService from '../telemetry/telemetryService';
import {
  isPlayground,
  getPlaygroundExtensionForTelemetry,
} from '../utils/playground';

const log = createLogger('playground controller');

interface ToCompile {
  filter?: string;
  aggregation?: string;
  options: {
    collection: string | null;
    database: string | null;
    uri?: string;
  };
}

let dummySandbox;

function getActiveEditorFilePath(): string | undefined {
  return vscode.window.activeTextEditor?.document.uri.fsPath;
}

// TODO: this function was copied from the compass-export-to-language module
// https://github.com/mongodb-js/compass/blob/7c4bc0789a7b66c01bb7ba63955b3b11ed40c094/packages/compass-export-to-language/src/modules/count-aggregation-stages-in-string.js
// and should be updated as well when the better solution for the problem will be found.
const countAggregationStagesInString = (str: string): number => {
  if (!dummySandbox) {
    dummySandbox = vm.createContext(Object.create(null), {
      codeGeneration: { strings: false, wasm: false },
      microtaskMode: 'afterEvaluate',
    });
    vm.runInContext(
      [
        'BSONRegExp',
        'DBRef',
        'Decimal128',
        'Double',
        'Int32',
        'Long',
        'Int64',
        'MaxKey',
        'MinKey',
        'ObjectID',
        'ObjectId',
        'BSONSymbol',
        'Timestamp',
        'Code',
        'Buffer',
        'Binary',
      ]
        .map((name) => `function ${name}() {}`)
        .join('\n'),
      dummySandbox
    );
  }

  return vm.runInContext('(' + str + ')', dummySandbox, { timeout: 100 })
    .length;
};

enum TranspilerExportMode {
  PIPELINE = 'Pipeline',
  QUERY = 'Query',
  DELETE_QUERY = 'Delete Query',
  UPDATE_QUERY = 'Update Query',
}
const exportModeMapping: Record<
  ExportToLanguageMode,
  TranspilerExportMode | undefined
> = {
  [ExportToLanguageMode.AGGREGATION]: TranspilerExportMode.PIPELINE,
  [ExportToLanguageMode.QUERY]: TranspilerExportMode.QUERY,
  [ExportToLanguageMode.OTHER]: undefined,
};

const connectBeforeRunningMessage =
  'Please connect to a database before running a playground.';

/**
 * This controller manages playground.
 */
export default class PlaygroundController {
  _connectionController: ConnectionController;
  _activeTextEditor?: TextEditor;
  _playgroundResult?: PlaygroundResult;
  _languageServerController: LanguageServerController;
  _selectedText?: string;
  _exportToLanguageCodeLensProvider: ExportToLanguageCodeLensProvider;
  _playgroundSelectedCodeActionProvider: PlaygroundSelectedCodeActionProvider;
  _telemetryService: TelemetryService;

  _isPartialRun = false;

  private _playgroundResultViewColumn?: vscode.ViewColumn;
  private _playgroundResultTextDocument?: vscode.TextDocument;
  private _statusView: StatusView;
  private _playgroundResultViewProvider: PlaygroundResultProvider;
  private _activeConnectionChangedHandler: () => void;

  constructor({
    connectionController,
    languageServerController,
    telemetryService,
    statusView,
    playgroundResultViewProvider,
    exportToLanguageCodeLensProvider,
    playgroundSelectedCodeActionProvider,
  }: {
    connectionController: ConnectionController;
    languageServerController: LanguageServerController;
    telemetryService: TelemetryService;
    statusView: StatusView;
    playgroundResultViewProvider: PlaygroundResultProvider;
    exportToLanguageCodeLensProvider: ExportToLanguageCodeLensProvider;
    playgroundSelectedCodeActionProvider: PlaygroundSelectedCodeActionProvider;
  }) {
    this._connectionController = connectionController;
    this._activeTextEditor = vscode.window.activeTextEditor;
    this._languageServerController = languageServerController;
    this._telemetryService = telemetryService;
    this._statusView = statusView;
    this._playgroundResultViewProvider = playgroundResultViewProvider;
    this._exportToLanguageCodeLensProvider = exportToLanguageCodeLensProvider;
    this._playgroundSelectedCodeActionProvider =
      playgroundSelectedCodeActionProvider;

    this._activeConnectionChangedHandler = (): void => {
      void this._activeConnectionChanged();
    };
    this._connectionController.addEventListener(
      DataServiceEventTypes.ACTIVE_CONNECTION_CHANGED,
      this._activeConnectionChangedHandler
    );

    const onDidChangeActiveTextEditor = (
      editor: vscode.TextEditor | undefined
    ): void => {
      if (editor?.document.uri.scheme === PLAYGROUND_RESULT_SCHEME) {
        this._playgroundResultViewColumn = editor.viewColumn;
        this._playgroundResultTextDocument = editor?.document;
      }
      const isPlaygroundEditor = isPlayground(editor?.document.uri);

      void vscode.commands.executeCommand(
        'setContext',
        'mdb.isPlayground',
        isPlaygroundEditor
      );

      if (isPlaygroundEditor) {
        this._activeTextEditor = editor;
        this._playgroundSelectedCodeActionProvider.setActiveTextEditor(
          this._activeTextEditor
        );
        log.info('Active editor', {
          documentPath: editor?.document.uri?.path,
          documentLanguageId: editor?.document.languageId,
        });
      }
    };

    vscode.workspace.textDocuments.forEach((document) => {
      if (isPlayground(document.uri)) {
        void vscode.languages.setTextDocumentLanguage(document, 'javascript');
      }
    });

    vscode.window.onDidChangeActiveTextEditor(onDidChangeActiveTextEditor);
    onDidChangeActiveTextEditor(vscode.window.activeTextEditor);

    vscode.workspace.onDidOpenTextDocument(async (document) => {
      if (isPlayground(document.uri)) {
        // TODO: re-enable with fewer 'Playground Loaded' events
        // https://jira.mongodb.org/browse/VSCODE-432
        /* this._telemetryService.trackPlaygroundLoaded(
          getPlaygroundExtensionForTelemetry(document.uri)
        ); */
        await vscode.languages.setTextDocumentLanguage(document, 'javascript');
      }
    });

    vscode.workspace.onDidSaveTextDocument((document) => {
      if (isPlayground(document.uri)) {
        this._telemetryService.trackPlaygroundSaved(
          getPlaygroundExtensionForTelemetry(document.uri)
        );
      }
    });

    vscode.window.onDidChangeTextEditorSelection(
      async (changeEvent: vscode.TextEditorSelectionChangeEvent) => {
        if (!isPlayground(changeEvent?.textEditor?.document?.uri)) {
          return;
        }

        // Sort lines selected as the may be mis-ordered from alt+click.
        const sortedSelections = (
          changeEvent.selections as Array<vscode.Selection>
        ).sort((a, b) => (a.start.line > b.start.line ? 1 : -1));

        const selectedText = sortedSelections
          .map((item) => this._getSelectedText(item))
          .join('\n');

        if (selectedText === this._selectedText) {
          return;
        }

        this._selectedText = selectedText;

        const mode =
          await this._languageServerController.getExportToLanguageMode({
            textFromEditor: this._getAllText(),
            selection: sortedSelections[0],
          });

        this._playgroundSelectedCodeActionProvider.refresh({
          selection: sortedSelections[0],
          mode,
        });
      }
    );
  }

  async _activeConnectionChanged(): Promise<void> {
    const dataService = this._connectionController.getActiveDataService();
    const connectionId = this._connectionController.getActiveConnectionId();
    let mongoClientOption;

    if (dataService && connectionId) {
      mongoClientOption =
        this._connectionController.getMongoClientConnectionOptions();
    }

    // The connectionId is null when disconnecting.
    await this._languageServerController.activeConnectionChanged({
      connectionId,
      connectionString: mongoClientOption?.url,
      connectionOptions: mongoClientOption?.options,
    });
  }

  async _createPlaygroundFileWithContent(
    content: string | undefined
  ): Promise<boolean> {
    try {
      // The MacOS default folder for saving files is a read-only root (/) directory,
      // therefore we explicitly specify the workspace folder path
      // or OS home directory if a user has not opened workspaces.
      const workspaceFolder = vscode.workspace.workspaceFolders?.[0];
      const filePath = workspaceFolder?.uri.fsPath || os.homedir();

      // We count open untitled playground files to use this number as part of a new playground path.
      const numberUntitledPlaygrounds = vscode.workspace.textDocuments.filter(
        (doc) => isPlayground(doc.uri)
      ).length;

      // We need a secondary `mongodb` extension otherwise VSCode will
      // suggest playground-1.js name when saving playground to the disk.
      // Users can open playgrounds from the disk
      // and we need a way to distinguish this files from regular JS files.
      const fileName = path.join(
        filePath,
        `playground-${numberUntitledPlaygrounds + 1}.mongodb.js`
      );

      // Does not create a physical file, it only creates a URI from specified component parts.
      // An untitled file URI: untitled:/extensionPath/playground-1.mongodb.js
      const documentUri = vscode.Uri.from({
        path: fileName,
        scheme: 'untitled',
      });

      // Fill in initial content.
      const edit = new vscode.WorkspaceEdit();
      edit.insert(documentUri, new vscode.Position(0, 0), `${content}`);
      await vscode.workspace.applyEdit(edit);

      // Actually show the editor.
      // We open playgrounds by URI to use the secondary `mongodb` extension
      // as an identifier that distinguishes them from regular JS files.
      const document = await vscode.workspace.openTextDocument(documentUri);

      // Focus new text document.
      await vscode.window.showTextDocument(document);

      return true;
    } catch (error) {
      void vscode.window.showErrorMessage(
        `Unable to create a playground: ${formatError(error).message}`
      );

      return false;
    }
  }

  createPlaygroundForSearch(
    databaseName: string,
    collectionName: string
  ): Promise<boolean> {
    const content = playgroundSearchTemplate
      .replace('CURRENT_DATABASE', databaseName)
      .replace('CURRENT_COLLECTION', collectionName);

    this._telemetryService.trackPlaygroundCreated('search');
    return this._createPlaygroundFileWithContent(content);
  }

  async createPlaygroundForCreateCollection(
    element: ConnectionTreeItem | DatabaseTreeItem
  ): Promise<boolean> {
    let content = playgroundCreateCollectionTemplate;

    element.cacheIsUpToDate = false;

    if (element instanceof DatabaseTreeItem) {
      content = content
        .replace('NEW_DATABASE_NAME', element.databaseName)
        .replace('Create a new database', 'The current database to use');
      this._telemetryService.trackPlaygroundCreated('createCollection');
    } else {
      this._telemetryService.trackPlaygroundCreated('createDatabase');
    }

    return this._createPlaygroundFileWithContent(content);
  }

  createPlaygroundForNewIndex(
    databaseName: string,
    collectionName: string
  ): Promise<boolean> {
    const content = playgroundCreateIndexTemplate
      .replace('CURRENT_DATABASE', databaseName)
      .replace('CURRENT_COLLECTION', collectionName);

    this._telemetryService.trackPlaygroundCreated('index');
    return this._createPlaygroundFileWithContent(content);
  }

  createPlaygroundFromParticipantCode({
    text,
  }: {
    text: string;
  }): Promise<boolean> {
    const useDefaultTemplate = !!vscode.workspace
      .getConfiguration('mdb')
      .get('useDefaultTemplateForPlayground');
    const content = useDefaultTemplate
      ? playgroundBasicTextTemplate.replace('PLAYGROUND_CONTENT', text)
      : text;
    this._telemetryService.trackPlaygroundCreated('agent');
    return this._createPlaygroundFileWithContent(content);
  }

  createPlaygroundForCloneDocument(
    documentContents: string,
    databaseName: string,
    collectionName: string
  ): Promise<boolean> {
    const content = playgroundCloneDocumentTemplate
      .replace('CURRENT_DATABASE', databaseName)
      .replace('CURRENT_COLLECTION', collectionName)
      .replace('DOCUMENT_CONTENTS', documentContents);

    this._telemetryService.trackPlaygroundCreated('cloneDocument');
    return this._createPlaygroundFileWithContent(content);
  }

  createPlaygroundForInsertDocument(
    databaseName: string,
    collectionName: string
  ): Promise<boolean> {
    const content = playgroundInsertDocumentTemplate
      .replace('CURRENT_DATABASE', databaseName)
      .replace('CURRENT_COLLECTION', collectionName);

    this._telemetryService.trackPlaygroundCreated('insertDocument');
    return this._createPlaygroundFileWithContent(content);
  }

  async createPlaygroundForCreateStreamProcessor(
    element: ConnectionTreeItem
  ): Promise<boolean> {
    const content = playgroundCreateStreamProcessorTemplate;

    element.cacheIsUpToDate = false;

    this._telemetryService.trackPlaygroundCreated('createStreamProcessor');

    return this._createPlaygroundFileWithContent(content);
  }

  async createPlayground(): Promise<boolean> {
    const useDefaultTemplate = !!vscode.workspace
      .getConfiguration('mdb')
      .get('useDefaultTemplateForPlayground');
    const isStreams = this._connectionController.isConnectedToAtlasStreams();
    const template = isStreams ? playgroundStreamsTemplate : playgroundTemplate;
    const content = useDefaultTemplate ? template : '';

    this._telemetryService.trackPlaygroundCreated('crud');
    return this._createPlaygroundFileWithContent(content);
  }

<<<<<<< HEAD
  async _evaluate(
    codeToEvaluate: string,
    token: vscode.CancellationToken
  ): Promise<ShellEvaluateResult> {
=======
  async _evaluate({
    codeToEvaluate,
    filePath,
  }: {
    codeToEvaluate: string;
    filePath?: string;
  }): Promise<ShellEvaluateResult> {
>>>>>>> 2cf7a182
    const connectionId = this._connectionController.getActiveConnectionId();

    if (!connectionId) {
      throw new Error(connectBeforeRunningMessage);
    }

    this._statusView.showMessage('Getting results...');

    let result: ShellEvaluateResult = null;
    try {
      // Send a request to the language server to execute scripts from a playground.
<<<<<<< HEAD
      result = await this._languageServerController.evaluate(
        {
          codeToEvaluate,
          connectionId,
          filePath: vscode.window.activeTextEditor?.document.uri.fsPath,
        },
        token
      );
=======
      result = await this._languageServerController.evaluate({
        codeToEvaluate,
        connectionId,
        filePath,
      });
>>>>>>> 2cf7a182
    } catch (error) {
      const msg =
        'An internal error has occurred. The playground services have been restored. This can occur when the playground runner runs out of memory.';
      log.error(msg, error);
      void vscode.window.showErrorMessage(msg);
    }

    this._statusView.hideMessage();
    this._telemetryService.trackPlaygroundCodeExecuted(
      result,
      this._isPartialRun,
      result ? false : true
    );

    return result;
  }

  _getAllText(): string {
    return this._activeTextEditor?.document.getText().trim() || '';
  }

  _getSelectedText(selection: vscode.Range): string {
    return this._activeTextEditor?.document.getText(selection) || '';
  }

  async _evaluateWithCancelModal({
    codeToEvaluate,
    filePath,
  }: {
    codeToEvaluate: string;
    filePath?: string;
  }): Promise<ShellEvaluateResult> {
    if (!this._connectionController.isCurrentlyConnected()) {
      throw new Error(connectBeforeRunningMessage);
    }

<<<<<<< HEAD
    return await vscode.window.withProgress(
      {
        location: ProgressLocation.Notification,
        title: 'Running MongoDB playground...',
        cancellable: true,
      },
      (progress, token): Promise<ShellEvaluateResult> => {
        return this._evaluate(codeToEvaluate, token);
      }
    );
=======
    try {
      const progressResult = await vscode.window.withProgress(
        {
          location: ProgressLocation.Notification,
          title: 'Running MongoDB playground...',
          cancellable: true,
        },
        async (progress, token) => {
          token.onCancellationRequested(() => {
            // If a user clicked the cancel button terminate all playground scripts.
            this._languageServerController.cancelAll();

            return { result: undefined };
          });

          // Run all playground scripts.
          const result: ShellEvaluateResult = await this._evaluate({
            codeToEvaluate,
            filePath,
          });

          return result;
        }
      );

      return progressResult;
    } catch (error) {
      log.error('Evaluating playground with cancel modal failed', error);

      return { result: undefined };
    }
>>>>>>> 2cf7a182
  }

  async _openInResultPane(result: PlaygroundResult): Promise<void> {
    this._playgroundResultViewProvider.setPlaygroundResult(result);

    if (!this._playgroundResultTextDocument) {
      await this._openResultAsVirtualDocument();
    } else {
      this._refreshResultAsVirtualDocument();
    }

    await this._showResultAsVirtualDocument();

    if (this._playgroundResultTextDocument) {
      const language = result?.language || 'plaintext';

      await vscode.languages.setTextDocumentLanguage(
        this._playgroundResultTextDocument,
        language
      );

      this._exportToLanguageCodeLensProvider.refresh({
        ...this._exportToLanguageCodeLensProvider._exportToLanguageAddons,
        language,
      });
    }
  }

  _refreshResultAsVirtualDocument(): void {
    this._playgroundResultViewProvider.refresh();
  }

  async _showResultAsVirtualDocument(): Promise<void> {
    await vscode.window.showTextDocument(PLAYGROUND_RESULT_URI, {
      preview: false,
      preserveFocus: true,
      viewColumn: this._playgroundResultViewColumn || vscode.ViewColumn.Beside,
    });
  }

  async _openResultAsVirtualDocument(): Promise<void> {
    try {
      this._playgroundResultTextDocument =
        await vscode.workspace.openTextDocument(PLAYGROUND_RESULT_URI);
    } catch (error) {
      void vscode.window.showErrorMessage(
        `Unable to open a result document: ${formatError(error).message}`
      );
    }
  }

  async evaluateParticipantCode(codeToEvaluate: string): Promise<boolean> {
    const shouldConfirmRunCopilotCode = vscode.workspace
      .getConfiguration('mdb')
      .get('confirmRunCopilotCode');

    if (!this._connectionController.isCurrentlyConnected()) {
      // TODO(VSCODE-618): Prompt user to connect when clicked.
      void vscode.window.showErrorMessage(connectBeforeRunningMessage);

      return false;
    }

    if (shouldConfirmRunCopilotCode === true) {
      const name = this._connectionController.getActiveConnectionName();
      const confirmRunCopilotCode = await vscode.window.showInformationMessage(
        `Are you sure you want to run this code generated by the MongoDB participant against ${name}? This confirmation can be disabled in the extension settings.`,
        { modal: true },
        'Yes'
      );

      if (confirmRunCopilotCode !== 'Yes') {
        return false;
      }
    }

    const evaluateResponse: ShellEvaluateResult =
      await this._evaluateWithCancelModal({
        codeToEvaluate,
      });

    if (!evaluateResponse || !evaluateResponse.result) {
      return false;
    }

    await this._openInResultPane(evaluateResponse.result);

    return true;
  }

  async _evaluatePlayground({
    codeToEvaluate,
    filePath,
  }: {
    codeToEvaluate: string;
    filePath?: string;
  }): Promise<boolean> {
    const shouldConfirmRunAll = vscode.workspace
      .getConfiguration('mdb')
      .get('confirmRunAll');

    if (!this._connectionController.isCurrentlyConnected()) {
      void vscode.window.showErrorMessage(connectBeforeRunningMessage);

      return false;
    }

    if (shouldConfirmRunAll === true) {
      const name = this._connectionController.getActiveConnectionName();
      const confirmRunAll = await vscode.window.showInformationMessage(
        `Are you sure you want to run this playground against ${name}? This confirmation can be disabled in the extension settings.`,
        { modal: true },
        'Yes'
      );

      if (confirmRunAll !== 'Yes') {
        return false;
      }
    }

    const evaluateResponse: ShellEvaluateResult =
      await this._evaluateWithCancelModal({
        codeToEvaluate,
        filePath,
      });

    if (!evaluateResponse || !evaluateResponse.result) {
      return false;
    }

    this._playgroundResult = evaluateResponse.result;
    await this._openInResultPane(this._playgroundResult);

    return true;
  }

  runSelectedPlaygroundBlocks(): Promise<boolean> {
    if (!this._selectedText) {
      void vscode.window.showInformationMessage(
        'Please select one or more lines in the playground.'
      );

      return Promise.resolve(true);
    }

    this._isPartialRun = true;

    return this._evaluatePlayground({
      codeToEvaluate: this._selectedText || '',
      filePath: getActiveEditorFilePath(),
    });
  }

  runAllPlaygroundBlocks(): Promise<boolean> {
    if (
      !this._activeTextEditor ||
      !isPlayground(this._activeTextEditor.document.uri)
    ) {
      void vscode.window.showErrorMessage(
        'Please open a MongoDB playground file before running it.'
      );

      return Promise.resolve(false);
    }

    this._isPartialRun = false;

    return this._evaluatePlayground({
      codeToEvaluate: this._getAllText(),
      filePath: getActiveEditorFilePath(),
    });
  }

  runAllOrSelectedPlaygroundBlocks(): Promise<boolean> {
    if (
      !this._activeTextEditor ||
      !isPlayground(this._activeTextEditor.document.uri)
    ) {
      void vscode.window.showErrorMessage(
        'Please open a MongoDB playground file before running it.'
      );

      return Promise.resolve(false);
    }

    let codeToEvaluate = '';
    if (!this._selectedText) {
      this._isPartialRun = false;
      codeToEvaluate = this._getAllText();
    } else {
      this._isPartialRun = true;
      codeToEvaluate = this._selectedText;
    }

    return this._evaluatePlayground({
      codeToEvaluate,
      filePath: getActiveEditorFilePath(),
    });
  }

  async fixThisInvalidInteractiveSyntax({
    documentUri,
    range,
    fix,
  }: ThisDiagnosticFix): Promise<boolean> {
    const edit = new vscode.WorkspaceEdit();
    edit.replace(documentUri, range, fix);
    await vscode.workspace.applyEdit(edit);
    return true;
  }

  async fixAllInvalidInteractiveSyntax({
    documentUri,
    diagnostics,
  }: AllDiagnosticFixes): Promise<boolean> {
    const edit = new vscode.WorkspaceEdit();

    for (const { range, fix } of diagnostics) {
      edit.replace(documentUri, range, fix);
    }

    await vscode.workspace.applyEdit(edit);
    return true;
  }

  async openPlayground(filePath: string): Promise<boolean> {
    try {
      const document = await vscode.workspace.openTextDocument(filePath);

      await vscode.window.showTextDocument(document);

      return true;
    } catch (error) {
      void vscode.window.showErrorMessage(
        `Unable to open a playground: ${formatError(error).message}`
      );

      return false;
    }
  }

  changeExportToLanguageAddons(
    exportToLanguageAddons: ExportToLanguageAddons
  ): Promise<boolean> {
    this._exportToLanguageCodeLensProvider.refresh(exportToLanguageAddons);

    return this._transpile();
  }

  async exportToLanguage(language: string): Promise<boolean> {
    this._exportToLanguageCodeLensProvider.refresh({
      ...this._exportToLanguageCodeLensProvider._exportToLanguageAddons,
      textFromEditor: this._getAllText(),
      selectedText: this._selectedText,
      selection: this._playgroundSelectedCodeActionProvider.selection,
      language,
      mode: this._playgroundSelectedCodeActionProvider.mode,
    });

    return this._transpile();
  }

  async getTranspiledContent(): Promise<
    { namespace: ExportToLanguageNamespace; expression: string } | undefined
  > {
    const {
      textFromEditor,
      selectedText,
      selection,
      driverSyntax,
      builders,
      language,
    } = this._exportToLanguageCodeLensProvider._exportToLanguageAddons;
    let namespace: ExportToLanguageNamespace = {
      databaseName: 'DATABASE_NAME',
      collectionName: 'COLLECTION_NAME',
    };
    let expression = '';

    if (!textFromEditor || !selection) {
      return;
    }

    if (driverSyntax) {
      const connectionId = this._connectionController.getActiveConnectionId();
      let driverUrl = 'mongodb://localhost:27017';

      if (connectionId) {
        namespace =
          await this._languageServerController.getNamespaceForSelection({
            textFromEditor,
            selection,
          });

        const mongoClientOptions =
          this._connectionController.getMongoClientConnectionOptions();
        driverUrl = mongoClientOptions?.url || '';
      }

      const toCompile: ToCompile = {
        options: {
          collection: namespace.collectionName,
          database: namespace.databaseName,
          uri: driverUrl,
        },
      };

      if (
        this._playgroundSelectedCodeActionProvider.mode ===
        ExportToLanguageMode.AGGREGATION
      ) {
        toCompile.aggregation = selectedText;
      } else if (
        this._playgroundSelectedCodeActionProvider.mode ===
        ExportToLanguageMode.QUERY
      ) {
        toCompile.filter = selectedText;
      }

      expression = transpiler.shell[language].compileWithDriver(
        toCompile,
        builders
      );
    } else {
      expression = transpiler.shell[language].compile(
        selectedText,
        builders,
        false
      );
    }

    return { namespace, expression };
  }

  async _transpile(): Promise<boolean> {
    const { selectedText, importStatements, driverSyntax, builders, language } =
      this._exportToLanguageCodeLensProvider._exportToLanguageAddons;

    log.info(`Exporting to the '${language}' language...`);

    try {
      const transpiledContent = await this.getTranspiledContent();

      if (!transpiledContent) {
        void vscode.window.showInformationMessage(
          'Please select one or more lines in the playground.'
        );
        return true;
      }

      const { namespace, expression } = transpiledContent;

      let imports = '';

      if (importStatements) {
        const exportMode = this._playgroundSelectedCodeActionProvider.mode
          ? exportModeMapping[this._playgroundSelectedCodeActionProvider.mode]
          : undefined;
        imports = transpiler.shell[language].getImports(
          exportMode,
          driverSyntax
        );
      }

      this._playgroundResult = {
        namespace:
          namespace.databaseName && namespace.collectionName
            ? `${namespace.databaseName}.${namespace.collectionName}`
            : null,
        type: null,
        content: imports ? `${imports}\n\n${expression}` : expression,
        language,
      };

      log.info(
        `Exported to the '${language}' language`,
        this._playgroundResult
      );

      /* eslint-disable camelcase */
      if (
        this._playgroundSelectedCodeActionProvider.mode ===
        ExportToLanguageMode.AGGREGATION
      ) {
        const aggExportedProps = {
          language,
          num_stages: selectedText
            ? countAggregationStagesInString(selectedText)
            : undefined,
          with_import_statements: importStatements,
          with_builders: builders,
          with_driver_syntax: driverSyntax,
        };

        this._telemetryService.trackAggregationExported(aggExportedProps);
      } else if (
        this._playgroundSelectedCodeActionProvider.mode ===
        ExportToLanguageMode.QUERY
      ) {
        const queryExportedProps = {
          language,
          with_import_statements: importStatements,
          with_builders: builders,
          with_driver_syntax: driverSyntax,
        };

        this._telemetryService.trackQueryExported(queryExportedProps);
      }
      /* eslint-enable camelcase */

      await this._openInResultPane(this._playgroundResult);
    } catch (error) {
      log.error(`Export to the '${language}' language failed`, error);
      const printableError = formatError(error);
      void vscode.window.showErrorMessage(
        `Unable to export to ${language} language: ${printableError.message}`
      );
    }

    return true;
  }

  deactivate(): void {
    this._connectionController.removeEventListener(
      DataServiceEventTypes.ACTIVE_CONNECTION_CHANGED,
      this._activeConnectionChangedHandler
    );
  }
}<|MERGE_RESOLUTION|>--- conflicted
+++ resolved
@@ -445,20 +445,16 @@
     return this._createPlaygroundFileWithContent(content);
   }
 
-<<<<<<< HEAD
   async _evaluate(
-    codeToEvaluate: string,
+    {
+      codeToEvaluate,
+      filePath,
+    }: {
+      codeToEvaluate: string;
+      filePath?: string;
+    },
     token: vscode.CancellationToken
   ): Promise<ShellEvaluateResult> {
-=======
-  async _evaluate({
-    codeToEvaluate,
-    filePath,
-  }: {
-    codeToEvaluate: string;
-    filePath?: string;
-  }): Promise<ShellEvaluateResult> {
->>>>>>> 2cf7a182
     const connectionId = this._connectionController.getActiveConnectionId();
 
     if (!connectionId) {
@@ -470,22 +466,14 @@
     let result: ShellEvaluateResult = null;
     try {
       // Send a request to the language server to execute scripts from a playground.
-<<<<<<< HEAD
       result = await this._languageServerController.evaluate(
         {
           codeToEvaluate,
           connectionId,
-          filePath: vscode.window.activeTextEditor?.document.uri.fsPath,
+          filePath,
         },
         token
       );
-=======
-      result = await this._languageServerController.evaluate({
-        codeToEvaluate,
-        connectionId,
-        filePath,
-      });
->>>>>>> 2cf7a182
     } catch (error) {
       const msg =
         'An internal error has occurred. The playground services have been restored. This can occur when the playground runner runs out of memory.';
@@ -522,7 +510,6 @@
       throw new Error(connectBeforeRunningMessage);
     }
 
-<<<<<<< HEAD
     return await vscode.window.withProgress(
       {
         location: ProgressLocation.Notification,
@@ -530,42 +517,15 @@
         cancellable: true,
       },
       (progress, token): Promise<ShellEvaluateResult> => {
-        return this._evaluate(codeToEvaluate, token);
-      }
-    );
-=======
-    try {
-      const progressResult = await vscode.window.withProgress(
-        {
-          location: ProgressLocation.Notification,
-          title: 'Running MongoDB playground...',
-          cancellable: true,
-        },
-        async (progress, token) => {
-          token.onCancellationRequested(() => {
-            // If a user clicked the cancel button terminate all playground scripts.
-            this._languageServerController.cancelAll();
-
-            return { result: undefined };
-          });
-
-          // Run all playground scripts.
-          const result: ShellEvaluateResult = await this._evaluate({
+        return this._evaluate(
+          {
             codeToEvaluate,
             filePath,
-          });
-
-          return result;
-        }
-      );
-
-      return progressResult;
-    } catch (error) {
-      log.error('Evaluating playground with cancel modal failed', error);
-
-      return { result: undefined };
-    }
->>>>>>> 2cf7a182
+          },
+          token
+        );
+      }
+    );
   }
 
   async _openInResultPane(result: PlaygroundResult): Promise<void> {
@@ -954,7 +914,7 @@
           language,
           num_stages: selectedText
             ? countAggregationStagesInString(selectedText)
-            : undefined,
+            : null,
           with_import_statements: importStatements,
           with_builders: builders,
           with_driver_syntax: driverSyntax,
