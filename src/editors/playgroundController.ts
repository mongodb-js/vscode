--- conflicted
+++ resolved
@@ -156,27 +156,11 @@
         this._playgroundResultTextDocument = editor?.document;
       }
 
-<<<<<<< HEAD
-      if (isPlayground(editor?.document.uri)) {
-        void vscode.commands.executeCommand(
-          'setContext',
-          'mdb.isPlayground',
-          true
-        );
-      } else {
-        void vscode.commands.executeCommand(
-          'setContext',
-          'mdb.isPlayground',
-          false
-        );
-      }
-=======
       void vscode.commands.executeCommand(
         'setContext',
         'mdb.isPlayground',
         isPlayground(editor?.document.uri)
       );
->>>>>>> eebb3f65
 
       if (editor?.document.languageId !== 'Log') {
         this._activeTextEditor = editor;
@@ -284,11 +268,7 @@
     try {
       // The MacOS default folder for saving files is a read-only root (/) directory,
       // therefore we explicitly specify the workspace folder path
-<<<<<<< HEAD
-      // or OS temp directory if a user has not opened workspaces.
-=======
       // or OS home directory if a user has not opened workspaces.
->>>>>>> eebb3f65
       const workspaceFolder = vscode.workspace.workspaceFolders?.[0];
       const filePath = workspaceFolder?.uri.fsPath || os.homedir();
 
@@ -395,11 +375,7 @@
       .getConfiguration('mdb')
       .get('useDefaultTemplateForPlayground');
     const content = useDefaultTemplate ? playgroundTemplate : '';
-<<<<<<< HEAD
     return this.createPlaygroundFileWithContent(content);
-=======
-    return this._createPlaygroundFileWithContent(content);
->>>>>>> eebb3f65
   }
 
   async _evaluate(codeToEvaluate: string): Promise<ShellExecuteAllResult> {
