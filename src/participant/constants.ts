--- conflicted
+++ resolved
@@ -1,13 +1,10 @@
 import type * as vscode from 'vscode';
 import { ChatMetadataStore } from './chatMetadata';
-import type { ParticipantResponseType } from './participantTypes';
 
 export const CHAT_PARTICIPANT_ID = 'mongodb.participant';
 export const CHAT_PARTICIPANT_MODEL = 'gpt-4o';
 export const COPILOT_EXTENSION_ID = 'GitHub.copilot';
 export const COPILOT_CHAT_EXTENSION_ID = 'GitHub.copilot-chat';
-<<<<<<< HEAD
-=======
 
 export type ParticipantResponseType =
   | 'query'
@@ -18,7 +15,6 @@
   | 'cancelledRequest'
   | 'askToConnect'
   | 'askForNamespace';
->>>>>>> fabbc8cf
 
 export const codeBlockIdentifier = {
   start: '```javascript',
