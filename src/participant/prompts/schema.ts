import type { UserPromptResponse } from './promptBase';
import { PromptBase, type PromptArgsBase } from './promptBase';

export const DOCUMENTS_TO_SAMPLE_FOR_SCHEMA_PROMPT = 100;

export type OpenSchemaCommandArgs = {
  schema: string;
};

export interface SchemaPromptArgs extends PromptArgsBase {
  databaseName: string;
  collectionName: string;
  schema: string;
  amountOfDocumentsSampled: number;
<<<<<<< HEAD
  connectionNames?: string[];
=======
>>>>>>> 2cf7a182
}

export class SchemaPrompt extends PromptBase<SchemaPromptArgs> {
  protected getAssistantPrompt({
    amountOfDocumentsSampled,
  }: SchemaPromptArgs): string {
    return `You are a senior engineer who describes the schema of documents in a MongoDB database.
The schema is generated from a sample of documents in the user's collection.
You must follow these rules.
Rule 1: Try to be as concise as possible.
Rule 2: Pay attention to the JSON schema.
Rule 3: Mention the amount of documents sampled in your response.
Amount of documents sampled: ${amountOfDocumentsSampled}.`;
  }

  getUserPrompt({
    databaseName,
    collectionName,
    request,
    schema,
  }: SchemaPromptArgs): Promise<UserPromptResponse> {
    const prompt = request.prompt;
    return Promise.resolve({
      prompt: `${
        prompt ? `The user provided additional information: "${prompt}"\n` : ''
      }Database name: ${databaseName}
Collection name: ${collectionName}
Schema:
${schema}`,
      hasSampleDocs: false,
    });
  }
}<|MERGE_RESOLUTION|>--- conflicted
+++ resolved
@@ -12,10 +12,6 @@
   collectionName: string;
   schema: string;
   amountOfDocumentsSampled: number;
-<<<<<<< HEAD
-  connectionNames?: string[];
-=======
->>>>>>> 2cf7a182
 }
 
 export class SchemaPrompt extends PromptBase<SchemaPromptArgs> {
