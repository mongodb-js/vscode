import * as vscode from 'vscode';
import type { PromptArgsBase } from './promptBase';
import { PromptBase } from './promptBase';

<<<<<<< HEAD
import { getHistoryMessages } from './history';

export class GenericPrompt {
  static getAssistantPrompt(): vscode.LanguageModelChatMessage {
    const prompt = `You are a MongoDB expert.
Your task is to help the user with MongoDB related questions.
When applicable, you may suggest MongoDB code, queries, and aggregation pipelines that perform their task.
Rules:
1. Keep your response concise.
2. You should suggest code that is performant and correct.
3. Respond with markdown.
4. When relevant, provide code in a Markdown code block that begins with \`\`\`javascript and ends with \`\`\`.
5. Use MongoDB shell syntax for code unless the user requests a specific language.
6. If you require additional information to provide a response, ask the user for it.
7. When specifying a database, use the MongoDB syntax use('databaseName').
`;

    // eslint-disable-next-line new-cap
    return vscode.LanguageModelChatMessage.Assistant(prompt);
  }

  static getUserPrompt(prompt: string): vscode.LanguageModelChatMessage {
    // eslint-disable-next-line new-cap
    return vscode.LanguageModelChatMessage.User(prompt);
  }

  static getEmptyRequestResponse(): string {
=======
export class GenericPrompt extends PromptBase<PromptArgsBase> {
  protected getAssistantPrompt(): string {
    return `You are a MongoDB expert.
Your task is to help the user craft MongoDB queries and aggregation pipelines that perform their task.
Keep your response concise.
You should suggest queries that are performant and correct.
Respond with markdown, suggest code in a Markdown code block that begins with \`\`\`javascript and ends with \`\`\`.
You can imagine the schema, collection, and database name.
Respond in MongoDB shell syntax using the \`\`\`javascript code block syntax.`;
  }

  public getEmptyRequestResponse(): string {
    // TODO(VSCODE-572): Generic empty response handler
>>>>>>> 08fac17a
    return vscode.l10n.t(
      'Ask anything about MongoDB, from writing queries to questions about your cluster.'
    );
  }
<<<<<<< HEAD

  static buildMessages({
    context,
    request,
  }: {
    request: {
      prompt: string;
    };
    context: vscode.ChatContext;
  }): vscode.LanguageModelChatMessage[] {
    return [
      GenericPrompt.getAssistantPrompt(),
      ...getHistoryMessages({ context }),
      GenericPrompt.getUserPrompt(request.prompt),
    ];
  }
}

export function isPromptEmpty(request: vscode.ChatRequest): boolean {
  return !request.prompt || request.prompt.trim().length === 0;
=======
>>>>>>> 08fac17a
}<|MERGE_RESOLUTION|>--- conflicted
+++ resolved
@@ -1,13 +1,11 @@
 import * as vscode from 'vscode';
+
 import type { PromptArgsBase } from './promptBase';
 import { PromptBase } from './promptBase';
 
-<<<<<<< HEAD
-import { getHistoryMessages } from './history';
-
-export class GenericPrompt {
-  static getAssistantPrompt(): vscode.LanguageModelChatMessage {
-    const prompt = `You are a MongoDB expert.
+export class GenericPrompt extends PromptBase<PromptArgsBase> {
+  protected getAssistantPrompt(): string {
+    return `You are a MongoDB expert.
 Your task is to help the user with MongoDB related questions.
 When applicable, you may suggest MongoDB code, queries, and aggregation pipelines that perform their task.
 Rules:
@@ -17,59 +15,12 @@
 4. When relevant, provide code in a Markdown code block that begins with \`\`\`javascript and ends with \`\`\`.
 5. Use MongoDB shell syntax for code unless the user requests a specific language.
 6. If you require additional information to provide a response, ask the user for it.
-7. When specifying a database, use the MongoDB syntax use('databaseName').
-`;
-
-    // eslint-disable-next-line new-cap
-    return vscode.LanguageModelChatMessage.Assistant(prompt);
-  }
-
-  static getUserPrompt(prompt: string): vscode.LanguageModelChatMessage {
-    // eslint-disable-next-line new-cap
-    return vscode.LanguageModelChatMessage.User(prompt);
-  }
-
-  static getEmptyRequestResponse(): string {
-=======
-export class GenericPrompt extends PromptBase<PromptArgsBase> {
-  protected getAssistantPrompt(): string {
-    return `You are a MongoDB expert.
-Your task is to help the user craft MongoDB queries and aggregation pipelines that perform their task.
-Keep your response concise.
-You should suggest queries that are performant and correct.
-Respond with markdown, suggest code in a Markdown code block that begins with \`\`\`javascript and ends with \`\`\`.
-You can imagine the schema, collection, and database name.
-Respond in MongoDB shell syntax using the \`\`\`javascript code block syntax.`;
+7. When specifying a database, use the MongoDB syntax use('databaseName').`;
   }
 
   public getEmptyRequestResponse(): string {
-    // TODO(VSCODE-572): Generic empty response handler
->>>>>>> 08fac17a
     return vscode.l10n.t(
       'Ask anything about MongoDB, from writing queries to questions about your cluster.'
     );
   }
-<<<<<<< HEAD
-
-  static buildMessages({
-    context,
-    request,
-  }: {
-    request: {
-      prompt: string;
-    };
-    context: vscode.ChatContext;
-  }): vscode.LanguageModelChatMessage[] {
-    return [
-      GenericPrompt.getAssistantPrompt(),
-      ...getHistoryMessages({ context }),
-      GenericPrompt.getUserPrompt(request.prompt),
-    ];
-  }
-}
-
-export function isPromptEmpty(request: vscode.ChatRequest): boolean {
-  return !request.prompt || request.prompt.trim().length === 0;
-=======
->>>>>>> 08fac17a
 }