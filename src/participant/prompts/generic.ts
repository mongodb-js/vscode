--- conflicted
+++ resolved
@@ -2,36 +2,17 @@
 import type { PromptArgsBase } from './promptBase';
 import { PromptBase } from './promptBase';
 
-<<<<<<< HEAD
-import { getHistoryMessages } from './history';
 import { codeBlockIdentifier } from '../constants';
 
-export class GenericPrompt {
-  static getAssistantPrompt(): vscode.LanguageModelChatMessage {
-    const prompt = `You are a MongoDB expert.
-=======
 export class GenericPrompt extends PromptBase<PromptArgsBase> {
   protected getAssistantPrompt(): string {
     return `You are a MongoDB expert.
->>>>>>> 08fac17a
 Your task is to help the user craft MongoDB queries and aggregation pipelines that perform their task.
 Keep your response concise.
 You should suggest queries that are performant and correct.
 Respond with markdown, suggest code in a Markdown code block that begins with ${codeBlockIdentifier.start} and ends with ${codeBlockIdentifier.end}.
 You can imagine the schema, collection, and database name.
-<<<<<<< HEAD
 Respond in MongoDB shell syntax using the ${codeBlockIdentifier.start} code block syntax.`;
-
-    // eslint-disable-next-line new-cap
-    return vscode.LanguageModelChatMessage.Assistant(prompt);
-  }
-
-  static getUserPrompt(prompt: string): vscode.LanguageModelChatMessage {
-    // eslint-disable-next-line new-cap
-    return vscode.LanguageModelChatMessage.User(prompt);
-=======
-Respond in MongoDB shell syntax using the \`\`\`javascript code block syntax.`;
->>>>>>> 08fac17a
   }
 
   public getEmptyRequestResponse(): string {
