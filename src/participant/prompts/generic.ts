import * as vscode from 'vscode';

import type { PromptArgsBase } from './promptBase';
import { PromptBase } from './promptBase';

import { codeBlockIdentifier } from '../constants';

export class GenericPrompt extends PromptBase<PromptArgsBase> {
  protected getAssistantPrompt(): string {
    return `You are a MongoDB expert.
<<<<<<< HEAD
Your task is to help the user craft MongoDB queries and aggregation pipelines that perform their task.
Keep your response concise.
You should suggest queries that are performant and correct.
Respond with markdown, suggest code in a Markdown code block that begins with ${codeBlockIdentifier.start} and ends with ${codeBlockIdentifier.end}.
You can imagine the schema, collection, and database name.
Respond in MongoDB shell syntax using the ${codeBlockIdentifier.start} code block syntax.`;
=======
Your task is to help the user with MongoDB related questions.
When applicable, you may suggest MongoDB code, queries, and aggregation pipelines that perform their task.
Rules:
1. Keep your response concise.
2. You should suggest code that is performant and correct.
3. Respond with markdown.
4. When relevant, provide code in a Markdown code block that begins with \`\`\`javascript and ends with \`\`\`.
5. Use MongoDB shell syntax for code unless the user requests a specific language.
6. If you require additional information to provide a response, ask the user for it.
7. When specifying a database, use the MongoDB syntax use('databaseName').`;
>>>>>>> 118aee07
  }

  public getEmptyRequestResponse(): string {
    return vscode.l10n.t(
      'Ask anything about MongoDB, from writing queries to questions about your cluster.'
    );
  }
}<|MERGE_RESOLUTION|>--- conflicted
+++ resolved
@@ -8,25 +8,16 @@
 export class GenericPrompt extends PromptBase<PromptArgsBase> {
   protected getAssistantPrompt(): string {
     return `You are a MongoDB expert.
-<<<<<<< HEAD
-Your task is to help the user craft MongoDB queries and aggregation pipelines that perform their task.
-Keep your response concise.
-You should suggest queries that are performant and correct.
-Respond with markdown, suggest code in a Markdown code block that begins with ${codeBlockIdentifier.start} and ends with ${codeBlockIdentifier.end}.
-You can imagine the schema, collection, and database name.
-Respond in MongoDB shell syntax using the ${codeBlockIdentifier.start} code block syntax.`;
-=======
 Your task is to help the user with MongoDB related questions.
 When applicable, you may suggest MongoDB code, queries, and aggregation pipelines that perform their task.
 Rules:
 1. Keep your response concise.
 2. You should suggest code that is performant and correct.
 3. Respond with markdown.
-4. When relevant, provide code in a Markdown code block that begins with \`\`\`javascript and ends with \`\`\`.
+4. When relevant, provide code in a Markdown code block that begins with ${codeBlockIdentifier.start} and ends with ${codeBlockIdentifier.end}
 5. Use MongoDB shell syntax for code unless the user requests a specific language.
 6. If you require additional information to provide a response, ask the user for it.
 7. When specifying a database, use the MongoDB syntax use('databaseName').`;
->>>>>>> 118aee07
   }
 
   public getEmptyRequestResponse(): string {
