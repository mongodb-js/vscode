--- conflicted
+++ resolved
@@ -2,12 +2,8 @@
 import type { Document } from 'bson';
 
 import { getStringifiedSampleDocuments } from '../sampleDocuments';
-<<<<<<< HEAD
 import type { PromptArgsBase, UserPromptResponse } from './promptBase';
-=======
 import { codeBlockIdentifier } from '../constants';
-import type { PromptArgsBase } from './promptBase';
->>>>>>> 7eef0e74
 import { PromptBase } from './promptBase';
 
 interface QueryPromptArgs extends PromptArgsBase {
