--- conflicted
+++ resolved
@@ -864,30 +864,13 @@
     stream: vscode.ChatResponseStream;
   }): Promise<string | undefined> {
     const collections = await this._getCollections({ stream, databaseName });
-<<<<<<< HEAD
-    if (collections === undefined) {
-      stream.markdown(
-        vscode.l10n.t(
-          `An error occurred when getting the collections from the database ${databaseName}.`
-        )
-      );
-      return undefined;
-    }
-    if (collections.length === 0) {
-      stream.markdown(
-=======
 
     if (collections.length === 0) {
       throw new Error(
->>>>>>> d5a93453
         vscode.l10n.t(
           `No collections were found in the database ${databaseName}.`
         )
       );
-<<<<<<< HEAD
-      return undefined;
-=======
->>>>>>> d5a93453
     }
     if (collections.length === 1) {
       return collections[0].name;
@@ -923,20 +906,8 @@
   }): Promise<string | undefined> {
     const databases = await this._getDatabases({ stream });
 
-<<<<<<< HEAD
-    if (databases === undefined) {
-      stream.markdown(
-        vscode.l10n.t('An error occurred when getting the databases.')
-      );
-      return undefined;
-    }
-    if (databases.length === 0) {
-      stream.markdown(vscode.l10n.t('No databases were found.'));
-      return undefined;
-=======
     if (databases.length === 0) {
       throw new Error(vscode.l10n.t('No databases were found.'));
->>>>>>> d5a93453
     }
 
     if (databases.length === 1) {
