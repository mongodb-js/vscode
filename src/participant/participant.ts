--- conflicted
+++ resolved
@@ -8,12 +8,8 @@
 import EXTENSION_COMMANDS from '../commands';
 import type { StorageController } from '../storage';
 import { StorageVariables } from '../storage';
-<<<<<<< HEAD
 import { GenericPrompt, isPromptEmpty } from './prompts/generic';
-=======
-import { GenericPrompt } from './prompts/generic';
 import type { ChatResult } from './constants';
->>>>>>> 01486e47
 import {
   askToConnectChatResult,
   CHAT_PARTICIPANT_ID,
@@ -21,6 +17,7 @@
   genericRequestChatResult,
   namespaceRequestChatResult,
   queryRequestChatResult,
+  schemaRequestChatResult,
 } from './constants';
 import { QueryPrompt } from './prompts/query';
 import { COL_NAME_ID, DB_NAME_ID, NamespacePrompt } from './prompts/namespace';
@@ -29,17 +26,14 @@
 import { getCopilotModel } from './model';
 import { createMarkdownLink } from './markdown';
 import { ChatMetadataStore } from './chatMetadata';
-<<<<<<< HEAD
 import { doesLastMessageAskForNamespace } from './prompts/history';
 import {
   DOCUMENTS_TO_SAMPLE_FOR_SCHEMA_PROMPT,
   type OpenSchemaCommandArgs,
   SchemaPrompt,
 } from './prompts/schema';
-=======
 import { chatResultFeedbackKindToTelemetryValue } from '../telemetry/telemetryService';
 import type TelemetryService from '../telemetry/telemetryService';
->>>>>>> 01486e47
 
 const log = createLogger('participant');
 
@@ -620,7 +614,6 @@
     });
   }
 
-<<<<<<< HEAD
   _askToConnect({
     command,
     context,
@@ -629,14 +622,7 @@
     command: ParticipantCommand;
     context: vscode.ChatContext;
     stream: vscode.ChatResponseStream;
-  }): vscode.ChatResult {
-=======
-  _askToConnect(
-    context: vscode.ChatContext,
-    stream: vscode.ChatResponseStream
-  ): ChatResult {
-    const tree = this.getConnectionsTree();
->>>>>>> 01486e47
+  }): ChatResult {
     stream.markdown(
       "Looks like you aren't currently connected, first let's get you connected to the cluster we'd like to create this query to run against.\n\n"
     );
@@ -726,14 +712,11 @@
   }): Promise<ChatResult> {
     const lastMessageMetaData: vscode.ChatResponseTurn | undefined = context
       .history[context.history.length - 1] as vscode.ChatResponseTurn;
-<<<<<<< HEAD
-=======
     const lastMessage = lastMessageMetaData?.result as ChatResult;
     if (lastMessage?.metadata?.intent !== 'askForNamespace') {
       stream.markdown(GenericPrompt.getEmptyRequestResponse());
       return emptyRequestChatResult(context.history);
     }
->>>>>>> 01486e47
 
     // When the last message was asking for a database or collection name,
     // we re-ask the question.
@@ -848,7 +831,7 @@
             'Unable to generate a schema from the collection, no documents found.'
           )
         );
-        return { metadata: {} };
+        return schemaRequestChatResult(context.history);
       }
     } catch (e) {
       stream.markdown(
@@ -856,7 +839,7 @@
           `Unable to generate a schema from the collection, an error occurred: ${e}`
         )
       );
-      return { metadata: {} };
+      return schemaRequestChatResult(context.history);
     }
 
     const messages = SchemaPrompt.buildMessages({
@@ -888,7 +871,7 @@
       ],
     });
 
-    return { metadata: {} };
+    return schemaRequestChatResult(context.history);
   }
 
   // @MongoDB /query find all documents where the "address" has the word Broadway in it.
@@ -897,7 +880,7 @@
     context: vscode.ChatContext,
     stream: vscode.ChatResponseStream,
     token: vscode.CancellationToken
-  ): Promise<vscode.ChatResult> {
+  ): Promise<ChatResult> {
     if (!this._connectionController.getActiveDataService()) {
       return this._askToConnect({
         command: '/query',
@@ -916,7 +899,7 @@
       }
 
       stream.markdown(QueryPrompt.getEmptyRequestResponse());
-      return new EmptyRequestChatResult(context.history);
+      return emptyRequestChatResult(context.history);
     }
 
     // We "prompt chain" to handle the query requests.
