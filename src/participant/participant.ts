import * as vscode from 'vscode';
import { getSimplifiedSchema, parseSchema } from 'mongodb-schema';
import type { Document } from 'bson';
import type { Reference } from 'mongodb-rag-core';
import util from 'util';

import { createLogger } from '../logging';
import type ConnectionController from '../connectionController';
import type { LoadedConnection } from '../storage/connectionStorage';
import EXTENSION_COMMANDS from '../commands';
import type { StorageController } from '../storage';
import { StorageVariables } from '../storage';
import { Prompts } from './prompts';
import type { ChatResult } from './constants';
import {
  askToConnectChatResult,
  CHAT_PARTICIPANT_ID,
  emptyRequestChatResult,
  genericRequestChatResult,
  namespaceRequestChatResult,
  queryRequestChatResult,
  docsRequestChatResult,
  schemaRequestChatResult,
  createCancelledRequestChatResult,
  codeBlockIdentifier,
} from './constants';
import { SchemaFormatter } from './schema';
import { getSimplifiedSampleDocuments } from './sampleDocuments';
import { getCopilotModel } from './model';
import { createMarkdownLink } from './markdown';
import { ChatMetadataStore } from './chatMetadata';
import {
  DOCUMENTS_TO_SAMPLE_FOR_SCHEMA_PROMPT,
  type OpenSchemaCommandArgs,
} from './prompts/schema';
import {
  chatResultFeedbackKindToTelemetryValue,
  ParticipantErrorTypes,
  TelemetryEventTypes,
} from '../telemetry/telemetryService';
import { DocsChatbotAIService } from './docsChatbotAIService';
import type TelemetryService from '../telemetry/telemetryService';
<<<<<<< HEAD
import formatError from '../utils/formatError';
=======
import type { ModelInput } from './prompts/promptBase';
>>>>>>> 2cf7a182
import { processStreamWithIdentifiers } from './streamParsing';
import type { PromptIntent } from './prompts/intent';

const log = createLogger('participant');

const NUM_DOCUMENTS_TO_SAMPLE = 3;

const MONGODB_DOCS_LINK = 'https://www.mongodb.com/docs/';

interface NamespaceQuickPicks {
  label: string;
  data: string;
}

export type RunParticipantCodeCommandArgs = {
  runnableContent: string;
};

export type ParticipantCommand = '/query' | '/schema' | '/docs';

const MAX_MARKDOWN_LIST_LENGTH = 10;

export default class ParticipantController {
  _participant?: vscode.ChatParticipant;
  _connectionController: ConnectionController;
  _storageController: StorageController;
  _chatMetadataStore: ChatMetadataStore;
  _docsChatbotAIService: DocsChatbotAIService;
  _telemetryService: TelemetryService;

  constructor({
    connectionController,
    storageController,
    telemetryService,
  }: {
    connectionController: ConnectionController;
    storageController: StorageController;
    telemetryService: TelemetryService;
  }) {
    this._connectionController = connectionController;
    this._storageController = storageController;
    this._chatMetadataStore = new ChatMetadataStore();
    this._telemetryService = telemetryService;
    this._docsChatbotAIService = new DocsChatbotAIService();
  }

  createParticipant(context: vscode.ExtensionContext): vscode.ChatParticipant {
    // Chat participants appear as top-level options in the chat input
    // when you type `@`, and can contribute sub-commands in the chat input
    // that appear when you type `/`.
    this._participant = vscode.chat.createChatParticipant(
      CHAT_PARTICIPANT_ID,
      this.chatHandler.bind(this)
    );
    this._participant.iconPath = vscode.Uri.joinPath(
      vscode.Uri.parse(context.extensionPath),
      'images',
      'mongodb.png'
    );
    log.info('Chat participant created', {
      participantId: this._participant?.id,
    });
    this._participant.onDidReceiveFeedback(this.handleUserFeedback.bind(this));
    return this._participant;
  }

  getParticipant(): vscode.ChatParticipant | undefined {
    return this._participant;
  }

<<<<<<< HEAD
=======
  handleError(err: any, command: string): never {
    let errorCode: string | undefined;
    let errorName: ParticipantErrorTypes;
    // Making the chat request might fail because
    // - model does not exist
    // - user consent not given
    // - quote limits exceeded
    if (err instanceof vscode.LanguageModelError) {
      errorCode = err.code;
    }

    if (err instanceof Error) {
      // Unwrap the error if a cause is provided
      err = err.cause || err;
    }

    const message: string = err.message || err.toString();

    if (message.includes('off_topic')) {
      errorName = ParticipantErrorTypes.CHAT_MODEL_OFF_TOPIC;
    } else if (message.includes('Filtered by Responsible AI Service')) {
      errorName = ParticipantErrorTypes.FILTERED;
    } else if (message.includes('Prompt failed validation')) {
      errorName = ParticipantErrorTypes.INVALID_PROMPT;
    } else {
      errorName = ParticipantErrorTypes.OTHER;
    }

    log.error('Participant encountered an error', {
      command,
      error_code: errorCode,
      error_name: errorName,
    });

    this._telemetryService.track(
      TelemetryEventTypes.PARTICIPANT_RESPONSE_FAILED,
      {
        command,
        error_code: errorCode,
        error_name: errorName,
      }
    );

    // Re-throw other errors so they show up in the UI.
    throw err;
  }

>>>>>>> 2cf7a182
  /**
   * In order to get access to the model, and to write more messages to the chat after
   * an async event that occurs after we've already completed our response, we need
   * to be handling a chat request. This could be when a user clicks a button or link
   * in the chat. To work around this, we can write a message as the user, which will
   * trigger the chat handler and give us access to the model.
   */
  writeChatMessageAsUser(message: string): Thenable<unknown> {
    return vscode.commands.executeCommand('workbench.action.chat.open', {
      query: `@MongoDB ${message}`,
    });
  }

  async _getChatResponse({
    modelInput,
    token,
  }: {
    modelInput: ModelInput;
    token: vscode.CancellationToken;
  }): Promise<vscode.LanguageModelChatResponse> {
    const model = await getCopilotModel();

    if (!model) {
      throw new Error('Copilot model not found');
    }

    log.info('Sending request to model', {
      messages: modelInput.messages.map(
        (message: vscode.LanguageModelChatMessage) =>
          util.inspect({
            role: message.role,
            contentLength: message.content.length,
          })
      ),
    });
    this._telemetryService.trackCopilotParticipantPrompt(modelInput.stats);

    const modelResponse = await model.sendRequest(
      modelInput.messages,
      {},
      token
    );

    log.info('Model response received');

    return modelResponse;
  }

  async streamChatResponse({
    modelInput,
    stream,
    token,
  }: {
    modelInput: ModelInput;
    stream: vscode.ChatResponseStream;
    token: vscode.CancellationToken;
  }): Promise<{ outputLength: number }> {
    const chatResponse = await this._getChatResponse({
      modelInput,
      token,
    });

    let length = 0;
    for await (const fragment of chatResponse.text) {
      stream.markdown(fragment);
      length += fragment.length;
    }

    return {
      outputLength: length,
    };
  }

  _streamCodeBlockActions({
    runnableContent,
    stream,
  }: {
    runnableContent: string;
    stream: vscode.ChatResponseStream;
  }): void {
    runnableContent = runnableContent.trim();

    if (!runnableContent) {
      return;
    }

    const commandArgs: RunParticipantCodeCommandArgs = {
      runnableContent,
    };
    stream.button({
      command: EXTENSION_COMMANDS.RUN_PARTICIPANT_CODE,
      title: vscode.l10n.t('▶️ Run'),
      arguments: [commandArgs],
    });
    stream.button({
      command: EXTENSION_COMMANDS.OPEN_PARTICIPANT_CODE_IN_PLAYGROUND,
      title: vscode.l10n.t('Open in playground'),
      arguments: [commandArgs],
    });
  }

  async streamChatResponseContentToPlayground({
    messages,
    token,
  }: {
    messages: vscode.LanguageModelChatMessage[];
    token: vscode.CancellationToken;
  }): Promise<string | null> {
    const chatResponse = await this._getChatResponse({
      messages,
      token,
    });

    const runnableContent: string[] = [];
    await processStreamWithIdentifiers({
      processStreamFragment: () => {},
      onStreamIdentifier: (content: string) => {
        runnableContent.push(content.trim());
      },
      inputIterable: chatResponse.text,
      identifier: codeBlockIdentifier,
    });
    return runnableContent.length ? runnableContent.join('') : null;
  }

  async streamChatResponseContentWithCodeActions({
    modelInput,
    stream,
    token,
  }: {
    modelInput: ModelInput;
    stream: vscode.ChatResponseStream;
    token: vscode.CancellationToken;
  }): Promise<{
    outputLength: number;
    hasCodeBlock: boolean;
  }> {
    const chatResponse = await this._getChatResponse({
      modelInput,
      token,
    });

    let outputLength = 0;
    let hasCodeBlock = false;
    await processStreamWithIdentifiers({
      processStreamFragment: (fragment: string) => {
        stream.markdown(fragment);
        outputLength += fragment.length;
      },
      onStreamIdentifier: (content: string) => {
        this._streamCodeBlockActions({ runnableContent: content, stream });
        hasCodeBlock = true;
      },
      inputIterable: chatResponse.text,
      identifier: codeBlockIdentifier,
    });

    log.info('Streamed response to chat', {
      outputLength,
      hasCodeBlock,
    });

    return {
      outputLength,
      hasCodeBlock,
    };
  }

  // This will stream all of the response content and create a string from it.
  // It should only be used when the entire response is needed at one time.
  async getChatResponseContent({
    modelInput,
    token,
  }: {
    modelInput: ModelInput;
    token: vscode.CancellationToken;
  }): Promise<string> {
    let responseContent = '';
    const chatResponse = await this._getChatResponse({
      modelInput,
      token,
    });
    for await (const fragment of chatResponse.text) {
      responseContent += fragment;
    }

    return responseContent;
  }

  async _handleRoutedGenericRequest(
    request: vscode.ChatRequest,
    context: vscode.ChatContext,
    stream: vscode.ChatResponseStream,
    token: vscode.CancellationToken
  ): Promise<ChatResult> {
    const modelInput = await Prompts.generic.buildMessages({
      request,
      context,
      connectionNames: this._getConnectionNames(),
    });

    const { hasCodeBlock, outputLength } =
      await this.streamChatResponseContentWithCodeActions({
        modelInput,
        token,
        stream,
      });

    this._telemetryService.trackCopilotParticipantResponse({
      command: 'generic',
      has_cta: false,
      found_namespace: false,
      has_runnable_content: hasCodeBlock,
      output_length: outputLength,
    });

    return genericRequestChatResult(context.history);
  }

  async _routeRequestToHandler({
    context,
    promptIntent,
    request,
    stream,
    token,
  }: {
    context: vscode.ChatContext;
    promptIntent: Omit<PromptIntent, 'Default'>;
    request: vscode.ChatRequest;
    stream: vscode.ChatResponseStream;
    token: vscode.CancellationToken;
  }): Promise<ChatResult> {
    switch (promptIntent) {
      case 'Query':
        return this.handleQueryRequest(request, context, stream, token);
      case 'Docs':
        return this.handleDocsRequest(request, context, stream, token);
      case 'Schema':
        return this.handleSchemaRequest(request, context, stream, token);
      case 'Code':
        return this.handleQueryRequest(request, context, stream, token);
      default:
        return this._handleRoutedGenericRequest(
          request,
          context,
          stream,
          token
        );
    }
  }

  async _getIntentFromChatRequest({
    context,
    request,
    token,
  }: {
    context: vscode.ChatContext;
    request: vscode.ChatRequest;
    token: vscode.CancellationToken;
  }): Promise<PromptIntent> {
    const modelInput = await Prompts.intent.buildMessages({
      connectionNames: this._getConnectionNames(),
      request,
      context,
    });

    const responseContent = await this.getChatResponseContent({
      modelInput,
      token,
    });

    log.info('Received intent response from model', {
      responseContentLength: responseContent.length,
    });

    return Prompts.intent.getIntentFromModelResponse(responseContent);
  }

  async handleGenericRequest(
    request: vscode.ChatRequest,
    context: vscode.ChatContext,
    stream: vscode.ChatResponseStream,
    token: vscode.CancellationToken
  ): Promise<ChatResult> {
    // We "prompt chain" to handle the generic requests.
    // First we ask the model to parse for intent.
    // If there is an intent, we can route it to one of the handlers (/commands).
    // When there is no intention or it's generic we handle it with a generic handler.
    const promptIntent = await this._getIntentFromChatRequest({
      context,
      request,
      token,
    });

    if (token.isCancellationRequested) {
      return this._handleCancelledRequest({
        context,
        stream,
      });
    }

    return this._routeRequestToHandler({
      context,
      promptIntent,
      request,
      stream,
      token,
    });
  }

  async connectWithParticipant({
    id,
    command,
  }: {
    id?: string;
    command?: string;
  }): Promise<boolean> {
    if (!id) {
      const didChangeActiveConnection =
        await this._connectionController.changeActiveConnection();
      if (!didChangeActiveConnection) {
        // If they don't choose a connection then we can't proceed;
        return false;
      }
    } else {
      await this._connectionController.connectWithConnectionId(id);
    }

    const connectionName = this._connectionController.getActiveConnectionName();

    return this.writeChatMessageAsUser(
      `${command ? `${command} ` : ''}${connectionName}`
    ) as Promise<boolean>;
  }

  getConnectionsTree(command: ParticipantCommand): vscode.MarkdownString[] {
    return [
      ...this._connectionController
        .getSavedConnections()
        .sort((a, b) => {
          const aTime = a.lastUsed ? new Date(a.lastUsed).getTime() : 0;
          const bTime = b.lastUsed ? new Date(b.lastUsed).getTime() : 0;
          return bTime - aTime;
        })
        .slice(0, MAX_MARKDOWN_LIST_LENGTH)
        .map((conn: LoadedConnection) =>
          createMarkdownLink({
            commandId: EXTENSION_COMMANDS.CONNECT_WITH_PARTICIPANT,
            data: {
              id: conn.id,
              command,
            },
            name: conn.name,
          })
        ),
      createMarkdownLink({
        commandId: EXTENSION_COMMANDS.CONNECT_WITH_PARTICIPANT,
        name: 'Show more',
        data: {
          command,
        },
      }),
    ];
  }

  async getDatabaseQuickPicks(
    command: ParticipantCommand
  ): Promise<NamespaceQuickPicks[]> {
    const dataService = this._connectionController.getActiveDataService();
    if (!dataService) {
      // Run a blank command to get the user to connect first.
      void this.writeChatMessageAsUser(command);
      return [];
    }

    try {
      const databases = await dataService.listDatabases({
        nameOnly: true,
      });
      return databases.map((db) => ({
        label: db.name,
        data: db.name,
      }));
    } catch (error) {
      return [];
    }
  }

  async _selectDatabaseWithQuickPick(
    command: ParticipantCommand
  ): Promise<string | undefined> {
    const databases = await this.getDatabaseQuickPicks(command);
    const selectedQuickPickItem = await vscode.window.showQuickPick(databases, {
      placeHolder: 'Select a database...',
    });
    return selectedQuickPickItem?.data;
  }

  async selectDatabaseWithParticipant({
    chatId,
    command,
    databaseName: _databaseName,
  }: {
    chatId: string;
    command: ParticipantCommand;
    databaseName?: string;
  }): Promise<boolean> {
    let databaseName: string | undefined = _databaseName;
    if (!databaseName) {
      databaseName = await this._selectDatabaseWithQuickPick(command);
      if (!databaseName) {
        return false;
      }
    }

    this._chatMetadataStore.setChatMetadata(chatId, {
      databaseName: databaseName,
    });

    return this.writeChatMessageAsUser(
      `${command} ${databaseName}`
    ) as Promise<boolean>;
  }

  async getCollectionQuickPicks({
    command,
    databaseName,
  }: {
    command: ParticipantCommand;
    databaseName: string;
  }): Promise<NamespaceQuickPicks[]> {
    const dataService = this._connectionController.getActiveDataService();
    if (!dataService) {
      // Run a blank command to get the user to connect first.
      void this.writeChatMessageAsUser(command);
      return [];
    }

    try {
      const collections = await dataService.listCollections(databaseName);
      return collections.map((db) => ({
        label: db.name,
        data: db.name,
      }));
    } catch (error) {
      return [];
    }
  }

  async _selectCollectionWithQuickPick({
    command,
    databaseName,
  }: {
    command: ParticipantCommand;
    databaseName: string;
  }): Promise<string | undefined> {
    const collections = await this.getCollectionQuickPicks({
      command,
      databaseName,
    });
    const selectedQuickPickItem = await vscode.window.showQuickPick(
      collections,
      {
        placeHolder: 'Select a collection...',
      }
    );
    return selectedQuickPickItem?.data;
  }

  async selectCollectionWithParticipant({
    command,
    chatId,
    databaseName,
    collectionName: _collectionName,
  }: {
    command: ParticipantCommand;
    chatId: string;
    databaseName: string;
    collectionName?: string;
  }): Promise<boolean> {
    let collectionName: string | undefined = _collectionName;
    if (!collectionName) {
      collectionName = await this._selectCollectionWithQuickPick({
        command,
        databaseName,
      });
      if (!collectionName) {
        return false;
      }
    }

    this._chatMetadataStore.setChatMetadata(chatId, {
      databaseName: databaseName,
      collectionName: collectionName,
    });
    return this.writeChatMessageAsUser(
      `${command} ${collectionName}`
    ) as Promise<boolean>;
  }

  async renderDatabasesTree({
    command,
    context,
    stream,
  }: {
    command: ParticipantCommand;
    context: vscode.ChatContext;
    stream: vscode.ChatResponseStream;
  }): Promise<void> {
    const dataService = this._connectionController.getActiveDataService();
    if (!dataService) {
      return;
    }

    stream.push(
      new vscode.ChatResponseProgressPart('Fetching database names...')
    );

    try {
      const databases = await dataService.listDatabases({
        nameOnly: true,
      });
      databases.slice(0, MAX_MARKDOWN_LIST_LENGTH).forEach((db) =>
        stream.markdown(
          createMarkdownLink({
            commandId: EXTENSION_COMMANDS.SELECT_DATABASE_WITH_PARTICIPANT,
            data: {
              command,
              chatId: ChatMetadataStore.getChatIdFromHistoryOrNewChatId(
                context.history
              ),
              databaseName: db.name,
            },
            name: db.name,
          })
        )
      );
      if (databases.length > MAX_MARKDOWN_LIST_LENGTH) {
        stream.markdown(
          createMarkdownLink({
            data: {
              command,
              chatId: ChatMetadataStore.getChatIdFromHistoryOrNewChatId(
                context.history
              ),
            },
            commandId: EXTENSION_COMMANDS.SELECT_DATABASE_WITH_PARTICIPANT,
            name: 'Show more',
          })
        );
      }
    } catch (error) {
      log.error('Unable to fetch databases:', error);

      // Users can always do this manually when asked to provide a database name.
      return;
    }
  }

  async renderCollectionsTree({
    command,
    context,
    databaseName,
    stream,
  }: {
    command: ParticipantCommand;
    databaseName: string;
    context: vscode.ChatContext;
    stream: vscode.ChatResponseStream;
  }): Promise<void> {
    const dataService = this._connectionController.getActiveDataService();
    if (!dataService) {
      return;
    }

    stream.push(
      new vscode.ChatResponseProgressPart('Fetching collection names...')
    );

    try {
      const collections = await dataService.listCollections(databaseName);
      collections.slice(0, MAX_MARKDOWN_LIST_LENGTH).forEach((coll) =>
        stream.markdown(
          createMarkdownLink({
            commandId: EXTENSION_COMMANDS.SELECT_COLLECTION_WITH_PARTICIPANT,
            data: {
              command,
              chatId: ChatMetadataStore.getChatIdFromHistoryOrNewChatId(
                context.history
              ),
              databaseName,
              collectionName: coll.name,
            },
            name: coll.name,
          })
        )
      );
      if (collections.length > MAX_MARKDOWN_LIST_LENGTH) {
        stream.markdown(
          createMarkdownLink({
            commandId: EXTENSION_COMMANDS.SELECT_COLLECTION_WITH_PARTICIPANT,
            data: {
              command,
              chatId: ChatMetadataStore.getChatIdFromHistoryOrNewChatId(
                context.history
              ),
              databaseName,
            },
            name: 'Show more',
          })
        );
      }
    } catch (error) {
      log.error('Unable to fetch collections:', error);

      // Users can always do this manually when asked to provide a collection name.
      return;
    }
  }

  async _getNamespaceFromChat({
    request,
    context,
    token,
  }: {
    request: vscode.ChatRequest;
    context: vscode.ChatContext;
    token: vscode.CancellationToken;
  }): Promise<{
    databaseName: string | undefined;
    collectionName: string | undefined;
  }> {
    const messagesWithNamespace = await Prompts.namespace.buildMessages({
      context,
      request,
      connectionNames: this._getConnectionNames(),
    });

    let {
      databaseName,
      collectionName,
    }: {
      databaseName: string | undefined;
      collectionName: string | undefined;
    } = {
      databaseName: undefined,
      collectionName: undefined,
    };

    // When there's no user message content we can
    // skip the request to the model. This would happen with /schema.
    if (Prompts.doMessagesContainUserInput(messagesWithNamespace.messages)) {
      // VSCODE-626: When there's an empty message sent to the ai model,
      // it currently errors (not on insiders, only main VSCode).
      // Here we're defaulting to have some content as a workaround.
      // TODO: Remove this when the issue is fixed.
      messagesWithNamespace.messages[
        messagesWithNamespace.messages.length - 1
      ].content =
        messagesWithNamespace.messages[
          messagesWithNamespace.messages.length - 1
        ].content.trim() || 'see previous messages';

      const responseContentWithNamespace = await this.getChatResponseContent({
        modelInput: messagesWithNamespace,
        token,
      });
      ({ databaseName, collectionName } =
        Prompts.namespace.extractDatabaseAndCollectionNameFromResponse(
          responseContentWithNamespace
        ));
    }

    // See if there's a namespace set in the
    // chat metadata we can fallback to if the model didn't find it.
    const chatId = ChatMetadataStore.getChatIdFromHistoryOrNewChatId(
      context.history
    );
    const {
      databaseName: databaseNameFromMetadata,
      collectionName: collectionNameFromMetadata,
    } = this._chatMetadataStore.getChatMetadata(chatId) ?? {};

    log.info('Namespaces found in chat', {
      databaseName: databaseName || databaseNameFromMetadata,
      collectionName: collectionName || collectionNameFromMetadata,
    });

    return {
      databaseName: databaseName || databaseNameFromMetadata,
      collectionName: collectionName || collectionNameFromMetadata,
    };
  }

  async _askForNamespace({
    command,
    context,
    databaseName,
    collectionName,
    stream,
  }: {
    command: ParticipantCommand;
    context: vscode.ChatContext;
    databaseName: string | undefined;
    collectionName: string | undefined;
    stream: vscode.ChatResponseStream;
  }): Promise<ChatResult> {
    // If no database or collection name is found in the user prompt,
    // we retrieve the available namespaces from the current connection.
    // Users can then select a value by clicking on an item in the list.
    if (!databaseName) {
      stream.markdown(
        `What is the name of the database you would like${
          command === '/query' ? ' this query' : ''
        } to run against?\n\n`
      );
      await this.renderDatabasesTree({
        command,
        context,
        stream,
      });
    } else if (!collectionName) {
      stream.markdown(
        `Which collection would you like to use within ${databaseName}?\n\n`
      );
      await this.renderCollectionsTree({
        command,
        databaseName,
        context,
        stream,
      });
    }

    return namespaceRequestChatResult({
      databaseName,
      collectionName,
      history: context.history,
    });
  }

  _doesLastMessageAskForNamespace(
    history: ReadonlyArray<vscode.ChatRequestTurn | vscode.ChatResponseTurn>
  ): boolean {
    const lastMessageMetaData = history[
      history.length - 1
    ] as vscode.ChatResponseTurn;

    return (
      (lastMessageMetaData?.result as ChatResult)?.metadata?.intent ===
      'askForNamespace'
    );
  }

  _askToConnect({
    command,
    context,
    stream,
  }: {
    command: ParticipantCommand;
    context: vscode.ChatContext;
    stream: vscode.ChatResponseStream;
  }): ChatResult {
    log.info('Participant asked user to connect');

    stream.markdown(
      "Looks like you aren't currently connected, first let's get you connected to the cluster we'd like to create this query to run against.\n\n"
    );

    const tree = this.getConnectionsTree(command);
    for (const item of tree) {
      stream.markdown(item);
    }
    return askToConnectChatResult(context.history);
  }

  _handleCancelledRequest({
    context,
    stream,
  }: {
    context: vscode.ChatContext;
    stream: vscode.ChatResponseStream;
  }): ChatResult {
    stream.markdown('\nRequest cancelled.');

    return createCancelledRequestChatResult(context.history);
  }

  // The sample documents returned from this are simplified (strings and arrays shortened).
  // The sample documents are only returned when a user has the setting enabled.
  async _fetchCollectionSchemaAndSampleDocuments({
    databaseName,
    collectionName,
    amountOfDocumentsToSample = NUM_DOCUMENTS_TO_SAMPLE,
    schemaFormat = 'simplified',
    token,
    stream,
  }: {
    databaseName: string;
    collectionName: string;
    amountOfDocumentsToSample?: number;
    schemaFormat?: 'simplified' | 'full';
    token: vscode.CancellationToken;
    stream: vscode.ChatResponseStream;
  }): Promise<{
    schema?: string;
    sampleDocuments?: Document[];
    amountOfDocumentsSampled: number;
  }> {
    const dataService = this._connectionController.getActiveDataService();
    if (!dataService) {
      return {
        amountOfDocumentsSampled: 0,
      };
    }

    stream.push(
      new vscode.ChatResponseProgressPart(
        'Fetching documents and analyzing schema...'
      )
    );

    const abortController = new AbortController();
    token.onCancellationRequested(() => {
      abortController.abort();
    });

    try {
      const sampleDocuments = await dataService.sample(
        `${databaseName}.${collectionName}`,
        {
          query: {},
          size: amountOfDocumentsToSample,
        },
        { promoteValues: false, maxTimeMS: 10_000 },
        {
          abortSignal: abortController.signal,
        }
      );

      if (!sampleDocuments) {
        return {
          amountOfDocumentsSampled: 0,
        };
      }

      let schema: string;
      if (schemaFormat === 'simplified') {
        const unformattedSchema = await getSimplifiedSchema(sampleDocuments);
        schema = new SchemaFormatter().format(unformattedSchema);
      } else {
        const unformattedSchema = await parseSchema(sampleDocuments, {
          storeValues: false,
        });
        schema = JSON.stringify(unformattedSchema, null, 2);
      }

      const useSampleDocsInCopilot = !!vscode.workspace
        .getConfiguration('mdb')
        .get('useSampleDocsInCopilot');

      return {
        sampleDocuments: useSampleDocsInCopilot
          ? getSimplifiedSampleDocuments(sampleDocuments)
          : undefined,
        schema,
        amountOfDocumentsSampled: sampleDocuments.length,
      };
    } catch (err: any) {
      log.error('Unable to fetch schema and sample documents:', err);
      throw err;
    }
  }

  async handleEmptyNamespaceMessage({
    command,
    context,
    stream,
  }: {
    command: ParticipantCommand;
    context: vscode.ChatContext;
    stream: vscode.ChatResponseStream;
  }): Promise<ChatResult> {
    const lastMessageMetaData: vscode.ChatResponseTurn | undefined = context
      .history[context.history.length - 1] as vscode.ChatResponseTurn;
    const lastMessage = lastMessageMetaData?.result as ChatResult;
    if (lastMessage?.metadata?.intent !== 'askForNamespace') {
      stream.markdown(Prompts.generic.getEmptyRequestResponse());
      return emptyRequestChatResult(context.history);
    }

    // When the last message was asking for a database or collection name,
    // we re-ask the question.
    const databaseName = lastMessage.metadata.databaseName;
    if (databaseName) {
      stream.markdown(
        vscode.l10n.t(
          'Please select a collection by either clicking on an item in the list or typing the name manually in the chat.'
        )
      );
      await this.renderCollectionsTree({
        command,
        databaseName,
        context,
        stream,
      });
    } else {
      stream.markdown(
        vscode.l10n.t(
          'Please select a database by either clicking on an item in the list or typing the name manually in the chat.'
        )
      );
      await this.renderDatabasesTree({
        command,
        context,
        stream,
      });
    }

    return namespaceRequestChatResult({
      databaseName,
      collectionName: undefined,
      history: context.history,
    });
  }

  // @MongoDB /schema
  async handleSchemaRequest(
    request: vscode.ChatRequest,
    context: vscode.ChatContext,
    stream: vscode.ChatResponseStream,
    token: vscode.CancellationToken
  ): Promise<ChatResult> {
    if (!this._connectionController.getActiveDataService()) {
      return this._askToConnect({
        command: '/schema',
        context,
        stream,
      });
    }

    if (
      Prompts.isPromptEmpty(request) &&
      this._doesLastMessageAskForNamespace(context.history)
    ) {
      return this.handleEmptyNamespaceMessage({
        command: '/schema',
        context,
        stream,
      });
    }

    const { databaseName, collectionName } = await this._getNamespaceFromChat({
      request,
      context,
      token,
    });

    if (!databaseName || !collectionName) {
      return await this._askForNamespace({
        command: '/schema',
        context,
        databaseName,
        collectionName,
        stream,
      });
    }

    if (token.isCancellationRequested) {
      return this._handleCancelledRequest({
        context,
        stream,
      });
    }

    let sampleDocuments: Document[] | undefined;
    let amountOfDocumentsSampled: number;
    let schema: string | undefined;
    try {
      ({
        sampleDocuments,
        amountOfDocumentsSampled, // There can be fewer than the amount we attempt to sample.
        schema,
      } = await this._fetchCollectionSchemaAndSampleDocuments({
        databaseName,
        schemaFormat: 'full',
        collectionName,
        amountOfDocumentsToSample: DOCUMENTS_TO_SAMPLE_FOR_SCHEMA_PROMPT,
        token,
        stream,
      }));

      if (!schema || amountOfDocumentsSampled === 0) {
        stream.markdown(
          vscode.l10n.t(
            'Unable to generate a schema from the collection, no documents found.'
          )
        );
        return schemaRequestChatResult(context.history);
      }
    } catch (e) {
      stream.markdown(
        vscode.l10n.t(
          `Unable to generate a schema from the collection, an error occurred: ${e}`
        )
      );
      return schemaRequestChatResult(context.history);
    }

    const modelInput = await Prompts.schema.buildMessages({
      request,
      context,
      databaseName,
      amountOfDocumentsSampled,
      collectionName,
      schema,
      connectionNames: this._getConnectionNames(),
      ...(sampleDocuments ? { sampleDocuments } : {}),
    });
    const response = await this.streamChatResponse({
      modelInput,
      stream,
      token,
    });

    stream.button({
      command: EXTENSION_COMMANDS.PARTICIPANT_OPEN_RAW_SCHEMA_OUTPUT,
      title: vscode.l10n.t('Open JSON Output'),
      arguments: [
        {
          schema,
        } as OpenSchemaCommandArgs,
      ],
    });

    this._telemetryService.trackCopilotParticipantResponse({
      command: 'schema',
      has_cta: true,
      found_namespace: true,
      has_runnable_content: false,
      output_length: response.outputLength,
    });

    return schemaRequestChatResult(context.history);
  }

  // @MongoDB /query find all documents where the "address" has the word Broadway in it.
  async handleQueryRequest(
    request: vscode.ChatRequest,
    context: vscode.ChatContext,
    stream: vscode.ChatResponseStream,
    token: vscode.CancellationToken
  ): Promise<ChatResult> {
    if (!this._connectionController.getActiveDataService()) {
      return this._askToConnect({
        command: '/query',
        context,
        stream,
      });
    }

    if (Prompts.isPromptEmpty(request)) {
      if (this._doesLastMessageAskForNamespace(context.history)) {
        return this.handleEmptyNamespaceMessage({
          command: '/query',
          context,
          stream,
        });
      }

      stream.markdown(Prompts.query.emptyRequestResponse);
      return emptyRequestChatResult(context.history);
    }

    // We "prompt chain" to handle the query requests.
    // First we ask the model to parse for the database and collection name.
    // If they exist, we can then use them in our final completion.
    // When they don't exist we ask the user for them.
    const { databaseName, collectionName } = await this._getNamespaceFromChat({
      request,
      context,
      token,
    });
    if (!databaseName || !collectionName) {
      return await this._askForNamespace({
        command: '/query',
        context,
        databaseName,
        collectionName,
        stream,
      });
    }

    if (token.isCancellationRequested) {
      return this._handleCancelledRequest({
        context,
        stream,
      });
    }

    let schema: string | undefined;
    let sampleDocuments: Document[] | undefined;
    try {
      ({ schema, sampleDocuments } =
        await this._fetchCollectionSchemaAndSampleDocuments({
          databaseName,
          collectionName,
          token,
          stream,
        }));
    } catch (e) {
      // When an error fetching the collection schema or sample docs occurs,
      // we still want to continue as it isn't critical, however,
      // we do want to notify the user.
      stream.markdown(
        vscode.l10n.t(
          'An error occurred while fetching the collection schema and sample documents.\nThe generated query will not be able to reference the shape of your data.'
        )
      );
    }

    const modelInput = await Prompts.query.buildMessages({
      request,
      context,
      databaseName,
      collectionName,
      schema,
      connectionNames: this._getConnectionNames(),
      ...(sampleDocuments ? { sampleDocuments } : {}),
    });

    const { hasCodeBlock, outputLength } =
      await this.streamChatResponseContentWithCodeActions({
        modelInput,
        stream,
        token,
      });

    this._telemetryService.trackCopilotParticipantResponse({
      command: 'query',
      has_cta: false,
      found_namespace: true,
      has_runnable_content: hasCodeBlock,
      output_length: outputLength,
    });

    return queryRequestChatResult(context.history);
  }

  async _handleDocsRequestWithChatbot({
    prompt,
    chatId,
    token,
    stream,
  }: {
    prompt: string;
    chatId: string;
    token: vscode.CancellationToken;
    stream: vscode.ChatResponseStream;
  }): Promise<{
    responseContent: string;
    responseReferences?: Reference[];
    docsChatbotMessageId: string;
  }> {
    stream.push(
      new vscode.ChatResponseProgressPart('Consulting MongoDB documentation...')
    );

    let { docsChatbotConversationId } =
      this._chatMetadataStore.getChatMetadata(chatId) ?? {};
    const abortController = new AbortController();
    token.onCancellationRequested(() => {
      abortController.abort();
    });
    if (!docsChatbotConversationId) {
      const conversation = await this._docsChatbotAIService.createConversation({
        signal: abortController.signal,
      });
      docsChatbotConversationId = conversation._id;
      this._chatMetadataStore.setChatMetadata(chatId, {
        docsChatbotConversationId,
      });
      log.info('Docs chatbot created for chatId', chatId);
    }

    const response = await this._docsChatbotAIService.addMessage({
      message: prompt,
      conversationId: docsChatbotConversationId,
      signal: abortController.signal,
    });

    log.info('Docs chatbot message sent', {
      chatId,
      docsChatbotConversationId,
      docsChatbotMessageId: response.id,
    });

    return {
      responseContent: response.content,
      responseReferences: response.references,
      docsChatbotMessageId: response.id,
    };
  }

  async _handleDocsRequestWithCopilot(
    ...args: [
      vscode.ChatRequest,
      vscode.ChatContext,
      vscode.ChatResponseStream,
      vscode.CancellationToken
    ]
  ): Promise<void> {
    const [request, context, stream, token] = args;
    const modelInput = await Prompts.generic.buildMessages({
      request,
      context,
      connectionNames: this._getConnectionNames(),
    });

    const { hasCodeBlock, outputLength } =
      await this.streamChatResponseContentWithCodeActions({
        modelInput,
        stream,
        token,
      });

    this._streamResponseReference({
      reference: {
        url: MONGODB_DOCS_LINK,
        title: 'View MongoDB documentation',
      },
      stream,
    });

    this._telemetryService.trackCopilotParticipantResponse({
      command: 'docs/copilot',
      has_cta: true,
      found_namespace: false,
      has_runnable_content: hasCodeBlock,
      output_length: outputLength,
    });
  }

  _streamResponseReference({
    reference,
    stream,
  }: {
    reference: Reference;
    stream: vscode.ChatResponseStream;
  }): void {
    const link = new vscode.MarkdownString(
      `- [${reference.title}](${reference.url})\n`
    );
    link.supportHtml = true;
    stream.markdown(link);
  }

  async handleDocsRequest(
    ...args: [
      vscode.ChatRequest,
      vscode.ChatContext,
      vscode.ChatResponseStream,
      vscode.CancellationToken
    ]
  ): Promise<ChatResult> {
    const [request, context, stream, token] = args;

    const chatId = ChatMetadataStore.getChatIdFromHistoryOrNewChatId(
      context.history
    );
    let docsResult: {
      responseContent?: string;
      responseReferences?: Reference[];
      docsChatbotMessageId?: string;
    } = {};

    try {
      docsResult = await this._handleDocsRequestWithChatbot({
        prompt: request.prompt,
        chatId,
        token,
        stream,
      });

      if (docsResult.responseReferences) {
        for (const reference of docsResult.responseReferences) {
          this._streamResponseReference({
            reference,
            stream,
          });
        }
      }

      if (docsResult.responseContent) {
        stream.markdown(docsResult.responseContent);
      }

      this._telemetryService.trackCopilotParticipantResponse({
        command: 'docs/chatbot',
        has_cta: !!docsResult.responseReferences,
        found_namespace: false,
        has_runnable_content: false,
        output_length: docsResult.responseContent?.length ?? 0,
      });
    } catch (error) {
      // If the docs chatbot API is not available, fall back to Copilot’s LLM and include
      // the MongoDB documentation link for users to go to our documentation site directly.
      log.error(error);

      if (token.isCancellationRequested) {
        return this._handleCancelledRequest({
          context,
          stream,
        });
      }

      this._telemetryService.track(
        TelemetryEventTypes.PARTICIPANT_RESPONSE_FAILED,
        {
          command: 'docs',
          error_name: ParticipantErrorTypes.DOCS_CHATBOT_API,
        }
      );

      await this._handleDocsRequestWithCopilot(...args);
    }

    return docsRequestChatResult({
      chatId,
      docsChatbotMessageId: docsResult.docsChatbotMessageId,
    });
  }

  async exportCodeToPlayground(): Promise<boolean> {
    const activeTextEditor = vscode.window.activeTextEditor;
    if (!activeTextEditor) {
      await vscode.window.showErrorMessage('Active editor not found.');
      return false;
    }

    const sortedSelections = Array.from(activeTextEditor.selections).sort(
      (a, b) => a.start.compareTo(b.start)
    );
    const selectedText = sortedSelections
      .map((selection) => activeTextEditor.document.getText(selection))
      .join('\n');
    const code =
      selectedText || activeTextEditor.document.getText().trim() || '';
    try {
      const progressResult = await vscode.window.withProgress(
        {
          location: vscode.ProgressLocation.Notification,
          title: 'Exporting code to a playground...',
          cancellable: true,
        },
        async (progress, token): Promise<string | null> => {
          const messages = await Prompts.exportToPlayground.buildMessages({
            request: { prompt: code },
          });

          const result = await Promise.race([
            this.getChatResponseContent({
              messages,
              token,
            }),
            new Promise<undefined>((resolve) =>
              token.onCancellationRequested(() => {
                resolve(undefined);
              })
            ),
          ]);

          if (result?.includes("Sorry, I can't assist with that.")) {
            void vscode.window.showErrorMessage(
              "Sorry, I can't assist with that."
            );
            return null;
          }

          return this.streamChatResponseContentToPlayground({
            messages,
            token,
          });
        }
      );

      if (progressResult) {
        await vscode.commands.executeCommand(
          EXTENSION_COMMANDS.OPEN_PARTICIPANT_QUERY_IN_PLAYGROUND,
          {
            runnableContent: progressResult,
          }
        );
      } else {
        await vscode.window.showErrorMessage('Exporting to playground failed.');
      }

      return true;
    } catch (error) {
      const message = formatError(error).message;
      if (
        error instanceof vscode.LanguageModelError &&
        message.includes('Canceled')
      ) {
        await vscode.window.showInformationMessage(
          'The running export to a playground operation was canceled.'
        );
        return false;
      }

      this._telemetryService.trackCopilotParticipantError(
        error,
        'exportToPlayground'
      );
      await vscode.window.showErrorMessage(
        `An error occurred exporting to a playground: ${message}`
      );
      return false;
    }
  }

  async chatHandler(
    ...args: [
      vscode.ChatRequest,
      vscode.ChatContext,
      vscode.ChatResponseStream,
      vscode.CancellationToken
    ]
  ): Promise<ChatResult> {
    const [request, , stream] = args;
    try {
      const hasBeenShownWelcomeMessageAlready = !!this._storageController.get(
        StorageVariables.COPILOT_HAS_BEEN_SHOWN_WELCOME_MESSAGE
      );
      if (!hasBeenShownWelcomeMessageAlready) {
        stream.markdown(
          vscode.l10n.t(`
Welcome to MongoDB Participant!\n\n
Interact with your MongoDB clusters and generate MongoDB-related code more efficiently with intelligent AI-powered feature, available today in the MongoDB extension.\n\n
Please see our [FAQ](https://www.mongodb.com/docs/generative-ai-faq/) for more information.\n\n`)
        );

        this._telemetryService.track(
          TelemetryEventTypes.PARTICIPANT_WELCOME_SHOWN
        );

        await this._storageController.update(
          StorageVariables.COPILOT_HAS_BEEN_SHOWN_WELCOME_MESSAGE,
          true
        );
      }

      switch (request.command) {
        case 'query':
          return await this.handleQueryRequest(...args);
        case 'docs':
          return await this.handleDocsRequest(...args);
        case 'schema':
          return await this.handleSchemaRequest(...args);
        default:
          if (!request.prompt?.trim()) {
            stream.markdown(Prompts.generic.getEmptyRequestResponse());
            return emptyRequestChatResult(args[1].history);
          }

          return await this.handleGenericRequest(...args);
      }
    } catch (error) {
      this._telemetryService.trackCopilotParticipantError(
        error,
        request.command || 'generic'
      );
      // Re-throw other errors so they show up in the UI.
      throw error;
    }
  }

  async _rateDocsChatbotMessage(
    feedback: vscode.ChatResultFeedback
  ): Promise<void> {
    const chatId = feedback.result.metadata?.chatId;
    if (!chatId) {
      return;
    }

    const { docsChatbotConversationId } =
      this._chatMetadataStore.getChatMetadata(chatId) ?? {};
    if (
      !docsChatbotConversationId ||
      !feedback.result.metadata?.docsChatbotMessageId
    ) {
      return;
    }

    try {
      const rating = await this._docsChatbotAIService.rateMessage({
        conversationId: docsChatbotConversationId,
        messageId: feedback.result.metadata?.docsChatbotMessageId,
        rating: !!feedback.kind,
      });
      log.info('Docs chatbot rating sent', rating);
    } catch (error) {
      log.error(error);
    }
  }

  async handleUserFeedback(feedback: vscode.ChatResultFeedback): Promise<void> {
    if (feedback.result.metadata?.intent === 'docs') {
      await this._rateDocsChatbotMessage(feedback);
    }

    // unhelpfulReason is available in insider builds and is accessed through
    // https://github.com/microsoft/vscode/blob/main/src/vscode-dts/vscode.proposed.chatParticipantAdditions.d.ts
    // Since this is a proposed API, we can't depend on it being available, which is why
    // we're dynamically checking for it.
    const unhelpfulReason =
      'unhelpfulReason' in feedback
        ? (feedback.unhelpfulReason as string)
        : undefined;
    this._telemetryService.trackCopilotParticipantFeedback({
      feedback: chatResultFeedbackKindToTelemetryValue(feedback.kind),
      reason: unhelpfulReason,
      response_type: (feedback.result as ChatResult)?.metadata.intent,
    });
  }

  _getConnectionNames(): string[] {
    return this._connectionController
      .getSavedConnections()
      .map((connection) => connection.name);
  }
}<|MERGE_RESOLUTION|>--- conflicted
+++ resolved
@@ -40,11 +40,8 @@
 } from '../telemetry/telemetryService';
 import { DocsChatbotAIService } from './docsChatbotAIService';
 import type TelemetryService from '../telemetry/telemetryService';
-<<<<<<< HEAD
 import formatError from '../utils/formatError';
-=======
 import type { ModelInput } from './prompts/promptBase';
->>>>>>> 2cf7a182
 import { processStreamWithIdentifiers } from './streamParsing';
 import type { PromptIntent } from './prompts/intent';
 
@@ -115,56 +112,6 @@
     return this._participant;
   }
 
-<<<<<<< HEAD
-=======
-  handleError(err: any, command: string): never {
-    let errorCode: string | undefined;
-    let errorName: ParticipantErrorTypes;
-    // Making the chat request might fail because
-    // - model does not exist
-    // - user consent not given
-    // - quote limits exceeded
-    if (err instanceof vscode.LanguageModelError) {
-      errorCode = err.code;
-    }
-
-    if (err instanceof Error) {
-      // Unwrap the error if a cause is provided
-      err = err.cause || err;
-    }
-
-    const message: string = err.message || err.toString();
-
-    if (message.includes('off_topic')) {
-      errorName = ParticipantErrorTypes.CHAT_MODEL_OFF_TOPIC;
-    } else if (message.includes('Filtered by Responsible AI Service')) {
-      errorName = ParticipantErrorTypes.FILTERED;
-    } else if (message.includes('Prompt failed validation')) {
-      errorName = ParticipantErrorTypes.INVALID_PROMPT;
-    } else {
-      errorName = ParticipantErrorTypes.OTHER;
-    }
-
-    log.error('Participant encountered an error', {
-      command,
-      error_code: errorCode,
-      error_name: errorName,
-    });
-
-    this._telemetryService.track(
-      TelemetryEventTypes.PARTICIPANT_RESPONSE_FAILED,
-      {
-        command,
-        error_code: errorCode,
-        error_name: errorName,
-      }
-    );
-
-    // Re-throw other errors so they show up in the UI.
-    throw err;
-  }
-
->>>>>>> 2cf7a182
   /**
    * In order to get access to the model, and to write more messages to the chat after
    * an async event that occurs after we've already completed our response, we need
@@ -267,14 +214,14 @@
   }
 
   async streamChatResponseContentToPlayground({
-    messages,
+    modelInput,
     token,
   }: {
-    messages: vscode.LanguageModelChatMessage[];
+    modelInput: ModelInput;
     token: vscode.CancellationToken;
   }): Promise<string | null> {
     const chatResponse = await this._getChatResponse({
-      messages,
+      modelInput,
       token,
     });
 
@@ -1520,13 +1467,13 @@
           cancellable: true,
         },
         async (progress, token): Promise<string | null> => {
-          const messages = await Prompts.exportToPlayground.buildMessages({
+          const modelInput = await Prompts.exportToPlayground.buildMessages({
             request: { prompt: code },
           });
 
           const result = await Promise.race([
             this.getChatResponseContent({
-              messages,
+              modelInput,
               token,
             }),
             new Promise<undefined>((resolve) =>
@@ -1544,7 +1491,7 @@
           }
 
           return this.streamChatResponseContentToPlayground({
-            messages,
+            modelInput,
             token,
           });
         }
@@ -1552,7 +1499,7 @@
 
       if (progressResult) {
         await vscode.commands.executeCommand(
-          EXTENSION_COMMANDS.OPEN_PARTICIPANT_QUERY_IN_PLAYGROUND,
+          EXTENSION_COMMANDS.OPEN_PARTICIPANT_CODE_IN_PLAYGROUND,
           {
             runnableContent: progressResult,
           }
