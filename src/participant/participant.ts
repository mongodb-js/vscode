import * as vscode from 'vscode';
import { getSimplifiedSchema, parseSchema } from 'mongodb-schema';
import type { Document } from 'bson';
import type { Reference } from 'mongodb-rag-core';

import { createLogger } from '../logging';
import type ConnectionController from '../connectionController';
import type { LoadedConnection } from '../storage/connectionStorage';
import EXTENSION_COMMANDS from '../commands';
import type { StorageController } from '../storage';
import { StorageVariables } from '../storage';
import { Prompts } from './prompts';
import type { ChatResult } from './constants';
import {
  askToConnectChatResult,
  CHAT_PARTICIPANT_ID,
  emptyRequestChatResult,
  genericRequestChatResult,
  namespaceRequestChatResult,
  queryRequestChatResult,
  docsRequestChatResult,
  schemaRequestChatResult,
  createCancelledRequestChatResult,
  codeBlockIdentifier,
} from './constants';
import { SchemaFormatter } from './schema';
import { getSimplifiedSampleDocuments } from './sampleDocuments';
import { getCopilotModel } from './model';
import { createMarkdownLink } from './markdown';
import { ChatMetadataStore } from './chatMetadata';
import {
  DOCUMENTS_TO_SAMPLE_FOR_SCHEMA_PROMPT,
  type OpenSchemaCommandArgs,
} from './prompts/schema';
import {
  chatResultFeedbackKindToTelemetryValue,
  ParticipantErrorTypes,
  TelemetryEventTypes,
} from '../telemetry/telemetryService';
import { DocsChatbotAIService } from './docsChatbotAIService';
import type TelemetryService from '../telemetry/telemetryService';
<<<<<<< HEAD
import type { PromptResult } from './prompts/promptBase';
=======
import { processStreamWithIdentifiers } from './streamParsing';
import type { PromptIntent } from './prompts/intent';
>>>>>>> 7eef0e74

const log = createLogger('participant');

const NUM_DOCUMENTS_TO_SAMPLE = 3;

const MONGODB_DOCS_LINK = 'https://www.mongodb.com/docs/';

interface NamespaceQuickPicks {
  label: string;
  data: string;
}

export type RunParticipantQueryCommandArgs = {
  runnableContent: string;
};

export type ParticipantCommand = '/query' | '/schema' | '/docs';

const MAX_MARKDOWN_LIST_LENGTH = 10;

export default class ParticipantController {
  _participant?: vscode.ChatParticipant;
  _connectionController: ConnectionController;
  _storageController: StorageController;
  _chatMetadataStore: ChatMetadataStore;
  _docsChatbotAIService: DocsChatbotAIService;
  _telemetryService: TelemetryService;

  constructor({
    connectionController,
    storageController,
    telemetryService,
  }: {
    connectionController: ConnectionController;
    storageController: StorageController;
    telemetryService: TelemetryService;
  }) {
    this._connectionController = connectionController;
    this._storageController = storageController;
    this._chatMetadataStore = new ChatMetadataStore();
    this._telemetryService = telemetryService;
    this._docsChatbotAIService = new DocsChatbotAIService();
  }

  createParticipant(context: vscode.ExtensionContext): vscode.ChatParticipant {
    // Chat participants appear as top-level options in the chat input
    // when you type `@`, and can contribute sub-commands in the chat input
    // that appear when you type `/`.
    this._participant = vscode.chat.createChatParticipant(
      CHAT_PARTICIPANT_ID,
      this.chatHandler.bind(this)
    );
    this._participant.iconPath = vscode.Uri.joinPath(
      vscode.Uri.parse(context.extensionPath),
      'images',
      'mongodb.png'
    );
    log.info('Chat participant created', {
      participantId: this._participant?.id,
    });
    this._participant.onDidReceiveFeedback(this.handleUserFeedback.bind(this));
    return this._participant;
  }

  getParticipant(): vscode.ChatParticipant | undefined {
    return this._participant;
  }

  handleError(err: any, command: string): never {
    let errorCode: string | undefined;
    let errorName: ParticipantErrorTypes;
    // Making the chat request might fail because
    // - model does not exist
    // - user consent not given
    // - quote limits exceeded
    if (err instanceof vscode.LanguageModelError) {
      errorCode = err.code;
    }

    if (err instanceof Error) {
      // Unwrap the error if a cause is provided
      err = err.cause || err;
    }

    const message: string = err.message || err.toString();

    if (message.includes('off_topic')) {
      errorName = ParticipantErrorTypes.CHAT_MODEL_OFF_TOPIC;
    } else if (message.includes('Filtered by Responsible AI Service')) {
      errorName = ParticipantErrorTypes.FILTERED;
    } else if (message.includes('Prompt failed validation')) {
      errorName = ParticipantErrorTypes.INVALID_PROMPT;
    } else {
      errorName = ParticipantErrorTypes.OTHER;
    }

    this._telemetryService.track(
      TelemetryEventTypes.PARTICIPANT_RESPONSE_FAILED,
      {
        command,
        error_code: errorCode,
        error_name: errorName,
      }
    );

    // Re-throw other errors so they show up in the UI.
    throw err;
  }

  /**
   * In order to get access to the model, and to write more messages to the chat after
   * an async event that occurs after we've already completed our response, we need
   * to be handling a chat request. This could be when a user clicks a button or link
   * in the chat. To work around this, we can write a message as the user, which will
   * trigger the chat handler and give us access to the model.
   */
  writeChatMessageAsUser(message: string): Thenable<unknown> {
    return vscode.commands.executeCommand('workbench.action.chat.open', {
      query: `@MongoDB ${message}`,
    });
  }

<<<<<<< HEAD
  async getChatResponseContent({
    prompt,
=======
  async _getChatResponse({
    messages,
>>>>>>> 7eef0e74
    token,
  }: {
    prompt: PromptResult;
    token: vscode.CancellationToken;
  }): Promise<vscode.LanguageModelChatResponse> {
    const model = await getCopilotModel();
<<<<<<< HEAD
    let responseContent = '';
    if (model) {
      const chatResponse = await model.sendRequest(prompt.messages, {}, token);
      for await (const fragment of chatResponse.text) {
        responseContent += fragment;
      }

      this._telemetryService.trackCopilotParticipantPrompt(prompt.stats);
=======

    if (!model) {
      throw new Error('Copilot model not found');
>>>>>>> 7eef0e74
    }

    return await model.sendRequest(messages, {}, token);
  }

  async streamChatResponse({
    messages,
    stream,
    token,
  }: {
    messages: vscode.LanguageModelChatMessage[];
    stream: vscode.ChatResponseStream;
    token: vscode.CancellationToken;
  }): Promise<void> {
    const chatResponse = await this._getChatResponse({
      messages,
      token,
    });
    for await (const fragment of chatResponse.text) {
      stream.markdown(fragment);
    }
  }

  _streamCodeBlockActions({
    runnableContent,
    stream,
  }: {
    runnableContent: string;
    stream: vscode.ChatResponseStream;
  }): void {
    runnableContent = runnableContent.trim();

    if (!runnableContent) {
      return;
    }

    const commandArgs: RunParticipantQueryCommandArgs = {
      runnableContent,
    };
    stream.button({
      command: EXTENSION_COMMANDS.RUN_PARTICIPANT_QUERY,
      title: vscode.l10n.t('▶️ Run'),
      arguments: [commandArgs],
    });
    stream.button({
      command: EXTENSION_COMMANDS.OPEN_PARTICIPANT_QUERY_IN_PLAYGROUND,
      title: vscode.l10n.t('Open in playground'),
      arguments: [commandArgs],
    });
  }

  async streamChatResponseContentWithCodeActions({
    messages,
    stream,
    token,
  }: {
    messages: vscode.LanguageModelChatMessage[];
    stream: vscode.ChatResponseStream;
    token: vscode.CancellationToken;
  }): Promise<void> {
    const chatResponse = await this._getChatResponse({
      messages,
      token,
    });

    await processStreamWithIdentifiers({
      processStreamFragment: (fragment: string) => {
        stream.markdown(fragment);
      },
      onStreamIdentifier: (content: string) => {
        this._streamCodeBlockActions({ runnableContent: content, stream });
      },
      inputIterable: chatResponse.text,
      identifier: codeBlockIdentifier,
    });
  }

  // This will stream all of the response content and create a string from it.
  // It should only be used when the entire response is needed at one time.
  async getChatResponseContent({
    messages,
    token,
  }: {
    messages: vscode.LanguageModelChatMessage[];
    token: vscode.CancellationToken;
  }): Promise<string> {
    let responseContent = '';
    const chatResponse = await this._getChatResponse({
      messages,
      token,
    });
    for await (const fragment of chatResponse.text) {
      responseContent += fragment;
    }

    return responseContent;
  }

  async _handleRoutedGenericRequest(
    request: vscode.ChatRequest,
    context: vscode.ChatContext,
    stream: vscode.ChatResponseStream,
    token: vscode.CancellationToken
  ): Promise<ChatResult> {
    const prompt = await Prompts.generic.buildMessages({
      request,
      context,
      connectionNames: this._getConnectionNames(),
    });

    await this.streamChatResponseContentWithCodeActions({
      messages,
      token,
      stream,
    });

    return genericRequestChatResult(context.history);
  }

  async _routeRequestToHandler({
    context,
    promptIntent,
    request,
    stream,
    token,
  }: {
    context: vscode.ChatContext;
    promptIntent: Omit<PromptIntent, 'Default'>;
    request: vscode.ChatRequest;
    stream: vscode.ChatResponseStream;
    token: vscode.CancellationToken;
  }): Promise<ChatResult> {
    switch (promptIntent) {
      case 'Query':
        return this.handleQueryRequest(request, context, stream, token);
      case 'Docs':
        return this.handleDocsRequest(request, context, stream, token);
      case 'Schema':
        return this.handleSchemaRequest(request, context, stream, token);
      case 'Code':
        return this.handleQueryRequest(request, context, stream, token);
      default:
        return this._handleRoutedGenericRequest(
          request,
          context,
          stream,
          token
        );
    }
  }

  async _getIntentFromChatRequest({
    context,
    request,
    token,
  }: {
    context: vscode.ChatContext;
    request: vscode.ChatRequest;
    token: vscode.CancellationToken;
  }): Promise<PromptIntent> {
    const messages = await Prompts.intent.buildMessages({
      connectionNames: this._getConnectionNames(),
      request,
      context,
    });

    const responseContent = await this.getChatResponseContent({
      prompt,
      token,
    });

    return Prompts.intent.getIntentFromModelResponse(responseContent);
  }

  async handleGenericRequest(
    request: vscode.ChatRequest,
    context: vscode.ChatContext,
    stream: vscode.ChatResponseStream,
    token: vscode.CancellationToken
  ): Promise<ChatResult> {
    // We "prompt chain" to handle the generic requests.
    // First we ask the model to parse for intent.
    // If there is an intent, we can route it to one of the handlers (/commands).
    // When there is no intention or it's generic we handle it with a generic handler.
    const promptIntent = await this._getIntentFromChatRequest({
      context,
      request,
      token,
    });

    if (token.isCancellationRequested) {
      return this._handleCancelledRequest({
        context,
        stream,
      });
    }

    return this._routeRequestToHandler({
      context,
      promptIntent,
      request,
      stream,
      token,
    });
  }

  async connectWithParticipant({
    id,
    command,
  }: {
    id?: string;
    command?: string;
  }): Promise<boolean> {
    if (!id) {
      const didChangeActiveConnection =
        await this._connectionController.changeActiveConnection();
      if (!didChangeActiveConnection) {
        // If they don't choose a connection then we can't proceed;
        return false;
      }
    } else {
      await this._connectionController.connectWithConnectionId(id);
    }

    const connectionName = this._connectionController.getActiveConnectionName();

    return this.writeChatMessageAsUser(
      `${command ? `${command} ` : ''}${connectionName}`
    ) as Promise<boolean>;
  }

  getConnectionsTree(command: ParticipantCommand): vscode.MarkdownString[] {
    return [
      ...this._connectionController
        .getSavedConnections()
        .sort((a, b) => {
          const aTime = a.lastUsed ? new Date(a.lastUsed).getTime() : 0;
          const bTime = b.lastUsed ? new Date(b.lastUsed).getTime() : 0;
          return bTime - aTime;
        })
        .slice(0, MAX_MARKDOWN_LIST_LENGTH)
        .map((conn: LoadedConnection) =>
          createMarkdownLink({
            commandId: EXTENSION_COMMANDS.CONNECT_WITH_PARTICIPANT,
            data: {
              id: conn.id,
              command,
            },
            name: conn.name,
          })
        ),
      createMarkdownLink({
        commandId: EXTENSION_COMMANDS.CONNECT_WITH_PARTICIPANT,
        name: 'Show more',
        data: {
          command,
        },
      }),
    ];
  }

  async getDatabaseQuickPicks(
    command: ParticipantCommand
  ): Promise<NamespaceQuickPicks[]> {
    const dataService = this._connectionController.getActiveDataService();
    if (!dataService) {
      // Run a blank command to get the user to connect first.
      void this.writeChatMessageAsUser(command);
      return [];
    }

    try {
      const databases = await dataService.listDatabases({
        nameOnly: true,
      });
      return databases.map((db) => ({
        label: db.name,
        data: db.name,
      }));
    } catch (error) {
      return [];
    }
  }

  async _selectDatabaseWithQuickPick(
    command: ParticipantCommand
  ): Promise<string | undefined> {
    const databases = await this.getDatabaseQuickPicks(command);
    const selectedQuickPickItem = await vscode.window.showQuickPick(databases, {
      placeHolder: 'Select a database...',
    });
    return selectedQuickPickItem?.data;
  }

  async selectDatabaseWithParticipant({
    chatId,
    command,
    databaseName: _databaseName,
  }: {
    chatId: string;
    command: ParticipantCommand;
    databaseName?: string;
  }): Promise<boolean> {
    let databaseName: string | undefined = _databaseName;
    if (!databaseName) {
      databaseName = await this._selectDatabaseWithQuickPick(command);
      if (!databaseName) {
        return false;
      }
    }

    this._chatMetadataStore.setChatMetadata(chatId, {
      databaseName: databaseName,
    });

    return this.writeChatMessageAsUser(
      `${command} ${databaseName}`
    ) as Promise<boolean>;
  }

  async getCollectionQuickPicks({
    command,
    databaseName,
  }: {
    command: ParticipantCommand;
    databaseName: string;
  }): Promise<NamespaceQuickPicks[]> {
    const dataService = this._connectionController.getActiveDataService();
    if (!dataService) {
      // Run a blank command to get the user to connect first.
      void this.writeChatMessageAsUser(command);
      return [];
    }

    try {
      const collections = await dataService.listCollections(databaseName);
      return collections.map((db) => ({
        label: db.name,
        data: db.name,
      }));
    } catch (error) {
      return [];
    }
  }

  async _selectCollectionWithQuickPick({
    command,
    databaseName,
  }: {
    command: ParticipantCommand;
    databaseName: string;
  }): Promise<string | undefined> {
    const collections = await this.getCollectionQuickPicks({
      command,
      databaseName,
    });
    const selectedQuickPickItem = await vscode.window.showQuickPick(
      collections,
      {
        placeHolder: 'Select a collection...',
      }
    );
    return selectedQuickPickItem?.data;
  }

  async selectCollectionWithParticipant({
    command,
    chatId,
    databaseName,
    collectionName: _collectionName,
  }: {
    command: ParticipantCommand;
    chatId: string;
    databaseName: string;
    collectionName?: string;
  }): Promise<boolean> {
    let collectionName: string | undefined = _collectionName;
    if (!collectionName) {
      collectionName = await this._selectCollectionWithQuickPick({
        command,
        databaseName,
      });
      if (!collectionName) {
        return false;
      }
    }

    this._chatMetadataStore.setChatMetadata(chatId, {
      databaseName: databaseName,
      collectionName: collectionName,
    });
    return this.writeChatMessageAsUser(
      `${command} ${collectionName}`
    ) as Promise<boolean>;
  }

  async renderDatabasesTree({
    command,
    context,
    stream,
  }: {
    command: ParticipantCommand;
    context: vscode.ChatContext;
    stream: vscode.ChatResponseStream;
  }): Promise<void> {
    const dataService = this._connectionController.getActiveDataService();
    if (!dataService) {
      return;
    }

    stream.push(
      new vscode.ChatResponseProgressPart('Fetching database names...')
    );

    try {
      const databases = await dataService.listDatabases({
        nameOnly: true,
      });
      databases.slice(0, MAX_MARKDOWN_LIST_LENGTH).forEach((db) =>
        stream.markdown(
          createMarkdownLink({
            commandId: EXTENSION_COMMANDS.SELECT_DATABASE_WITH_PARTICIPANT,
            data: {
              command,
              chatId: ChatMetadataStore.getChatIdFromHistoryOrNewChatId(
                context.history
              ),
              databaseName: db.name,
            },
            name: db.name,
          })
        )
      );
      if (databases.length > MAX_MARKDOWN_LIST_LENGTH) {
        stream.markdown(
          createMarkdownLink({
            data: {
              command,
              chatId: ChatMetadataStore.getChatIdFromHistoryOrNewChatId(
                context.history
              ),
            },
            commandId: EXTENSION_COMMANDS.SELECT_DATABASE_WITH_PARTICIPANT,
            name: 'Show more',
          })
        );
      }
    } catch (error) {
      log.error('Unable to fetch databases:', error);

      // Users can always do this manually when asked to provide a database name.
      return;
    }
  }

  async renderCollectionsTree({
    command,
    context,
    databaseName,
    stream,
  }: {
    command: ParticipantCommand;
    databaseName: string;
    context: vscode.ChatContext;
    stream: vscode.ChatResponseStream;
  }): Promise<void> {
    const dataService = this._connectionController.getActiveDataService();
    if (!dataService) {
      return;
    }

    stream.push(
      new vscode.ChatResponseProgressPart('Fetching collection names...')
    );

    try {
      const collections = await dataService.listCollections(databaseName);
      collections.slice(0, MAX_MARKDOWN_LIST_LENGTH).forEach((coll) =>
        stream.markdown(
          createMarkdownLink({
            commandId: EXTENSION_COMMANDS.SELECT_COLLECTION_WITH_PARTICIPANT,
            data: {
              command,
              chatId: ChatMetadataStore.getChatIdFromHistoryOrNewChatId(
                context.history
              ),
              databaseName,
              collectionName: coll.name,
            },
            name: coll.name,
          })
        )
      );
      if (collections.length > MAX_MARKDOWN_LIST_LENGTH) {
        stream.markdown(
          createMarkdownLink({
            commandId: EXTENSION_COMMANDS.SELECT_COLLECTION_WITH_PARTICIPANT,
            data: {
              command,
              chatId: ChatMetadataStore.getChatIdFromHistoryOrNewChatId(
                context.history
              ),
              databaseName,
            },
            name: 'Show more',
          })
        );
      }
    } catch (error) {
      log.error('Unable to fetch collections:', error);

      // Users can always do this manually when asked to provide a collection name.
      return;
    }
  }

  async _getNamespaceFromChat({
    request,
    context,
    token,
  }: {
    request: vscode.ChatRequest;
    context: vscode.ChatContext;
    token: vscode.CancellationToken;
  }): Promise<{
    databaseName: string | undefined;
    collectionName: string | undefined;
  }> {
    const messagesWithNamespace = await Prompts.namespace.buildMessages({
      context,
      request,
      connectionNames: this._getConnectionNames(),
    });
    const responseContentWithNamespace = await this.getChatResponseContent({
      prompt: messagesWithNamespace,
      token,
    });
    const { databaseName, collectionName } =
      Prompts.namespace.extractDatabaseAndCollectionNameFromResponse(
        responseContentWithNamespace
      );

    // See if there's a namespace set in the
    // chat metadata we can fallback to if the model didn't find it.
    const chatId = ChatMetadataStore.getChatIdFromHistoryOrNewChatId(
      context.history
    );
    const {
      databaseName: databaseNameFromMetadata,
      collectionName: collectionNameFromMetadata,
    } = this._chatMetadataStore.getChatMetadata(chatId) ?? {};

    return {
      databaseName: databaseName || databaseNameFromMetadata,
      collectionName: collectionName || collectionNameFromMetadata,
    };
  }

  async _askForNamespace({
    command,
    context,
    databaseName,
    collectionName,
    stream,
  }: {
    command: ParticipantCommand;
    context: vscode.ChatContext;
    databaseName: string | undefined;
    collectionName: string | undefined;
    stream: vscode.ChatResponseStream;
  }): Promise<ChatResult> {
    // If no database or collection name is found in the user prompt,
    // we retrieve the available namespaces from the current connection.
    // Users can then select a value by clicking on an item in the list.
    if (!databaseName) {
      stream.markdown(
        `What is the name of the database you would like${
          command === '/query' ? ' this query' : ''
        } to run against?\n\n`
      );
      await this.renderDatabasesTree({
        command,
        context,
        stream,
      });
    } else if (!collectionName) {
      stream.markdown(
        `Which collection would you like to use within ${databaseName}?\n\n`
      );
      await this.renderCollectionsTree({
        command,
        databaseName,
        context,
        stream,
      });
    }

    return namespaceRequestChatResult({
      databaseName,
      collectionName,
      history: context.history,
    });
  }

  _doesLastMessageAskForNamespace(
    history: ReadonlyArray<vscode.ChatRequestTurn | vscode.ChatResponseTurn>
  ): boolean {
    const lastMessageMetaData = history[
      history.length - 1
    ] as vscode.ChatResponseTurn;

    return (
      (lastMessageMetaData?.result as ChatResult)?.metadata?.intent ===
      'askForNamespace'
    );
  }

  _askToConnect({
    command,
    context,
    stream,
  }: {
    command: ParticipantCommand;
    context: vscode.ChatContext;
    stream: vscode.ChatResponseStream;
  }): ChatResult {
    stream.markdown(
      "Looks like you aren't currently connected, first let's get you connected to the cluster we'd like to create this query to run against.\n\n"
    );

    const tree = this.getConnectionsTree(command);
    for (const item of tree) {
      stream.markdown(item);
    }
    return askToConnectChatResult(context.history);
  }

  _handleCancelledRequest({
    context,
    stream,
  }: {
    context: vscode.ChatContext;
    stream: vscode.ChatResponseStream;
  }): ChatResult {
    stream.markdown('\nRequest cancelled.');

    return createCancelledRequestChatResult(context.history);
  }

  // The sample documents returned from this are simplified (strings and arrays shortened).
  // The sample documents are only returned when a user has the setting enabled.
  async _fetchCollectionSchemaAndSampleDocuments({
    databaseName,
    collectionName,
    amountOfDocumentsToSample = NUM_DOCUMENTS_TO_SAMPLE,
    schemaFormat = 'simplified',
    token,
    stream,
  }: {
    databaseName: string;
    collectionName: string;
    amountOfDocumentsToSample?: number;
    schemaFormat?: 'simplified' | 'full';
    token: vscode.CancellationToken;
    stream: vscode.ChatResponseStream;
  }): Promise<{
    schema?: string;
    sampleDocuments?: Document[];
    amountOfDocumentsSampled: number;
  }> {
    const dataService = this._connectionController.getActiveDataService();
    if (!dataService) {
      return {
        amountOfDocumentsSampled: 0,
      };
    }

    stream.push(
      new vscode.ChatResponseProgressPart(
        'Fetching documents and analyzing schema...'
      )
    );

    const abortController = new AbortController();
    token.onCancellationRequested(() => {
      abortController.abort();
    });

    try {
      const sampleDocuments = await dataService.sample(
        `${databaseName}.${collectionName}`,
        {
          query: {},
          size: amountOfDocumentsToSample,
        },
        { promoteValues: false, maxTimeMS: 10_000 },
        {
          abortSignal: abortController.signal,
        }
      );

      if (!sampleDocuments) {
        return {
          amountOfDocumentsSampled: 0,
        };
      }

      let schema: string;
      if (schemaFormat === 'simplified') {
        const unformattedSchema = await getSimplifiedSchema(sampleDocuments);
        schema = new SchemaFormatter().format(unformattedSchema);
      } else {
        const unformattedSchema = await parseSchema(sampleDocuments, {
          storeValues: false,
        });
        schema = JSON.stringify(unformattedSchema, null, 2);
      }

      const useSampleDocsInCopilot = !!vscode.workspace
        .getConfiguration('mdb')
        .get('useSampleDocsInCopilot');

      return {
        sampleDocuments: useSampleDocsInCopilot
          ? getSimplifiedSampleDocuments(sampleDocuments)
          : undefined,
        schema,
        amountOfDocumentsSampled: sampleDocuments.length,
      };
    } catch (err: any) {
      log.error('Unable to fetch schema and sample documents:', err);
      throw err;
    }
  }

  async handleEmptyNamespaceMessage({
    command,
    context,
    stream,
  }: {
    command: ParticipantCommand;
    context: vscode.ChatContext;
    stream: vscode.ChatResponseStream;
  }): Promise<ChatResult> {
    const lastMessageMetaData: vscode.ChatResponseTurn | undefined = context
      .history[context.history.length - 1] as vscode.ChatResponseTurn;
    const lastMessage = lastMessageMetaData?.result as ChatResult;
    if (lastMessage?.metadata?.intent !== 'askForNamespace') {
      stream.markdown(Prompts.generic.getEmptyRequestResponse());
      return emptyRequestChatResult(context.history);
    }

    // When the last message was asking for a database or collection name,
    // we re-ask the question.
    const databaseName = lastMessage.metadata.databaseName;
    if (databaseName) {
      stream.markdown(
        vscode.l10n.t(
          'Please select a collection by either clicking on an item in the list or typing the name manually in the chat.'
        )
      );
      await this.renderCollectionsTree({
        command,
        databaseName,
        context,
        stream,
      });
    } else {
      stream.markdown(
        vscode.l10n.t(
          'Please select a database by either clicking on an item in the list or typing the name manually in the chat.'
        )
      );
      await this.renderDatabasesTree({
        command,
        context,
        stream,
      });
    }

    return namespaceRequestChatResult({
      databaseName,
      collectionName: undefined,
      history: context.history,
    });
  }

  // @MongoDB /schema
  async handleSchemaRequest(
    request: vscode.ChatRequest,
    context: vscode.ChatContext,
    stream: vscode.ChatResponseStream,
    token: vscode.CancellationToken
  ): Promise<ChatResult> {
    if (!this._connectionController.getActiveDataService()) {
      return this._askToConnect({
        command: '/schema',
        context,
        stream,
      });
    }

    if (
      Prompts.isPromptEmpty(request) &&
      this._doesLastMessageAskForNamespace(context.history)
    ) {
      return this.handleEmptyNamespaceMessage({
        command: '/schema',
        context,
        stream,
      });
    }

    const { databaseName, collectionName } = await this._getNamespaceFromChat({
      request,
      context,
      token,
    });
    if (!databaseName || !collectionName) {
      return await this._askForNamespace({
        command: '/schema',
        context,
        databaseName,
        collectionName,
        stream,
      });
    }

    if (token.isCancellationRequested) {
      return this._handleCancelledRequest({
        context,
        stream,
      });
    }

    let sampleDocuments: Document[] | undefined;
    let amountOfDocumentsSampled: number;
    let schema: string | undefined;
    try {
      ({
        sampleDocuments,
        amountOfDocumentsSampled, // There can be fewer than the amount we attempt to sample.
        schema,
      } = await this._fetchCollectionSchemaAndSampleDocuments({
        databaseName,
        schemaFormat: 'full',
        collectionName,
        amountOfDocumentsToSample: DOCUMENTS_TO_SAMPLE_FOR_SCHEMA_PROMPT,
        token,
        stream,
      }));

      if (!schema || amountOfDocumentsSampled === 0) {
        stream.markdown(
          vscode.l10n.t(
            'Unable to generate a schema from the collection, no documents found.'
          )
        );
        return schemaRequestChatResult(context.history);
      }
    } catch (e) {
      stream.markdown(
        vscode.l10n.t(
          `Unable to generate a schema from the collection, an error occurred: ${e}`
        )
      );
      return schemaRequestChatResult(context.history);
    }

    const prompt = await Prompts.schema.buildMessages({
      request,
      context,
      databaseName,
      amountOfDocumentsSampled,
      collectionName,
      schema,
      connectionNames: this._getConnectionNames(),
      ...(sampleDocuments ? { sampleDocuments } : {}),
    });
<<<<<<< HEAD
    const responseContent = await this.getChatResponseContent({
      prompt,
=======
    await this.streamChatResponse({
      messages,
      stream,
>>>>>>> 7eef0e74
      token,
    });

    stream.button({
      command: EXTENSION_COMMANDS.PARTICIPANT_OPEN_RAW_SCHEMA_OUTPUT,
      title: vscode.l10n.t('Open JSON Output'),
      arguments: [
        {
          schema,
        } as OpenSchemaCommandArgs,
      ],
    });

    return schemaRequestChatResult(context.history);
  }

  // @MongoDB /query find all documents where the "address" has the word Broadway in it.
  async handleQueryRequest(
    request: vscode.ChatRequest,
    context: vscode.ChatContext,
    stream: vscode.ChatResponseStream,
    token: vscode.CancellationToken
  ): Promise<ChatResult> {
    if (!this._connectionController.getActiveDataService()) {
      return this._askToConnect({
        command: '/query',
        context,
        stream,
      });
    }

    if (Prompts.isPromptEmpty(request)) {
      if (this._doesLastMessageAskForNamespace(context.history)) {
        return this.handleEmptyNamespaceMessage({
          command: '/query',
          context,
          stream,
        });
      }

      stream.markdown(Prompts.query.emptyRequestResponse);
      return emptyRequestChatResult(context.history);
    }

    // We "prompt chain" to handle the query requests.
    // First we ask the model to parse for the database and collection name.
    // If they exist, we can then use them in our final completion.
    // When they don't exist we ask the user for them.
    const { databaseName, collectionName } = await this._getNamespaceFromChat({
      request,
      context,
      token,
    });
    if (!databaseName || !collectionName) {
      return await this._askForNamespace({
        command: '/query',
        context,
        databaseName,
        collectionName,
        stream,
      });
    }

    if (token.isCancellationRequested) {
      return this._handleCancelledRequest({
        context,
        stream,
      });
    }

    let schema: string | undefined;
    let sampleDocuments: Document[] | undefined;
    try {
      ({ schema, sampleDocuments } =
        await this._fetchCollectionSchemaAndSampleDocuments({
          databaseName,
          collectionName,
          token,
          stream,
        }));
    } catch (e) {
      // When an error fetching the collection schema or sample docs occurs,
      // we still want to continue as it isn't critical, however,
      // we do want to notify the user.
      stream.markdown(
        vscode.l10n.t(
          'An error occurred while fetching the collection schema and sample documents.\nThe generated query will not be able to reference the shape of your data.'
        )
      );
    }

    const prompt = await Prompts.query.buildMessages({
      request,
      context,
      databaseName,
      collectionName,
      schema,
      connectionNames: this._getConnectionNames(),
      ...(sampleDocuments ? { sampleDocuments } : {}),
    });
<<<<<<< HEAD
    const responseContent = await this.getChatResponseContent({
      prompt,
      token,
    });

    stream.markdown(responseContent);
=======
>>>>>>> 7eef0e74

    await this.streamChatResponseContentWithCodeActions({
      messages,
      stream,
      token,
    });

    return queryRequestChatResult(context.history);
  }

  async _handleDocsRequestWithChatbot({
    prompt,
    chatId,
    token,
    stream,
  }: {
    prompt: string;
    chatId: string;
    token: vscode.CancellationToken;
    stream: vscode.ChatResponseStream;
  }): Promise<{
    responseContent: string;
    responseReferences?: Reference[];
    docsChatbotMessageId: string;
  }> {
    stream.push(
      new vscode.ChatResponseProgressPart('Consulting MongoDB documentation...')
    );

    let { docsChatbotConversationId } =
      this._chatMetadataStore.getChatMetadata(chatId) ?? {};
    const abortController = new AbortController();
    token.onCancellationRequested(() => {
      abortController.abort();
    });
    if (!docsChatbotConversationId) {
      const conversation = await this._docsChatbotAIService.createConversation({
        signal: abortController.signal,
      });
      docsChatbotConversationId = conversation._id;
      this._chatMetadataStore.setChatMetadata(chatId, {
        docsChatbotConversationId,
      });
      log.info('Docs chatbot created for chatId', chatId);
    }

    const response = await this._docsChatbotAIService.addMessage({
      message: prompt,
      conversationId: docsChatbotConversationId,
      signal: abortController.signal,
    });

    log.info('Docs chatbot message sent', {
      chatId,
      docsChatbotConversationId,
      docsChatbotMessageId: response.id,
    });

    return {
      responseContent: response.content,
      responseReferences: response.references,
      docsChatbotMessageId: response.id,
    };
  }

  async _handleDocsRequestWithCopilot(
    ...args: [
      vscode.ChatRequest,
      vscode.ChatContext,
      vscode.ChatResponseStream,
      vscode.CancellationToken
    ]
<<<<<<< HEAD
  ): Promise<{
    responseContent: string;
    responseReferences?: Reference[];
  }> {
    const [request, context, , token] = args;
    const prompt = await Prompts.generic.buildMessages({
=======
  ): Promise<void> {
    const [request, context, stream, token] = args;
    const messages = await Prompts.generic.buildMessages({
>>>>>>> 7eef0e74
      request,
      context,
      connectionNames: this._getConnectionNames(),
    });

<<<<<<< HEAD
    const responseContent = await this.getChatResponseContent({
      prompt,
=======
    await this.streamChatResponseContentWithCodeActions({
      messages,
      stream,
>>>>>>> 7eef0e74
      token,
    });

    this._streamResponseReference({
      reference: {
        url: MONGODB_DOCS_LINK,
        title: 'View MongoDB documentation',
      },
      stream,
    });
  }

  _streamResponseReference({
    reference,
    stream,
  }: {
    reference: Reference;
    stream: vscode.ChatResponseStream;
  }): void {
    const link = new vscode.MarkdownString(
      `- [${reference.title}](${reference.url})\n`
    );
    link.supportHtml = true;
    stream.markdown(link);
  }

  async handleDocsRequest(
    ...args: [
      vscode.ChatRequest,
      vscode.ChatContext,
      vscode.ChatResponseStream,
      vscode.CancellationToken
    ]
  ): Promise<ChatResult> {
    const [request, context, stream, token] = args;

    const chatId = ChatMetadataStore.getChatIdFromHistoryOrNewChatId(
      context.history
    );
    let docsResult: {
      responseContent?: string;
      responseReferences?: Reference[];
      docsChatbotMessageId?: string;
    } = {};

    try {
      docsResult = await this._handleDocsRequestWithChatbot({
        prompt: request.prompt,
        chatId,
        token,
        stream,
      });

      if (docsResult.responseReferences) {
        for (const reference of docsResult.responseReferences) {
          this._streamResponseReference({
            reference,
            stream,
          });
        }
      }

      if (docsResult.responseContent) {
        stream.markdown(docsResult.responseContent);
      }
    } catch (error) {
      // If the docs chatbot API is not available, fall back to Copilot’s LLM and include
      // the MongoDB documentation link for users to go to our documentation site directly.
      log.error(error);

      if (token.isCancellationRequested) {
        return this._handleCancelledRequest({
          context,
          stream,
        });
      }

      this._telemetryService.track(
        TelemetryEventTypes.PARTICIPANT_RESPONSE_FAILED,
        {
          command: 'docs',
          error_name: ParticipantErrorTypes.DOCS_CHATBOT_API,
        }
      );

      await this._handleDocsRequestWithCopilot(...args);
    }

    return docsRequestChatResult({
      chatId,
      docsChatbotMessageId: docsResult.docsChatbotMessageId,
    });
  }

  async chatHandler(
    ...args: [
      vscode.ChatRequest,
      vscode.ChatContext,
      vscode.ChatResponseStream,
      vscode.CancellationToken
    ]
  ): Promise<ChatResult> {
    const [request, , stream] = args;
    try {
      const hasBeenShownWelcomeMessageAlready = !!this._storageController.get(
        StorageVariables.COPILOT_HAS_BEEN_SHOWN_WELCOME_MESSAGE
      );
      if (!hasBeenShownWelcomeMessageAlready) {
        stream.markdown(
          vscode.l10n.t(`
Welcome to MongoDB Participant!\n\n
Interact with your MongoDB clusters and generate MongoDB-related code more efficiently with intelligent AI-powered feature, available today in the MongoDB extension.\n\n
Please see our [FAQ](https://www.mongodb.com/docs/generative-ai-faq/) for more information.\n\n`)
        );

        this._telemetryService.track(
          TelemetryEventTypes.PARTICIPANT_WELCOME_SHOWN
        );

        await this._storageController.update(
          StorageVariables.COPILOT_HAS_BEEN_SHOWN_WELCOME_MESSAGE,
          true
        );
      }

      switch (request.command) {
        case 'query':
          return await this.handleQueryRequest(...args);
        case 'docs':
          return await this.handleDocsRequest(...args);
        case 'schema':
          return await this.handleSchemaRequest(...args);
        default:
          if (!request.prompt?.trim()) {
            stream.markdown(Prompts.generic.getEmptyRequestResponse());
            return emptyRequestChatResult(args[1].history);
          }

          return await this.handleGenericRequest(...args);
      }
    } catch (e) {
      this.handleError(e, request.command || 'generic');
    }
  }

  async _rateDocsChatbotMessage(
    feedback: vscode.ChatResultFeedback
  ): Promise<void> {
    const chatId = feedback.result.metadata?.chatId;
    if (!chatId) {
      return;
    }

    const { docsChatbotConversationId } =
      this._chatMetadataStore.getChatMetadata(chatId) ?? {};
    if (
      !docsChatbotConversationId ||
      !feedback.result.metadata?.docsChatbotMessageId
    ) {
      return;
    }

    try {
      const rating = await this._docsChatbotAIService.rateMessage({
        conversationId: docsChatbotConversationId,
        messageId: feedback.result.metadata?.docsChatbotMessageId,
        rating: !!feedback.kind,
      });
      log.info('Docs chatbot rating sent', rating);
    } catch (error) {
      log.error(error);
    }
  }

  async handleUserFeedback(feedback: vscode.ChatResultFeedback): Promise<void> {
    if (feedback.result.metadata?.intent === 'docs') {
      await this._rateDocsChatbotMessage(feedback);
    }
    this._telemetryService.trackCopilotParticipantFeedback({
      feedback: chatResultFeedbackKindToTelemetryValue(feedback.kind),
      reason: feedback.unhelpfulReason,
      response_type: (feedback.result as ChatResult)?.metadata.intent,
    });
  }

  _getConnectionNames(): string[] {
    return this._connectionController
      .getSavedConnections()
      .map((connection) => connection.name);
  }
}<|MERGE_RESOLUTION|>--- conflicted
+++ resolved
@@ -39,12 +39,9 @@
 } from '../telemetry/telemetryService';
 import { DocsChatbotAIService } from './docsChatbotAIService';
 import type TelemetryService from '../telemetry/telemetryService';
-<<<<<<< HEAD
 import type { PromptResult } from './prompts/promptBase';
-=======
 import { processStreamWithIdentifiers } from './streamParsing';
 import type { PromptIntent } from './prompts/intent';
->>>>>>> 7eef0e74
 
 const log = createLogger('participant');
 
@@ -167,49 +164,35 @@
     });
   }
 
-<<<<<<< HEAD
-  async getChatResponseContent({
+  async _getChatResponse({
     prompt,
-=======
-  async _getChatResponse({
-    messages,
->>>>>>> 7eef0e74
     token,
   }: {
     prompt: PromptResult;
     token: vscode.CancellationToken;
   }): Promise<vscode.LanguageModelChatResponse> {
     const model = await getCopilotModel();
-<<<<<<< HEAD
-    let responseContent = '';
-    if (model) {
-      const chatResponse = await model.sendRequest(prompt.messages, {}, token);
-      for await (const fragment of chatResponse.text) {
-        responseContent += fragment;
-      }
-
-      this._telemetryService.trackCopilotParticipantPrompt(prompt.stats);
-=======
 
     if (!model) {
       throw new Error('Copilot model not found');
->>>>>>> 7eef0e74
-    }
-
-    return await model.sendRequest(messages, {}, token);
+    }
+
+    this._telemetryService.trackCopilotParticipantPrompt(prompt.stats);
+
+    return await model.sendRequest(prompt.messages, {}, token);
   }
 
   async streamChatResponse({
-    messages,
+    prompt,
     stream,
     token,
   }: {
-    messages: vscode.LanguageModelChatMessage[];
+    prompt: PromptResult;
     stream: vscode.ChatResponseStream;
     token: vscode.CancellationToken;
   }): Promise<void> {
     const chatResponse = await this._getChatResponse({
-      messages,
+      prompt,
       token,
     });
     for await (const fragment of chatResponse.text) {
@@ -246,16 +229,16 @@
   }
 
   async streamChatResponseContentWithCodeActions({
-    messages,
+    prompt,
     stream,
     token,
   }: {
-    messages: vscode.LanguageModelChatMessage[];
+    prompt: PromptResult;
     stream: vscode.ChatResponseStream;
     token: vscode.CancellationToken;
   }): Promise<void> {
     const chatResponse = await this._getChatResponse({
-      messages,
+      prompt,
       token,
     });
 
@@ -274,15 +257,15 @@
   // This will stream all of the response content and create a string from it.
   // It should only be used when the entire response is needed at one time.
   async getChatResponseContent({
-    messages,
+    prompt,
     token,
   }: {
-    messages: vscode.LanguageModelChatMessage[];
+    prompt: PromptResult;
     token: vscode.CancellationToken;
   }): Promise<string> {
     let responseContent = '';
     const chatResponse = await this._getChatResponse({
-      messages,
+      prompt,
       token,
     });
     for await (const fragment of chatResponse.text) {
@@ -305,7 +288,7 @@
     });
 
     await this.streamChatResponseContentWithCodeActions({
-      messages,
+      prompt,
       token,
       stream,
     });
@@ -354,7 +337,7 @@
     request: vscode.ChatRequest;
     token: vscode.CancellationToken;
   }): Promise<PromptIntent> {
-    const messages = await Prompts.intent.buildMessages({
+    const prompt = await Prompts.intent.buildMessages({
       connectionNames: this._getConnectionNames(),
       request,
       context,
@@ -1073,14 +1056,9 @@
       connectionNames: this._getConnectionNames(),
       ...(sampleDocuments ? { sampleDocuments } : {}),
     });
-<<<<<<< HEAD
-    const responseContent = await this.getChatResponseContent({
+    await this.streamChatResponse({
       prompt,
-=======
-    await this.streamChatResponse({
-      messages,
       stream,
->>>>>>> 7eef0e74
       token,
     });
 
@@ -1181,18 +1159,9 @@
       connectionNames: this._getConnectionNames(),
       ...(sampleDocuments ? { sampleDocuments } : {}),
     });
-<<<<<<< HEAD
-    const responseContent = await this.getChatResponseContent({
+
+    await this.streamChatResponseContentWithCodeActions({
       prompt,
-      token,
-    });
-
-    stream.markdown(responseContent);
-=======
->>>>>>> 7eef0e74
-
-    await this.streamChatResponseContentWithCodeActions({
-      messages,
       stream,
       token,
     });
@@ -1262,31 +1231,17 @@
       vscode.ChatResponseStream,
       vscode.CancellationToken
     ]
-<<<<<<< HEAD
-  ): Promise<{
-    responseContent: string;
-    responseReferences?: Reference[];
-  }> {
-    const [request, context, , token] = args;
-    const prompt = await Prompts.generic.buildMessages({
-=======
   ): Promise<void> {
     const [request, context, stream, token] = args;
-    const messages = await Prompts.generic.buildMessages({
->>>>>>> 7eef0e74
+    const prompt = await Prompts.generic.buildMessages({
       request,
       context,
       connectionNames: this._getConnectionNames(),
     });
 
-<<<<<<< HEAD
-    const responseContent = await this.getChatResponseContent({
+    await this.streamChatResponseContentWithCodeActions({
       prompt,
-=======
-    await this.streamChatResponseContentWithCodeActions({
-      messages,
       stream,
->>>>>>> 7eef0e74
       token,
     });
 
