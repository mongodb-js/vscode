import * as vscode from 'vscode';
import { getSimplifiedSchema, parseSchema } from 'mongodb-schema';
import type { Document } from 'bson';
import type { Reference } from 'mongodb-rag-core';
import util from 'util';

import { createLogger } from '../logging';
import type ConnectionController from '../connectionController';
import type { LoadedConnection } from '../storage/connectionStorage';
import EXTENSION_COMMANDS from '../commands';
import type { StorageController } from '../storage';
import { StorageVariables } from '../storage';
import { getContentLength, Prompts } from './prompts';
import type { ChatResult } from './constants';
import {
  askToConnectChatResult,
  CHAT_PARTICIPANT_ID,
  emptyRequestChatResult,
  genericRequestChatResult,
  namespaceRequestChatResult,
  queryRequestChatResult,
  docsRequestChatResult,
  schemaRequestChatResult,
  createCancelledRequestChatResult,
  codeBlockIdentifier,
} from './constants';
import { SchemaFormatter } from './schema';
import { getSimplifiedSampleDocuments } from './sampleDocuments';
import { getCopilotModel } from './model';
import { createMarkdownLink } from './markdown';
import { ChatMetadataStore } from './chatMetadata';
import {
  DOCUMENTS_TO_SAMPLE_FOR_SCHEMA_PROMPT,
  type OpenSchemaCommandArgs,
} from './prompts/schema';
import {
  chatResultFeedbackKindToTelemetryValue,
  TelemetryEventTypes,
} from '../telemetry/telemetryService';
import { DocsChatbotAIService } from './docsChatbotAIService';
import type TelemetryService from '../telemetry/telemetryService';
import formatError from '../utils/formatError';
import type { ModelInput } from './prompts/promptBase';
import { processStreamWithIdentifiers } from './streamParsing';
import type { PromptIntent } from './prompts/intent';
<<<<<<< HEAD
import type { ExportToLanguageAddons } from '../types/playgroundType';
import type ExportToLanguageCodeLensProvider from '../editors/exportToLanguageCodeLensProvider';
import { isPlayground, getSelectedText, getAllText } from '../utils/playground';
=======
import type { DataService } from 'mongodb-data-service';
import { ParticipantErrorTypes } from './participantErrorTypes';
>>>>>>> d5a93453

const log = createLogger('participant');

const NUM_DOCUMENTS_TO_SAMPLE = 3;

const MONGODB_DOCS_LINK = 'https://www.mongodb.com/docs/';

interface NamespaceQuickPicks {
  label: string;
  data: string;
}

export type RunParticipantCodeCommandArgs = {
  runnableContent: string;
};

export type ParticipantCommand = '/query' | '/schema' | '/docs';

const MAX_MARKDOWN_LIST_LENGTH = 10;

export default class ParticipantController {
  _participant?: vscode.ChatParticipant;
  _connectionController: ConnectionController;
  _storageController: StorageController;
  _chatMetadataStore: ChatMetadataStore;
  _docsChatbotAIService: DocsChatbotAIService;
  _telemetryService: TelemetryService;
  _exportToLanguageCodeLensProvider: ExportToLanguageCodeLensProvider;

  constructor({
    connectionController,
    storageController,
    telemetryService,
    exportToLanguageCodeLensProvider,
  }: {
    connectionController: ConnectionController;
    storageController: StorageController;
    telemetryService: TelemetryService;
    exportToLanguageCodeLensProvider: ExportToLanguageCodeLensProvider;
  }) {
    this._connectionController = connectionController;
    this._storageController = storageController;
    this._chatMetadataStore = new ChatMetadataStore();
    this._telemetryService = telemetryService;
    this._docsChatbotAIService = new DocsChatbotAIService();
    this._exportToLanguageCodeLensProvider = exportToLanguageCodeLensProvider;
  }

  createParticipant(context: vscode.ExtensionContext): vscode.ChatParticipant {
    // Chat participants appear as top-level options in the chat input
    // when you type `@`, and can contribute sub-commands in the chat input
    // that appear when you type `/`.
    this._participant = vscode.chat.createChatParticipant(
      CHAT_PARTICIPANT_ID,
      this.chatHandler.bind(this)
    );
    this._participant.iconPath = vscode.Uri.joinPath(
      vscode.Uri.parse(context.extensionPath),
      'images',
      'mongodb.png'
    );
    log.info('Chat participant created', {
      participantId: this._participant?.id,
    });
    this._participant.onDidReceiveFeedback(this.handleUserFeedback.bind(this));
    return this._participant;
  }

  getParticipant(): vscode.ChatParticipant | undefined {
    return this._participant;
  }

  /**
   * In order to get access to the model, and to write more messages to the chat after
   * an async event that occurs after we've already completed our response, we need
   * to be handling a chat request. This could be when a user clicks a button or link
   * in the chat. To work around this, we can write a message as the user, which will
   * trigger the chat handler and give us access to the model.
   */
  writeChatMessageAsUser(message: string): Thenable<unknown> {
    return vscode.commands.executeCommand('workbench.action.chat.open', {
      query: `@MongoDB ${message}`,
    });
  }

  async _getChatResponse({
    modelInput,
    token,
  }: {
    modelInput: ModelInput;
    token: vscode.CancellationToken;
  }): Promise<vscode.LanguageModelChatResponse> {
    const model = await getCopilotModel();

    if (!model) {
      throw new Error('Copilot model not found');
    }

    log.info('Sending request to model', {
      messages: modelInput.messages.map(
        (message: vscode.LanguageModelChatMessage) =>
          util.inspect({
            role: message.role,
            contentLength: getContentLength(message),
          })
      ),
    });
    this._telemetryService.trackCopilotParticipantPrompt(modelInput.stats);

    const modelResponse = await model.sendRequest(
      modelInput.messages,
      {},
      token
    );

    log.info('Model response received');

    return modelResponse;
  }

  async streamChatResponse({
    modelInput,
    stream,
    token,
  }: {
    modelInput: ModelInput;
    stream: vscode.ChatResponseStream;
    token: vscode.CancellationToken;
  }): Promise<{ outputLength: number }> {
    const chatResponse = await this._getChatResponse({
      modelInput,
      token,
    });

    let length = 0;
    for await (const fragment of chatResponse.text) {
      stream.markdown(fragment);
      length += fragment.length;
    }

    return {
      outputLength: length,
    };
  }

  _streamCodeBlockActions({
    runnableContent,
    stream,
  }: {
    runnableContent: string;
    stream: vscode.ChatResponseStream;
  }): void {
    runnableContent = runnableContent.trim();

    if (!runnableContent) {
      return;
    }

    const commandArgs: RunParticipantCodeCommandArgs = {
      runnableContent,
    };
    stream.button({
      command: EXTENSION_COMMANDS.RUN_PARTICIPANT_CODE,
      title: vscode.l10n.t('▶️ Run'),
      arguments: [commandArgs],
    });
    stream.button({
      command: EXTENSION_COMMANDS.OPEN_PARTICIPANT_CODE_IN_PLAYGROUND,
      title: vscode.l10n.t('Open in playground'),
      arguments: [commandArgs],
    });
  }

  async streamChatResponseContentToCode({
    modelInput,
    token,
    language,
  }: {
    modelInput: ModelInput;
    token: vscode.CancellationToken;
    language?: string;
  }): Promise<string | null> {
    const chatResponse = await this._getChatResponse({
      modelInput,
      token,
    });

    const languageCodeBlockIdentifier = {
      start: `\`\`\`${language ? language : 'javascript'}`,
      end: '```',
    };

    const runnableContent: string[] = [];
    await processStreamWithIdentifiers({
      processStreamFragment: () => {},
      onStreamIdentifier: (content: string) => {
        runnableContent.push(content.trim());
      },
      inputIterable: chatResponse.text,
      identifier: languageCodeBlockIdentifier,
    });
    return runnableContent.length ? runnableContent.join('') : null;
  }

  async streamChatResponseContentWithCodeActions({
    modelInput,
    stream,
    token,
  }: {
    modelInput: ModelInput;
    stream: vscode.ChatResponseStream;
    token: vscode.CancellationToken;
  }): Promise<{
    outputLength: number;
    hasCodeBlock: boolean;
  }> {
    const chatResponse = await this._getChatResponse({
      modelInput,
      token,
    });

    let outputLength = 0;
    let hasCodeBlock = false;
    await processStreamWithIdentifiers({
      processStreamFragment: (fragment: string) => {
        stream.markdown(fragment);
        outputLength += fragment.length;
      },
      onStreamIdentifier: (content: string) => {
        this._streamCodeBlockActions({ runnableContent: content, stream });
        hasCodeBlock = true;
      },
      inputIterable: chatResponse.text,
      identifier: codeBlockIdentifier,
    });

    log.info('Streamed response to chat', {
      outputLength,
      hasCodeBlock,
    });

    return {
      outputLength,
      hasCodeBlock,
    };
  }

  // This will stream all of the response content and create a string from it.
  // It should only be used when the entire response is needed at one time.
  async getChatResponseContent({
    modelInput,
    token,
  }: {
    modelInput: ModelInput;
    token: vscode.CancellationToken;
  }): Promise<string> {
    let responseContent = '';
    const chatResponse = await this._getChatResponse({
      modelInput,
      token,
    });
    for await (const fragment of chatResponse.text) {
      responseContent += fragment;
    }

    return responseContent;
  }

  async _handleRoutedGenericRequest(
    request: vscode.ChatRequest,
    context: vscode.ChatContext,
    stream: vscode.ChatResponseStream,
    token: vscode.CancellationToken
  ): Promise<ChatResult> {
    const modelInput = await Prompts.generic.buildMessages({
      request,
      context,
      connectionNames: this._getConnectionNames(),
    });

    const { hasCodeBlock, outputLength } =
      await this.streamChatResponseContentWithCodeActions({
        modelInput,
        token,
        stream,
      });

    this._telemetryService.trackCopilotParticipantResponse({
      command: 'generic',
      has_cta: false,
      found_namespace: false,
      has_runnable_content: hasCodeBlock,
      output_length: outputLength,
    });

    return genericRequestChatResult(context.history);
  }

  async _routeRequestToHandler({
    context,
    promptIntent,
    request,
    stream,
    token,
  }: {
    context: vscode.ChatContext;
    promptIntent: Omit<PromptIntent, 'Default'>;
    request: vscode.ChatRequest;
    stream: vscode.ChatResponseStream;
    token: vscode.CancellationToken;
  }): Promise<ChatResult> {
    switch (promptIntent) {
      case 'Query':
        return this.handleQueryRequest(request, context, stream, token);
      case 'Docs':
        return this.handleDocsRequest(request, context, stream, token);
      case 'Schema':
        return this.handleSchemaRequest(request, context, stream, token);
      case 'Code':
        return this.handleQueryRequest(request, context, stream, token);
      default:
        return this._handleRoutedGenericRequest(
          request,
          context,
          stream,
          token
        );
    }
  }

  async _getIntentFromChatRequest({
    context,
    request,
    token,
  }: {
    context: vscode.ChatContext;
    request: vscode.ChatRequest;
    token: vscode.CancellationToken;
  }): Promise<PromptIntent> {
    const modelInput = await Prompts.intent.buildMessages({
      connectionNames: this._getConnectionNames(),
      request,
      context,
    });

    const responseContent = await this.getChatResponseContent({
      modelInput,
      token,
    });

    log.info('Received intent response from model', {
      responseContentLength: responseContent.length,
    });

    return Prompts.intent.getIntentFromModelResponse(responseContent);
  }

  async handleGenericRequest(
    request: vscode.ChatRequest,
    context: vscode.ChatContext,
    stream: vscode.ChatResponseStream,
    token: vscode.CancellationToken
  ): Promise<ChatResult> {
    // We "prompt chain" to handle the generic requests.
    // First we ask the model to parse for intent.
    // If there is an intent, we can route it to one of the handlers (/commands).
    // When there is no intention or it's generic we handle it with a generic handler.
    const promptIntent = await this._getIntentFromChatRequest({
      context,
      request,
      token,
    });

    if (token.isCancellationRequested) {
      return this._handleCancelledRequest({
        context,
        stream,
      });
    }

    return this._routeRequestToHandler({
      context,
      promptIntent,
      request,
      stream,
      token,
    });
  }

  async connectWithParticipant({
    id,
    command,
  }: {
    id?: string;
    command?: string;
  }): Promise<boolean> {
    if (!id) {
      const didChangeActiveConnection =
        await this._connectionController.changeActiveConnection();
      if (!didChangeActiveConnection) {
        // If they don't choose a connection then we can't proceed;
        return false;
      }
    } else {
      await this._connectionController.connectWithConnectionId(id);
    }

    const connectionName = this._connectionController.getActiveConnectionName();

    return this.writeChatMessageAsUser(
      `${command ? `${command} ` : ''}${connectionName}`
    ) as Promise<boolean>;
  }

  getConnectionsTree(command: ParticipantCommand): vscode.MarkdownString[] {
    return [
      ...this._connectionController
        .getSavedConnections()
        .sort((a, b) => {
          const aTime = a.lastUsed ? new Date(a.lastUsed).getTime() : 0;
          const bTime = b.lastUsed ? new Date(b.lastUsed).getTime() : 0;
          return bTime - aTime;
        })
        .slice(0, MAX_MARKDOWN_LIST_LENGTH)
        .map((conn: LoadedConnection) =>
          createMarkdownLink({
            commandId: EXTENSION_COMMANDS.CONNECT_WITH_PARTICIPANT,
            data: {
              id: conn.id,
              command,
            },
            name: conn.name,
          })
        ),
      createMarkdownLink({
        commandId: EXTENSION_COMMANDS.CONNECT_WITH_PARTICIPANT,
        name: 'Show more',
        data: {
          command,
        },
      }),
    ];
  }

  async getDatabaseQuickPicks(
    command: ParticipantCommand
  ): Promise<NamespaceQuickPicks[]> {
    const dataService = this._connectionController.getActiveDataService();
    if (!dataService) {
      // Run a blank command to get the user to connect first.
      void this.writeChatMessageAsUser(command);
      return [];
    }

    try {
      const databases = await dataService.listDatabases({
        nameOnly: true,
      });
      return databases.map((db) => ({
        label: db.name,
        data: db.name,
      }));
    } catch (error) {
      return [];
    }
  }

  async _selectDatabaseWithQuickPick(
    command: ParticipantCommand
  ): Promise<string | undefined> {
    const databases = await this.getDatabaseQuickPicks(command);
    const selectedQuickPickItem = await vscode.window.showQuickPick(databases, {
      placeHolder: 'Select a database...',
    });
    return selectedQuickPickItem?.data;
  }

  async selectDatabaseWithParticipant({
    chatId,
    command,
    databaseName: _databaseName,
  }: {
    chatId: string;
    command: ParticipantCommand;
    databaseName?: string;
  }): Promise<boolean> {
    let databaseName: string | undefined = _databaseName;
    if (!databaseName) {
      databaseName = await this._selectDatabaseWithQuickPick(command);
      if (!databaseName) {
        return false;
      }
    }

    this._chatMetadataStore.setChatMetadata(chatId, {
      databaseName: databaseName,
    });

    return this.writeChatMessageAsUser(
      `${command} ${databaseName}`
    ) as Promise<boolean>;
  }

  async getCollectionQuickPicks({
    command,
    databaseName,
  }: {
    command: ParticipantCommand;
    databaseName: string;
  }): Promise<NamespaceQuickPicks[]> {
    const dataService = this._connectionController.getActiveDataService();
    if (!dataService) {
      // Run a blank command to get the user to connect first.
      void this.writeChatMessageAsUser(command);
      return [];
    }

    try {
      const collections = await dataService.listCollections(databaseName);
      return collections.map((db) => ({
        label: db.name,
        data: db.name,
      }));
    } catch (error) {
      return [];
    }
  }

  async _selectCollectionWithQuickPick({
    command,
    databaseName,
  }: {
    command: ParticipantCommand;
    databaseName: string;
  }): Promise<string | undefined> {
    const collections = await this.getCollectionQuickPicks({
      command,
      databaseName,
    });
    const selectedQuickPickItem = await vscode.window.showQuickPick(
      collections,
      {
        placeHolder: 'Select a collection...',
      }
    );
    return selectedQuickPickItem?.data;
  }

  async selectCollectionWithParticipant({
    command,
    chatId,
    databaseName,
    collectionName: _collectionName,
  }: {
    command: ParticipantCommand;
    chatId: string;
    databaseName: string;
    collectionName?: string;
  }): Promise<boolean> {
    let collectionName: string | undefined = _collectionName;
    if (!collectionName) {
      collectionName = await this._selectCollectionWithQuickPick({
        command,
        databaseName,
      });
      if (!collectionName) {
        return false;
      }
    }

    this._chatMetadataStore.setChatMetadata(chatId, {
      databaseName: databaseName,
      collectionName: collectionName,
    });
    return this.writeChatMessageAsUser(
      `${command} ${collectionName}`
    ) as Promise<boolean>;
  }

  renderDatabasesTree({
    command,
    context,
    stream,
    databases,
  }: {
    command: ParticipantCommand;
    context: vscode.ChatContext;
    stream: vscode.ChatResponseStream;
    databases: {
      _id: string;
      name: string;
    }[];
  }): void {
    databases.slice(0, MAX_MARKDOWN_LIST_LENGTH).forEach((db) =>
      stream.markdown(
        createMarkdownLink({
          commandId: EXTENSION_COMMANDS.SELECT_DATABASE_WITH_PARTICIPANT,
          data: {
            command,
            chatId: ChatMetadataStore.getChatIdFromHistoryOrNewChatId(
              context.history
            ),
            databaseName: db.name,
          },
          name: db.name,
        })
      )
    );

    if (databases.length > MAX_MARKDOWN_LIST_LENGTH) {
      stream.markdown(
        createMarkdownLink({
          data: {
            command,
            chatId: ChatMetadataStore.getChatIdFromHistoryOrNewChatId(
              context.history
            ),
          },
          commandId: EXTENSION_COMMANDS.SELECT_DATABASE_WITH_PARTICIPANT,
          name: 'Show more',
        })
      );
    }
  }

  renderCollectionsTree({
    collections,
    command,
    context,
    databaseName,
    stream,
  }: {
    collections: Awaited<ReturnType<DataService['listCollections']>>;
    command: ParticipantCommand;
    databaseName: string;
    context: vscode.ChatContext;
    stream: vscode.ChatResponseStream;
  }): void {
    collections.slice(0, MAX_MARKDOWN_LIST_LENGTH).forEach((coll) =>
      stream.markdown(
        createMarkdownLink({
          commandId: EXTENSION_COMMANDS.SELECT_COLLECTION_WITH_PARTICIPANT,
          data: {
            command,
            chatId: ChatMetadataStore.getChatIdFromHistoryOrNewChatId(
              context.history
            ),
            databaseName,
            collectionName: coll.name,
          },
          name: coll.name,
        })
      )
    );
    if (collections.length > MAX_MARKDOWN_LIST_LENGTH) {
      stream.markdown(
        createMarkdownLink({
          commandId: EXTENSION_COMMANDS.SELECT_COLLECTION_WITH_PARTICIPANT,
          data: {
            command,
            chatId: ChatMetadataStore.getChatIdFromHistoryOrNewChatId(
              context.history
            ),
            databaseName,
          },
          name: 'Show more',
        })
      );
    }
  }

  async _getNamespaceFromChat({
    request,
    context,
    token,
  }: {
    request: vscode.ChatRequest;
    context: vscode.ChatContext;
    token: vscode.CancellationToken;
  }): Promise<{
    databaseName: string | undefined;
    collectionName: string | undefined;
  }> {
    const messagesWithNamespace = await Prompts.namespace.buildMessages({
      context,
      request,
      connectionNames: this._getConnectionNames(),
    });

    let {
      databaseName,
      collectionName,
    }: {
      databaseName: string | undefined;
      collectionName: string | undefined;
    } = {
      databaseName: undefined,
      collectionName: undefined,
    };

    // When there's no user message content we can
    // skip the request to the model. This would happen with /schema.
    if (Prompts.doMessagesContainUserInput(messagesWithNamespace.messages)) {
      // VSCODE-626: When there's an empty message sent to the ai model,
      // it currently errors (not on insiders, only main VSCode).
      // Here we're defaulting to have some content as a workaround.
      // TODO: Remove this when the issue is fixed.
      if (
        !Prompts.doMessagesContainUserInput([
          messagesWithNamespace.messages[
            messagesWithNamespace.messages.length - 1
          ],
        ])
      ) {
        messagesWithNamespace.messages[
          messagesWithNamespace.messages.length - 1
          // eslint-disable-next-line new-cap
        ] = vscode.LanguageModelChatMessage.User('see previous messages');
      }
      const responseContentWithNamespace = await this.getChatResponseContent({
        modelInput: messagesWithNamespace,
        token,
      });
      ({ databaseName, collectionName } =
        Prompts.namespace.extractDatabaseAndCollectionNameFromResponse(
          responseContentWithNamespace
        ));
    }

    // See if there's a namespace set in the
    // chat metadata we can fallback to if the model didn't find it.
    const chatId = ChatMetadataStore.getChatIdFromHistoryOrNewChatId(
      context.history
    );
    const {
      databaseName: databaseNameFromMetadata,
      collectionName: collectionNameFromMetadata,
    } = this._chatMetadataStore.getChatMetadata(chatId) ?? {};

    log.info('Namespaces found in chat', {
      databaseName: databaseName || databaseNameFromMetadata,
      collectionName: collectionName || collectionNameFromMetadata,
    });

    return {
      databaseName: databaseName || databaseNameFromMetadata,
      collectionName: collectionName || collectionNameFromMetadata,
    };
  }

  async _getDatabases({
    stream,
  }: {
    stream: vscode.ChatResponseStream;
  }): Promise<
    | {
        _id: string;
        name: string;
      }[]
  > {
    const dataService = this._connectionController.getActiveDataService();
    if (!dataService) {
      throw new Error(vscode.l10n.t('Failed to get the data service'));
    }

    stream.push(
      new vscode.ChatResponseProgressPart('Fetching database names...')
    );

    try {
      return await dataService.listDatabases({
        nameOnly: true,
      });
    } catch (error) {
      log.error('Unable to fetch databases:', error);

      throw new Error(
        vscode.l10n.t(
          `Unable to fetch database names: ${formatError(error).message}.`
        )
      );
    }
  }

  async _getCollections({
    stream,
    databaseName,
  }: {
    stream: vscode.ChatResponseStream;
    databaseName: string;
  }): Promise<ReturnType<DataService['listCollections']>> {
    const dataService = this._connectionController.getActiveDataService();

    if (!dataService) {
      throw new Error(vscode.l10n.t('Failed to get the data service'));
    }

    stream.push(
      new vscode.ChatResponseProgressPart('Fetching collection names...')
    );

    try {
      return await dataService.listCollections(databaseName);
    } catch (error) {
      log.error('Unable to fetch collection names:', error);

      throw new Error(
        vscode.l10n.t(
          `Unable to fetch collection names from ${databaseName}: ${
            formatError(error).message
          }.`
        )
      );
    }
  }

  /** Gets the collection name if there is only one collection.
   *  Otherwise returns undefined and asks the user to select the collection. */
  async _getOrAskForCollectionName({
    context,
    databaseName,
    stream,
    command,
  }: {
    command: ParticipantCommand;
    context: vscode.ChatContext;
    databaseName: string;
    stream: vscode.ChatResponseStream;
  }): Promise<string | undefined> {
    const collections = await this._getCollections({ stream, databaseName });

    if (collections.length === 0) {
      throw new Error(
        vscode.l10n.t(
          `No collections were found in the database ${databaseName}.`
        )
      );
    }
    if (collections.length === 1) {
      return collections[0].name;
    }

    stream.markdown(
      vscode.l10n.t(
        `Which collection would you like to use within ${databaseName}? Select one by either clicking on an item in the list or typing the name manually in the chat.\n\n`
      )
    );

    this.renderCollectionsTree({
      collections,
      command,
      databaseName,
      context,
      stream,
    });

    return undefined;
  }

  /** Gets the database name if there is only one collection.
   *  Otherwise returns undefined and asks the user to select the database. */
  async _getOrAskForDatabaseName({
    command,
    context,
    stream,
  }: {
    command: ParticipantCommand;
    context: vscode.ChatContext;
    stream: vscode.ChatResponseStream;
  }): Promise<string | undefined> {
    const databases = await this._getDatabases({ stream });

    if (databases.length === 0) {
      throw new Error(vscode.l10n.t('No databases were found.'));
    }

    if (databases.length === 1) {
      return databases[0].name;
    }

    // If no database or collection name is found in the user prompt,
    // we retrieve the available namespaces from the current connection.
    // Users can then select a value by clicking on an item in the list
    // or typing the name manually.
    stream.markdown(
      vscode.l10n.t(
        `Which database would you like ${
          command === '/query' ? 'this query to run against' : 'to use'
        }? Select one by either clicking on an item in the list or typing the name manually in the chat.\n\n`
      )
    );

    this.renderDatabasesTree({
      databases,
      command,
      context,
      stream,
    });

    return undefined;
  }

  /** Helper which either automatically picks and returns missing parts of the namespace (if any)
   *  or prompts the user to pick the missing namespace.
   */
  async _getOrAskForMissingNamespace({
    databaseName,
    collectionName,
    context,
    stream,
    command,
  }: {
    databaseName: string | undefined;
    collectionName: string | undefined;
    context: vscode.ChatContext;
    stream: vscode.ChatResponseStream;
    command: ParticipantCommand;
  }): Promise<{
    databaseName: string | undefined;
    collectionName: string | undefined;
  }> {
    if (!databaseName) {
      databaseName = await this._getOrAskForDatabaseName({
        command,
        context,
        stream,
      });

      // databaseName will be undefined if it cannot be found from
      // the metadata or history, in which case the user will be prompted
      // to select it or if some error occurs.
      if (!databaseName) {
        return { databaseName, collectionName };
      }

      this._chatMetadataStore.patchChatMetadata(context, {
        databaseName,
      });
    }

    if (!collectionName) {
      collectionName = await this._getOrAskForCollectionName({
        command,
        context,
        databaseName,
        stream,
      });

      // If the collection name could not get automatically selected,
      // then the user has been prompted for it instead.
      if (!collectionName) {
        return {
          databaseName,
          collectionName,
        };
      }

      this._chatMetadataStore.patchChatMetadata(context, {
        collectionName,
      });
    }

    return { collectionName, databaseName };
  }

  _doesLastMessageAskForNamespace(
    history: ReadonlyArray<vscode.ChatRequestTurn | vscode.ChatResponseTurn>
  ): boolean {
    const lastMessageMetaData = history[
      history.length - 1
    ] as vscode.ChatResponseTurn;

    return (
      (lastMessageMetaData?.result as ChatResult)?.metadata?.intent ===
      'askForNamespace'
    );
  }

  _askToConnect({
    command,
    context,
    stream,
  }: {
    command: ParticipantCommand;
    context: vscode.ChatContext;
    stream: vscode.ChatResponseStream;
  }): ChatResult {
    log.info('Participant asked user to connect');

    stream.markdown(
      "Looks like you aren't currently connected, first let's get you connected to the cluster we'd like to create this query to run against.\n\n"
    );

    const tree = this.getConnectionsTree(command);
    for (const item of tree) {
      stream.markdown(item);
    }
    return askToConnectChatResult(context.history);
  }

  _handleCancelledRequest({
    context,
    stream,
  }: {
    context: vscode.ChatContext;
    stream: vscode.ChatResponseStream;
  }): ChatResult {
    stream.markdown('\nRequest cancelled.');

    return createCancelledRequestChatResult(context.history);
  }

  // The sample documents returned from this are simplified (strings and arrays shortened).
  // The sample documents are only returned when a user has the setting enabled.
  async _fetchCollectionSchemaAndSampleDocuments({
    databaseName,
    collectionName,
    amountOfDocumentsToSample = NUM_DOCUMENTS_TO_SAMPLE,
    schemaFormat = 'simplified',
    token,
    stream,
  }: {
    databaseName: string;
    collectionName: string;
    amountOfDocumentsToSample?: number;
    schemaFormat?: 'simplified' | 'full';
    token: vscode.CancellationToken;
    stream: vscode.ChatResponseStream;
  }): Promise<{
    schema?: string;
    sampleDocuments?: Document[];
    amountOfDocumentsSampled: number;
  }> {
    const dataService = this._connectionController.getActiveDataService();
    if (!dataService) {
      return {
        amountOfDocumentsSampled: 0,
      };
    }

    stream.push(
      new vscode.ChatResponseProgressPart(
        'Fetching documents and analyzing schema...'
      )
    );

    const abortController = new AbortController();
    token.onCancellationRequested(() => {
      abortController.abort();
    });

    try {
      const sampleDocuments = await dataService.sample(
        `${databaseName}.${collectionName}`,
        {
          query: {},
          size: amountOfDocumentsToSample,
        },
        { promoteValues: false, maxTimeMS: 10_000 },
        {
          abortSignal: abortController.signal,
        }
      );

      if (!sampleDocuments) {
        return {
          amountOfDocumentsSampled: 0,
        };
      }

      let schema: string;
      if (schemaFormat === 'simplified') {
        const unformattedSchema = await getSimplifiedSchema(sampleDocuments);
        schema = new SchemaFormatter().format(unformattedSchema);
      } else {
        const unformattedSchema = await parseSchema(sampleDocuments, {
          storeValues: false,
        });
        schema = JSON.stringify(unformattedSchema, null, 2);
      }

      const useSampleDocsInCopilot = !!vscode.workspace
        .getConfiguration('mdb')
        .get('useSampleDocsInCopilot');

      return {
        sampleDocuments: useSampleDocsInCopilot
          ? getSimplifiedSampleDocuments(sampleDocuments)
          : undefined,
        schema,
        amountOfDocumentsSampled: sampleDocuments.length,
      };
    } catch (err: any) {
      log.error('Unable to fetch schema and sample documents:', err);
      throw err;
    }
  }

  async handleEmptyNamespaceMessage({
    command,
    context,
    stream,
  }: {
    command: ParticipantCommand;
    context: vscode.ChatContext;
    stream: vscode.ChatResponseStream;
  }): Promise<ChatResult> {
    const lastMessageMetaData: vscode.ChatResponseTurn | undefined = context
      .history[context.history.length - 1] as vscode.ChatResponseTurn;
    const lastMessage = lastMessageMetaData?.result as ChatResult;
    if (lastMessage?.metadata?.intent !== 'askForNamespace') {
      stream.markdown(Prompts.generic.getEmptyRequestResponse());
      return emptyRequestChatResult(context.history);
    }

    // When the last message was asking for a database or collection name,
    // we re-ask the question.
    const metadataDatabaseName = lastMessage.metadata.databaseName;

    // This will prompt the user for the missing databaseName or the collectionName.
    // If anything in the namespace can be automatically picked, it will be returned.
    const { databaseName, collectionName } =
      await this._getOrAskForMissingNamespace({
        command,
        context,
        stream,
        databaseName: metadataDatabaseName,
        collectionName: undefined,
      });

    return namespaceRequestChatResult({
      databaseName,
      collectionName,
      history: context.history,
    });
  }

  // @MongoDB /schema
  // eslint-disable-next-line complexity
  async handleSchemaRequest(
    request: vscode.ChatRequest,
    context: vscode.ChatContext,
    stream: vscode.ChatResponseStream,
    token: vscode.CancellationToken
  ): Promise<ChatResult> {
    if (!this._connectionController.getActiveDataService()) {
      return this._askToConnect({
        command: '/schema',
        context,
        stream,
      });
    }

    if (
      Prompts.isPromptEmpty(request) &&
      this._doesLastMessageAskForNamespace(context.history)
    ) {
      return this.handleEmptyNamespaceMessage({
        command: '/schema',
        context,
        stream,
      });
    }

    const namespace = await this._getNamespaceFromChat({
      request,
      context,
      token,
    });
    const { databaseName, collectionName } =
      await this._getOrAskForMissingNamespace({
        ...namespace,
        context,
        stream,
        command: '/schema',
      });

    // If either the database or collection name could not be automatically picked
    // then the user has been prompted to select one manually or been presented with an error.
    if (databaseName === undefined || collectionName === undefined) {
      return namespaceRequestChatResult({
        databaseName,
        collectionName,
        history: context.history,
      });
    }

    if (token.isCancellationRequested) {
      return this._handleCancelledRequest({
        context,
        stream,
      });
    }

    let sampleDocuments: Document[] | undefined;
    let amountOfDocumentsSampled: number;
    let schema: string | undefined;
    try {
      ({
        sampleDocuments,
        amountOfDocumentsSampled, // There can be fewer than the amount we attempt to sample.
        schema,
      } = await this._fetchCollectionSchemaAndSampleDocuments({
        databaseName,
        schemaFormat: 'full',
        collectionName,
        amountOfDocumentsToSample: DOCUMENTS_TO_SAMPLE_FOR_SCHEMA_PROMPT,
        token,
        stream,
      }));

      if (!schema || amountOfDocumentsSampled === 0) {
        stream.markdown(
          vscode.l10n.t(
            'Unable to generate a schema from the collection, no documents found.'
          )
        );
        return schemaRequestChatResult(context.history);
      }
    } catch (e) {
      stream.markdown(
        vscode.l10n.t(
          `Unable to generate a schema from the collection, an error occurred: ${e}`
        )
      );
      return schemaRequestChatResult(context.history);
    }

    const modelInput = await Prompts.schema.buildMessages({
      request,
      context,
      databaseName,
      amountOfDocumentsSampled,
      collectionName,
      schema,
      connectionNames: this._getConnectionNames(),
      ...(sampleDocuments ? { sampleDocuments } : {}),
    });
    const response = await this.streamChatResponse({
      modelInput,
      stream,
      token,
    });

    stream.button({
      command: EXTENSION_COMMANDS.PARTICIPANT_OPEN_RAW_SCHEMA_OUTPUT,
      title: vscode.l10n.t('Open JSON Output'),
      arguments: [
        {
          schema,
        } as OpenSchemaCommandArgs,
      ],
    });

    this._telemetryService.trackCopilotParticipantResponse({
      command: 'schema',
      has_cta: true,
      found_namespace: true,
      has_runnable_content: false,
      output_length: response.outputLength,
    });

    return schemaRequestChatResult(context.history);
  }

  // @MongoDB /query find all documents where the "address" has the word Broadway in it.
  async handleQueryRequest(
    request: vscode.ChatRequest,
    context: vscode.ChatContext,
    stream: vscode.ChatResponseStream,
    token: vscode.CancellationToken
  ): Promise<ChatResult> {
    if (!this._connectionController.getActiveDataService()) {
      return this._askToConnect({
        command: '/query',
        context,
        stream,
      });
    }

    if (Prompts.isPromptEmpty(request)) {
      if (this._doesLastMessageAskForNamespace(context.history)) {
        return this.handleEmptyNamespaceMessage({
          command: '/query',
          context,
          stream,
        });
      }

      stream.markdown(Prompts.query.emptyRequestResponse);
      return emptyRequestChatResult(context.history);
    }

    // We "prompt chain" to handle the query requests.
    // First we ask the model to parse for the database and collection name.
    // If they exist, we can then use them in our final completion.
    // When they don't exist we ask the user for them.
    const namespace = await this._getNamespaceFromChat({
      request,
      context,
      token,
    });
    const { databaseName, collectionName } =
      await this._getOrAskForMissingNamespace({
        ...namespace,
        context,
        stream,
        command: '/query',
      });

    // If either the database or collection name could not be automatically picked
    // then the user has been prompted to select one manually.
    if (databaseName === undefined || collectionName === undefined) {
      return namespaceRequestChatResult({
        databaseName,
        collectionName,
        history: context.history,
      });
    }

    if (token.isCancellationRequested) {
      return this._handleCancelledRequest({
        context,
        stream,
      });
    }

    let schema: string | undefined;
    let sampleDocuments: Document[] | undefined;
    try {
      ({ schema, sampleDocuments } =
        await this._fetchCollectionSchemaAndSampleDocuments({
          databaseName,
          collectionName,
          token,
          stream,
        }));
    } catch (e) {
      // When an error fetching the collection schema or sample docs occurs,
      // we still want to continue as it isn't critical, however,
      // we do want to notify the user.
      stream.markdown(
        vscode.l10n.t(
          'An error occurred while fetching the collection schema and sample documents.\nThe generated query will not be able to reference the shape of your data.'
        )
      );
    }

    const modelInput = await Prompts.query.buildMessages({
      request,
      context,
      databaseName,
      collectionName,
      schema,
      connectionNames: this._getConnectionNames(),
      ...(sampleDocuments ? { sampleDocuments } : {}),
    });

    const { hasCodeBlock, outputLength } =
      await this.streamChatResponseContentWithCodeActions({
        modelInput,
        stream,
        token,
      });

    this._telemetryService.trackCopilotParticipantResponse({
      command: 'query',
      has_cta: false,
      found_namespace: true,
      has_runnable_content: hasCodeBlock,
      output_length: outputLength,
    });

    return queryRequestChatResult(context.history);
  }

  async _handleDocsRequestWithChatbot({
    prompt,
    chatId,
    token,
    stream,
  }: {
    prompt: string;
    chatId: string;
    token: vscode.CancellationToken;
    stream: vscode.ChatResponseStream;
  }): Promise<{
    responseContent: string;
    responseReferences?: Reference[];
    docsChatbotMessageId: string;
  }> {
    stream.push(
      new vscode.ChatResponseProgressPart('Consulting MongoDB documentation...')
    );

    let { docsChatbotConversationId } =
      this._chatMetadataStore.getChatMetadata(chatId) ?? {};
    const abortController = new AbortController();
    token.onCancellationRequested(() => {
      abortController.abort();
    });
    if (!docsChatbotConversationId) {
      const conversation = await this._docsChatbotAIService.createConversation({
        signal: abortController.signal,
      });
      docsChatbotConversationId = conversation._id;
      this._chatMetadataStore.setChatMetadata(chatId, {
        docsChatbotConversationId,
      });
      log.info('Docs chatbot created for chatId', chatId);
    }

    const response = await this._docsChatbotAIService.addMessage({
      message: prompt,
      conversationId: docsChatbotConversationId,
      signal: abortController.signal,
    });

    log.info('Docs chatbot message sent', {
      chatId,
      docsChatbotConversationId,
      docsChatbotMessageId: response.id,
    });

    return {
      responseContent: response.content,
      responseReferences: response.references,
      docsChatbotMessageId: response.id,
    };
  }

  async _handleDocsRequestWithCopilot(
    ...args: [
      vscode.ChatRequest,
      vscode.ChatContext,
      vscode.ChatResponseStream,
      vscode.CancellationToken
    ]
  ): Promise<void> {
    const [request, context, stream, token] = args;
    const modelInput = await Prompts.generic.buildMessages({
      request,
      context,
      connectionNames: this._getConnectionNames(),
    });

    const { hasCodeBlock, outputLength } =
      await this.streamChatResponseContentWithCodeActions({
        modelInput,
        stream,
        token,
      });

    this._streamGenericDocsLink(stream);

    this._telemetryService.trackCopilotParticipantResponse({
      command: 'docs/copilot',
      has_cta: true,
      found_namespace: false,
      has_runnable_content: hasCodeBlock,
      output_length: outputLength,
    });
  }

  _streamResponseReference({
    reference,
    stream,
  }: {
    reference: Reference;
    stream: vscode.ChatResponseStream;
  }): void {
    const link = new vscode.MarkdownString(
      `- [${reference.title}](${reference.url})\n`
    );
    link.supportHtml = true;
    stream.markdown(link);
  }

  _streamGenericDocsLink(stream: vscode.ChatResponseStream): void {
    this._streamResponseReference({
      reference: {
        url: MONGODB_DOCS_LINK,
        title: 'View MongoDB documentation',
      },
      stream,
    });
  }

  async handleDocsRequest(
    ...args: [
      vscode.ChatRequest,
      vscode.ChatContext,
      vscode.ChatResponseStream,
      vscode.CancellationToken
    ]
  ): Promise<ChatResult> {
    const [request, context, stream, token] = args;

    if (Prompts.isPromptEmpty(request)) {
      stream.markdown(Prompts.generic.getEmptyRequestResponse());
      this._streamGenericDocsLink(stream);
      return emptyRequestChatResult(context.history);
    }

    const chatId = ChatMetadataStore.getChatIdFromHistoryOrNewChatId(
      context.history
    );
    let docsResult: {
      responseContent?: string;
      responseReferences?: Reference[];
      docsChatbotMessageId?: string;
    } = {};

    try {
      docsResult = await this._handleDocsRequestWithChatbot({
        prompt: request.prompt,
        chatId,
        token,
        stream,
      });

      if (docsResult.responseContent) {
        stream.markdown(docsResult.responseContent);
      }

      if (docsResult.responseReferences) {
        for (const reference of docsResult.responseReferences) {
          this._streamResponseReference({
            reference,
            stream,
          });
        }
      }

      this._telemetryService.trackCopilotParticipantResponse({
        command: 'docs/chatbot',
        has_cta: !!docsResult.responseReferences,
        found_namespace: false,
        has_runnable_content: false,
        output_length: docsResult.responseContent?.length ?? 0,
      });
    } catch (error) {
      // If the docs chatbot API is not available, fall back to Copilot’s LLM and include
      // the MongoDB documentation link for users to go to our documentation site directly.
      log.error(error);

      if (token.isCancellationRequested) {
        return this._handleCancelledRequest({
          context,
          stream,
        });
      }

      this._telemetryService.track(
        TelemetryEventTypes.PARTICIPANT_RESPONSE_FAILED,
        {
          command: 'docs',
          error_name: ParticipantErrorTypes.DOCS_CHATBOT_API,
        }
      );

      await this._handleDocsRequestWithCopilot(...args);
    }

    return docsRequestChatResult({
      chatId,
      docsChatbotMessageId: docsResult.docsChatbotMessageId,
    });
  }

  async exportCodeToPlayground(): Promise<boolean> {
    const selectedText = getSelectedText();
    const codeToExport = selectedText || getAllText();

    try {
      const progressResult = await vscode.window.withProgress(
        {
          location: vscode.ProgressLocation.Notification,
          title: 'Exporting code to a playground...',
          cancellable: true,
        },
        async (progress, token): Promise<string | null> => {
          const modelInput = await Prompts.exportToPlayground.buildMessages({
            request: { prompt: codeToExport },
          });

          const result = await Promise.race([
            this.streamChatResponseContentToCode({
              modelInput,
              token,
            }),
            new Promise<undefined>((resolve) =>
              token.onCancellationRequested(() => {
                resolve(undefined);
              })
            ),
          ]);

          if (result?.includes("Sorry, I can't assist with that.")) {
            void vscode.window.showErrorMessage(
              "Sorry, I can't assist with that."
            );
            return null;
          }

          return result || null;
        }
      );

      if (progressResult) {
        await vscode.commands.executeCommand(
          EXTENSION_COMMANDS.OPEN_PARTICIPANT_CODE_IN_PLAYGROUND,
          {
            runnableContent: progressResult,
          }
        );
      } else {
        await vscode.window.showErrorMessage('Exporting to playground failed.');
      }

      return true;
    } catch (error) {
      const message = formatError(error).message;
      if (
        error instanceof vscode.LanguageModelError &&
        message.includes('Canceled')
      ) {
        await vscode.window.showInformationMessage(
          'The running export to a playground operation was canceled.'
        );
        return false;
      }

      this._telemetryService.trackCopilotParticipantError(
        error,
        'exportToPlayground'
      );
      await vscode.window.showErrorMessage(
        `An error occurred exporting to a playground: ${message}`
      );
      return false;
    }
  }

  async exportPlaygroundToLanguage({
    code,
    language,
    includeDriverSyntax,
  }: {
    code: string;
    language: string;
    includeDriverSyntax: boolean;
  }): Promise<string | null> {
    const progressResult = await vscode.window.withProgress(
      {
        location: vscode.ProgressLocation.Notification,
        title: `Exporting playground to ${language}...`,
        cancellable: true,
      },
      async (progress, token): Promise<string | null> => {
        const modelInput = await Prompts.exportToLanguage.buildMessages({
          request: { prompt: code },
          language,
          includeDriverSyntax,
        });
        const result = await Promise.race([
          this.streamChatResponseContentToCode({
            modelInput,
            token,
            language,
          }),
          new Promise<undefined>((resolve) =>
            token.onCancellationRequested(() => {
              resolve(undefined);
            })
          ),
        ]);

        if (result?.includes("Sorry, I can't assist with that.")) {
          void vscode.window.showErrorMessage(
            "Sorry, I can't assist with that."
          );
          return null;
        }

        return result || null;
      }
    );

    return progressResult;
  }

  async chatHandler(
    ...args: [
      vscode.ChatRequest,
      vscode.ChatContext,
      vscode.ChatResponseStream,
      vscode.CancellationToken
    ]
  ): Promise<ChatResult> {
    const [request, , stream] = args;
    try {
      const hasBeenShownWelcomeMessageAlready = !!this._storageController.get(
        StorageVariables.COPILOT_HAS_BEEN_SHOWN_WELCOME_MESSAGE
      );
      if (!hasBeenShownWelcomeMessageAlready) {
        stream.markdown(
          vscode.l10n.t(`
Welcome to MongoDB Participant!\n\n
Interact with your MongoDB clusters and generate MongoDB-related code more efficiently with intelligent AI-powered feature, available today in the MongoDB extension.\n\n
Please see our [FAQ](https://www.mongodb.com/docs/generative-ai-faq/) for more information.\n\n`)
        );

        this._telemetryService.track(
          TelemetryEventTypes.PARTICIPANT_WELCOME_SHOWN
        );

        await this._storageController.update(
          StorageVariables.COPILOT_HAS_BEEN_SHOWN_WELCOME_MESSAGE,
          true
        );
      }

      switch (request.command) {
        case 'query':
          return await this.handleQueryRequest(...args);
        case 'docs':
          return await this.handleDocsRequest(...args);
        case 'schema':
          return await this.handleSchemaRequest(...args);
        default:
          if (!request.prompt?.trim()) {
            stream.markdown(Prompts.generic.getEmptyRequestResponse());
            return emptyRequestChatResult(args[1].history);
          }

          return await this.handleGenericRequest(...args);
      }
    } catch (error) {
      this._telemetryService.trackCopilotParticipantError(
        error,
        request.command || 'generic'
      );
      // Re-throw other errors so they show up in the UI.
      throw error;
    }
  }

  async _rateDocsChatbotMessage(
    feedback: vscode.ChatResultFeedback
  ): Promise<void> {
    const chatId = feedback.result.metadata?.chatId;
    if (!chatId) {
      return;
    }

    const { docsChatbotConversationId } =
      this._chatMetadataStore.getChatMetadata(chatId) ?? {};
    if (
      !docsChatbotConversationId ||
      !feedback.result.metadata?.docsChatbotMessageId
    ) {
      return;
    }

    try {
      const rating = await this._docsChatbotAIService.rateMessage({
        conversationId: docsChatbotConversationId,
        messageId: feedback.result.metadata?.docsChatbotMessageId,
        rating: !!feedback.kind,
      });
      log.info('Docs chatbot rating sent', rating);
    } catch (error) {
      log.error(error);
    }
  }

  async handleUserFeedback(feedback: vscode.ChatResultFeedback): Promise<void> {
    if (feedback.result.metadata?.intent === 'docs') {
      await this._rateDocsChatbotMessage(feedback);
    }

    // unhelpfulReason is available in insider builds and is accessed through
    // https://github.com/microsoft/vscode/blob/main/src/vscode-dts/vscode.proposed.chatParticipantAdditions.d.ts
    // Since this is a proposed API, we can't depend on it being available, which is why
    // we're dynamically checking for it.
    const unhelpfulReason =
      'unhelpfulReason' in feedback
        ? (feedback.unhelpfulReason as string)
        : undefined;
    this._telemetryService.trackCopilotParticipantFeedback({
      feedback: chatResultFeedbackKindToTelemetryValue(feedback.kind),
      reason: unhelpfulReason,
      response_type: (feedback.result as ChatResult)?.metadata.intent,
    });
  }

  _getConnectionNames(): string[] {
    return this._connectionController
      .getSavedConnections()
      .map((connection) => connection.name);
  }

  changeExportToLanguageAddons(
    exportToLanguageAddons: ExportToLanguageAddons
  ): Promise<boolean> {
    this._exportToLanguageCodeLensProvider.refresh(exportToLanguageAddons);
    return this._transpile();
  }

  async exportToLanguage(language: string): Promise<boolean> {
    const editor = vscode.window.activeTextEditor;

    if (!isPlayground(editor?.document.uri)) {
      await vscode.window.showErrorMessage(
        'Please select one or more lines in the playground.'
      );
      return false;
    }

    const selectedText = getSelectedText();
    const codeToTranspile = selectedText || getAllText();

    this._exportToLanguageCodeLensProvider.refresh({
      ...this._exportToLanguageCodeLensProvider._exportToLanguageAddons,
      codeToTranspile,
      language,
    });

    return this._transpile();
  }

  async _transpile(): Promise<boolean> {
    const { codeToTranspile, driverSyntax, language } =
      this._exportToLanguageCodeLensProvider._exportToLanguageAddons;

    log.info(`Exporting to the '${language}' language...`);

    try {
      const content = await this.exportPlaygroundToLanguage({
        code: codeToTranspile,
        language,
        includeDriverSyntax: driverSyntax,
      });

      log.info(`The playground was exported to ${language}`, {
        code: codeToTranspile,
        language,
        includeDriverSyntax: driverSyntax,
      });

      await vscode.commands.executeCommand(
        EXTENSION_COMMANDS.SHOW_EXPORT_TO_LANGUAGE_RESULTS,
        { content, language }
      );

      this._exportToLanguageCodeLensProvider.refresh({
        ...this._exportToLanguageCodeLensProvider._exportToLanguageAddons,
        codeToTranspile,
        language,
      });

      this._telemetryService.trackPlaygroundExportedToLanguageExported({
        language,
        with_driver_syntax: driverSyntax,
      });
    } catch (error) {
      log.error(`Export to ${language} failed`, error);
      const printableError = formatError(error);
      void vscode.window.showErrorMessage(
        `Unable to ${language}: ${printableError.message}`
      );
    }

    return true;
  }
}<|MERGE_RESOLUTION|>--- conflicted
+++ resolved
@@ -43,14 +43,11 @@
 import type { ModelInput } from './prompts/promptBase';
 import { processStreamWithIdentifiers } from './streamParsing';
 import type { PromptIntent } from './prompts/intent';
-<<<<<<< HEAD
 import type { ExportToLanguageAddons } from '../types/playgroundType';
 import type ExportToLanguageCodeLensProvider from '../editors/exportToLanguageCodeLensProvider';
 import { isPlayground, getSelectedText, getAllText } from '../utils/playground';
-=======
 import type { DataService } from 'mongodb-data-service';
 import { ParticipantErrorTypes } from './participantErrorTypes';
->>>>>>> d5a93453
 
 const log = createLogger('participant');
 
