import * as vscode from 'vscode';

import { createLogger } from '../logging';
import type ConnectionController from '../connectionController';
import EXTENSION_COMMANDS from '../commands';
<<<<<<< HEAD
import type { StorageController } from '../storage';
import { StorageVariables } from '../storage';
=======
import { GenericPrompt } from './prompts/generic';
import { CHAT_PARTICIPANT_ID } from './constants';
import { QueryPrompt } from './prompts/query';
>>>>>>> 60008e75

const log = createLogger('participant');

interface ChatResult extends vscode.ChatResult {
  metadata: {
    command: string;
    databaseName?: string;
    collectionName?: string;
    queryContent?: string;
    description?: string;
  };
  stream?: vscode.ChatResponseStream;
}

export const CHAT_PARTICIPANT_MODEL = 'gpt-4o';

export function getRunnableContentFromString(responseContent: string) {
  const matchedJSQueryContent = responseContent.match(
    /```javascript((.|\n)*)```/
  );
  log.info('matchedJSQueryContent', matchedJSQueryContent);

  const queryContent =
    matchedJSQueryContent && matchedJSQueryContent.length > 1
      ? matchedJSQueryContent[1]
      : '';
  log.info('queryContent', queryContent);
  return queryContent;
}

export class ParticipantController {
  _participant?: vscode.ChatParticipant;
  _chatResult: ChatResult;
  _connectionController: ConnectionController;
  _storageController: StorageController;

  constructor({
    connectionController,
    storageController,
  }: {
    connectionController: ConnectionController;
    storageController: StorageController;
  }) {
    this._chatResult = { metadata: { command: '' } };
    this._connectionController = connectionController;
    this._storageController = storageController;
  }

  createParticipant(context: vscode.ExtensionContext) {
    // Chat participants appear as top-level options in the chat input
    // when you type `@`, and can contribute sub-commands in the chat input
    // that appear when you type `/`.
    this._participant = vscode.chat.createChatParticipant(
      CHAT_PARTICIPANT_ID,
      this.chatHandler.bind(this)
    );
    this._participant.iconPath = vscode.Uri.joinPath(
      vscode.Uri.parse(context.extensionPath),
      'images',
      'mongodb.png'
    );
    log.info('Chat Participant Created', {
      participantId: this._participant?.id,
    });
    return this._participant;
  }

  getParticipant(context: vscode.ExtensionContext) {
    return this._participant || this.createParticipant(context);
  }

  handleEmptyQueryRequest(): ChatResult {
    return {
      metadata: {
        command: '',
      },
      errorDetails: {
        message:
          'Please specify a question when using this command. Usage: @MongoDB /query find documents where "name" contains "database".',
      },
    };
  }

  handleError(err: any, stream: vscode.ChatResponseStream): void {
    // Making the chat request might fail because
    // - model does not exist
    // - user consent not given
    // - quote limits exceeded
    if (err instanceof vscode.LanguageModelError) {
      log.error(err.message, err.code, err.cause);
      if (
        err.cause instanceof Error &&
        err.cause.message.includes('off_topic')
      ) {
        stream.markdown(
          vscode.l10n.t(
            "I'm sorry, I can only explain computer science concepts.\n\n"
          )
        );
      }
    } else {
      // Re-throw other errors so they show up in the UI.
      throw err;
    }
  }

  async getChatResponseContent({
    messages,
    stream,
    token,
  }: {
    messages: vscode.LanguageModelChatMessage[];
    stream: vscode.ChatResponseStream;
    token: vscode.CancellationToken;
  }): Promise<string> {
    let responseContent = '';
    try {
      const [model] = await vscode.lm.selectChatModels({
        vendor: 'copilot',
        family: CHAT_PARTICIPANT_MODEL,
      });
      if (model) {
        const chatResponse = await model.sendRequest(messages, {}, token);
        for await (const fragment of chatResponse.text) {
          responseContent += fragment;
          stream.markdown(fragment);
        }
        stream.markdown('\n\n');
      }
    } catch (err) {
      this.handleError(err, stream);
    }

    return responseContent;
  }

  // @MongoDB what is mongodb?
  async handleGenericRequest({
    request,
    context,
    stream,
    token,
  }: {
    request: vscode.ChatRequest;
    context: vscode.ChatContext;
    stream: vscode.ChatResponseStream;
    token: vscode.CancellationToken;
  }) {
    const messages = GenericPrompt.buildMessages({
      request,
      context,
    });

    const abortController = new AbortController();
    token.onCancellationRequested(() => {
      abortController.abort();
    });

    const responseContent = await this.getChatResponseContent({
      messages,
      stream,
      token,
    });

    const queryContent = getRunnableContentFromString(responseContent);

    if (queryContent && queryContent.trim().length) {
      stream.button({
        command: EXTENSION_COMMANDS.RUN_PARTICIPANT_QUERY,
        title: vscode.l10n.t('▶️ Run'),
      });

      stream.button({
        command: EXTENSION_COMMANDS.OPEN_PARTICIPANT_QUERY_IN_PLAYGROUND,
        title: vscode.l10n.t('Open in playground'),
      });

      return {
        metadata: {
          command: '',
          stream,
          queryContent,
        },
      };
    }

    return { metadata: { command: '' } };
  }

  // @MongoDB /query find all documents where the "address" has the word Broadway in it.
  async handleQueryRequest({
    request,
    context,
    stream,
    token,
  }: {
    request: vscode.ChatRequest;
    context: vscode.ChatContext;
    stream: vscode.ChatResponseStream;
    token: vscode.CancellationToken;
  }) {
    if (!request.prompt || request.prompt.trim().length === 0) {
      return this.handleEmptyQueryRequest();
    }

    let dataService = this._connectionController.getActiveDataService();
    if (!dataService) {
      stream.markdown(
        "Looks like you aren't currently connected, first let's get you connected to the cluster we'd like to create this query to run against.\n\n"
      );
      // We add a delay so the user can read the message.
      // TODO: maybe there is better way to handle this.
      // stream.button() does not awaits so we can't use it here.
      // Followups do not support input so we can't use that either.
      await new Promise((resolve) => setTimeout(resolve, 1000));
      const successfullyConnected =
        await this._connectionController.changeActiveConnection();
      dataService = this._connectionController.getActiveDataService();

      if (!dataService || !successfullyConnected) {
        stream.markdown(
          'No connection for command provided. Please use a valid connection for running commands.\n\n'
        );
        return { metadata: { command: '' } };
      }

      stream.markdown(
        `Connected to "${this._connectionController.getActiveConnectionName()}".\n\n`
      );
    }

    const abortController = new AbortController();
    token.onCancellationRequested(() => {
      abortController.abort();
    });

    const messages = QueryPrompt.buildMessages({
      context,
      request,
    });

    const responseContent = await this.getChatResponseContent({
      messages,
      stream,
      token,
    });
    const queryContent = getRunnableContentFromString(responseContent);

    if (!queryContent || queryContent.trim().length === 0) {
      return { metadata: { command: '' } };
    }

    stream.button({
      command: EXTENSION_COMMANDS.RUN_PARTICIPANT_QUERY,
      title: vscode.l10n.t('▶️ Run'),
    });
    stream.button({
      command: EXTENSION_COMMANDS.OPEN_PARTICIPANT_QUERY_IN_PLAYGROUND,
      title: vscode.l10n.t('Open in playground'),
    });

    return {
      metadata: {
        command: '',
        stream,
        queryContent,
      },
    };
  }

  async chatHandler(
    request: vscode.ChatRequest,
    context: vscode.ChatContext,
    stream: vscode.ChatResponseStream,
    token: vscode.CancellationToken
  ): Promise<ChatResult> {
    const hasBeenShownWelcomeMessageAlready = !!this._storageController.get(
      StorageVariables.COPILOT_HAS_BEEN_SHOWN_WELCOME_MESSAGE
    );

    if (!hasBeenShownWelcomeMessageAlready) {
      stream.markdown(
        vscode.l10n.t(`
  Welcome to MongoDB Participant!\n\n
  Interact with your MongoDB clusters and generate MongoDB-related code more efficiently with intelligent AI-powered feature, available today in the MongoDB extension.\n\n
  Please see our [FAQ](https://www.mongodb.com/docs/generative-ai-faq/) for more information.`)
      );
      void this._storageController.update(
        StorageVariables.COPILOT_HAS_BEEN_SHOWN_WELCOME_MESSAGE,
        true
      );
    }

    if (request.command === 'query') {
      this._chatResult = await this.handleQueryRequest({
        request,
        context,
        stream,
        token,
      });
      return this._chatResult;
    } else if (request.command === 'docs') {
      // TODO(VSCODE-570): Implement this.
    } else if (request.command === 'schema') {
      // TODO(VSCODE-571): Implement this.
    }

    return await this.handleGenericRequest({
      request,
      context,
      stream,
      token,
    });
  }
}<|MERGE_RESOLUTION|>--- conflicted
+++ resolved
@@ -3,14 +3,11 @@
 import { createLogger } from '../logging';
 import type ConnectionController from '../connectionController';
 import EXTENSION_COMMANDS from '../commands';
-<<<<<<< HEAD
 import type { StorageController } from '../storage';
 import { StorageVariables } from '../storage';
-=======
 import { GenericPrompt } from './prompts/generic';
 import { CHAT_PARTICIPANT_ID } from './constants';
 import { QueryPrompt } from './prompts/query';
->>>>>>> 60008e75
 
 const log = createLogger('participant');
 
