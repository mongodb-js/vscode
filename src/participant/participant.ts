--- conflicted
+++ resolved
@@ -43,11 +43,8 @@
 import type { ModelInput } from './prompts/promptBase';
 import { processStreamWithIdentifiers } from './streamParsing';
 import type { PromptIntent } from './prompts/intent';
-<<<<<<< HEAD
 import type { DataService } from 'mongodb-data-service';
-=======
 import { ParticipantErrorTypes } from '../test/suite/participant/participantErrorTypes';
->>>>>>> 6ba9dd21
 
 const log = createLogger('participant');
 
