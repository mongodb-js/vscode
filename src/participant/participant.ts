import * as vscode from 'vscode';
import { getSimplifiedSchema, parseSchema } from 'mongodb-schema';
import type { Document } from 'bson';
import type { Reference } from 'mongodb-rag-core';

import { createLogger } from '../logging';
import type ConnectionController from '../connectionController';
import type { LoadedConnection } from '../storage/connectionStorage';
import EXTENSION_COMMANDS from '../commands';
import type { StorageController } from '../storage';
import { StorageVariables } from '../storage';
<<<<<<< HEAD
import { GenericPrompt, isPromptEmpty } from './prompts/generic';
import { ExportToPlaygroundPrompt } from './prompts/exportToPlayground';
=======
import { Prompts } from './prompts';
>>>>>>> 7eef0e74
import type { ChatResult } from './constants';
import {
  askToConnectChatResult,
  CHAT_PARTICIPANT_ID,
  emptyRequestChatResult,
  genericRequestChatResult,
  namespaceRequestChatResult,
  queryRequestChatResult,
  docsRequestChatResult,
  schemaRequestChatResult,
  createCancelledRequestChatResult,
  codeBlockIdentifier,
} from './constants';
import { SchemaFormatter } from './schema';
import { getSimplifiedSampleDocuments } from './sampleDocuments';
import { getCopilotModel } from './model';
import { createMarkdownLink } from './markdown';
import { ChatMetadataStore } from './chatMetadata';
import {
  DOCUMENTS_TO_SAMPLE_FOR_SCHEMA_PROMPT,
  type OpenSchemaCommandArgs,
} from './prompts/schema';
import {
  chatResultFeedbackKindToTelemetryValue,
  ParticipantErrorTypes,
  TelemetryEventTypes,
} from '../telemetry/telemetryService';
import { DocsChatbotAIService } from './docsChatbotAIService';
import type TelemetryService from '../telemetry/telemetryService';
<<<<<<< HEAD
import formatError from '../utils/formatError';
=======
import { processStreamWithIdentifiers } from './streamParsing';
import type { PromptIntent } from './prompts/intent';
>>>>>>> 7eef0e74

const log = createLogger('participant');

const NUM_DOCUMENTS_TO_SAMPLE = 3;

const MONGODB_DOCS_LINK = 'https://www.mongodb.com/docs/';

interface NamespaceQuickPicks {
  label: string;
  data: string;
}

export type RunParticipantQueryCommandArgs = {
  runnableContent: string;
};

export type ParticipantCommand = '/query' | '/schema' | '/docs';

const MAX_MARKDOWN_LIST_LENGTH = 10;

export default class ParticipantController {
  _participant?: vscode.ChatParticipant;
  _connectionController: ConnectionController;
  _storageController: StorageController;
  _chatMetadataStore: ChatMetadataStore;
  _docsChatbotAIService: DocsChatbotAIService;
  _telemetryService: TelemetryService;

  constructor({
    connectionController,
    storageController,
    telemetryService,
  }: {
    connectionController: ConnectionController;
    storageController: StorageController;
    telemetryService: TelemetryService;
  }) {
    this._connectionController = connectionController;
    this._storageController = storageController;
    this._chatMetadataStore = new ChatMetadataStore();
    this._telemetryService = telemetryService;
    this._docsChatbotAIService = new DocsChatbotAIService();
  }

  createParticipant(context: vscode.ExtensionContext): vscode.ChatParticipant {
    // Chat participants appear as top-level options in the chat input
    // when you type `@`, and can contribute sub-commands in the chat input
    // that appear when you type `/`.
    this._participant = vscode.chat.createChatParticipant(
      CHAT_PARTICIPANT_ID,
      this.chatHandler.bind(this)
    );
    this._participant.iconPath = vscode.Uri.joinPath(
      vscode.Uri.parse(context.extensionPath),
      'images',
      'mongodb.png'
    );
    log.info('Chat participant created', {
      participantId: this._participant?.id,
    });
    this._participant.onDidReceiveFeedback(this.handleUserFeedback.bind(this));
    return this._participant;
  }

  getParticipant(): vscode.ChatParticipant | undefined {
    return this._participant;
  }

  /**
   * In order to get access to the model, and to write more messages to the chat after
   * an async event that occurs after we've already completed our response, we need
   * to be handling a chat request. This could be when a user clicks a button or link
   * in the chat. To work around this, we can write a message as the user, which will
   * trigger the chat handler and give us access to the model.
   */
  writeChatMessageAsUser(message: string): Thenable<unknown> {
    return vscode.commands.executeCommand('workbench.action.chat.open', {
      query: `@MongoDB ${message}`,
    });
  }

  async _getChatResponse({
    messages,
    token,
  }: {
    messages: vscode.LanguageModelChatMessage[];
    token: vscode.CancellationToken;
  }): Promise<vscode.LanguageModelChatResponse> {
    const model = await getCopilotModel();

    if (!model) {
      throw new Error('Copilot model not found');
    }

    return await model.sendRequest(messages, {}, token);
  }

  async streamChatResponse({
    messages,
    stream,
    token,
  }: {
    messages: vscode.LanguageModelChatMessage[];
    stream: vscode.ChatResponseStream;
    token: vscode.CancellationToken;
  }): Promise<void> {
    const chatResponse = await this._getChatResponse({
      messages,
      token,
    });
    for await (const fragment of chatResponse.text) {
      stream.markdown(fragment);
    }
  }

  _streamCodeBlockActions({
    runnableContent,
    stream,
  }: {
    runnableContent: string;
    stream: vscode.ChatResponseStream;
  }): void {
    runnableContent = runnableContent.trim();

    if (!runnableContent) {
      return;
    }

    const commandArgs: RunParticipantQueryCommandArgs = {
      runnableContent,
    };
    stream.button({
      command: EXTENSION_COMMANDS.RUN_PARTICIPANT_QUERY,
      title: vscode.l10n.t('▶️ Run'),
      arguments: [commandArgs],
    });
    stream.button({
      command: EXTENSION_COMMANDS.OPEN_PARTICIPANT_QUERY_IN_PLAYGROUND,
      title: vscode.l10n.t('Open in playground'),
      arguments: [commandArgs],
    });
  }

  async streamChatResponseContentWithCodeActions({
    messages,
    stream,
    token,
  }: {
    messages: vscode.LanguageModelChatMessage[];
    stream: vscode.ChatResponseStream;
    token: vscode.CancellationToken;
  }): Promise<void> {
    const chatResponse = await this._getChatResponse({
      messages,
      token,
    });

    await processStreamWithIdentifiers({
      processStreamFragment: (fragment: string) => {
        stream.markdown(fragment);
      },
      onStreamIdentifier: (content: string) => {
        this._streamCodeBlockActions({ runnableContent: content, stream });
      },
      inputIterable: chatResponse.text,
      identifier: codeBlockIdentifier,
    });
  }

  // This will stream all of the response content and create a string from it.
  // It should only be used when the entire response is needed at one time.
  async getChatResponseContent({
    messages,
    token,
  }: {
    messages: vscode.LanguageModelChatMessage[];
    token: vscode.CancellationToken;
  }): Promise<string> {
    let responseContent = '';
    const chatResponse = await this._getChatResponse({
      messages,
      token,
    });
    for await (const fragment of chatResponse.text) {
      responseContent += fragment;
    }

    return responseContent;
  }

  async _handleRoutedGenericRequest(
    request: vscode.ChatRequest,
    context: vscode.ChatContext,
    stream: vscode.ChatResponseStream,
    token: vscode.CancellationToken
  ): Promise<ChatResult> {
    const messages = await Prompts.generic.buildMessages({
      request,
      context,
      connectionNames: this._getConnectionNames(),
    });

    await this.streamChatResponseContentWithCodeActions({
      messages,
      token,
      stream,
    });

    return genericRequestChatResult(context.history);
  }

  async _routeRequestToHandler({
    context,
    promptIntent,
    request,
    stream,
    token,
  }: {
    context: vscode.ChatContext;
    promptIntent: Omit<PromptIntent, 'Default'>;
    request: vscode.ChatRequest;
    stream: vscode.ChatResponseStream;
    token: vscode.CancellationToken;
  }): Promise<ChatResult> {
    switch (promptIntent) {
      case 'Query':
        return this.handleQueryRequest(request, context, stream, token);
      case 'Docs':
        return this.handleDocsRequest(request, context, stream, token);
      case 'Schema':
        return this.handleSchemaRequest(request, context, stream, token);
      case 'Code':
        return this.handleQueryRequest(request, context, stream, token);
      default:
        return this._handleRoutedGenericRequest(
          request,
          context,
          stream,
          token
        );
    }
  }

  async _getIntentFromChatRequest({
    context,
    request,
    token,
  }: {
    context: vscode.ChatContext;
    request: vscode.ChatRequest;
    token: vscode.CancellationToken;
  }): Promise<PromptIntent> {
    const messages = await Prompts.intent.buildMessages({
      connectionNames: this._getConnectionNames(),
      request,
      context,
    });

    const responseContent = await this.getChatResponseContent({
      messages,
      token,
    });

    return Prompts.intent.getIntentFromModelResponse(responseContent);
  }

  async handleGenericRequest(
    request: vscode.ChatRequest,
    context: vscode.ChatContext,
    stream: vscode.ChatResponseStream,
    token: vscode.CancellationToken
  ): Promise<ChatResult> {
    // We "prompt chain" to handle the generic requests.
    // First we ask the model to parse for intent.
    // If there is an intent, we can route it to one of the handlers (/commands).
    // When there is no intention or it's generic we handle it with a generic handler.
    const promptIntent = await this._getIntentFromChatRequest({
      context,
      request,
      token,
    });

    if (token.isCancellationRequested) {
      return this._handleCancelledRequest({
        context,
        stream,
      });
    }

    return this._routeRequestToHandler({
      context,
      promptIntent,
      request,
      stream,
      token,
    });
  }

  async connectWithParticipant({
    id,
    command,
  }: {
    id?: string;
    command?: string;
  }): Promise<boolean> {
    if (!id) {
      const didChangeActiveConnection =
        await this._connectionController.changeActiveConnection();
      if (!didChangeActiveConnection) {
        // If they don't choose a connection then we can't proceed;
        return false;
      }
    } else {
      await this._connectionController.connectWithConnectionId(id);
    }

    const connectionName = this._connectionController.getActiveConnectionName();

    return this.writeChatMessageAsUser(
      `${command ? `${command} ` : ''}${connectionName}`
    ) as Promise<boolean>;
  }

  getConnectionsTree(command: ParticipantCommand): vscode.MarkdownString[] {
    return [
      ...this._connectionController
        .getSavedConnections()
        .sort((a, b) => {
          const aTime = a.lastUsed ? new Date(a.lastUsed).getTime() : 0;
          const bTime = b.lastUsed ? new Date(b.lastUsed).getTime() : 0;
          return bTime - aTime;
        })
        .slice(0, MAX_MARKDOWN_LIST_LENGTH)
        .map((conn: LoadedConnection) =>
          createMarkdownLink({
            commandId: EXTENSION_COMMANDS.CONNECT_WITH_PARTICIPANT,
            data: {
              id: conn.id,
              command,
            },
            name: conn.name,
          })
        ),
      createMarkdownLink({
        commandId: EXTENSION_COMMANDS.CONNECT_WITH_PARTICIPANT,
        name: 'Show more',
        data: {
          command,
        },
      }),
    ];
  }

  async getDatabaseQuickPicks(
    command: ParticipantCommand
  ): Promise<NamespaceQuickPicks[]> {
    const dataService = this._connectionController.getActiveDataService();
    if (!dataService) {
      // Run a blank command to get the user to connect first.
      void this.writeChatMessageAsUser(command);
      return [];
    }

    try {
      const databases = await dataService.listDatabases({
        nameOnly: true,
      });
      return databases.map((db) => ({
        label: db.name,
        data: db.name,
      }));
    } catch (error) {
      return [];
    }
  }

  async _selectDatabaseWithQuickPick(
    command: ParticipantCommand
  ): Promise<string | undefined> {
    const databases = await this.getDatabaseQuickPicks(command);
    const selectedQuickPickItem = await vscode.window.showQuickPick(databases, {
      placeHolder: 'Select a database...',
    });
    return selectedQuickPickItem?.data;
  }

  async selectDatabaseWithParticipant({
    chatId,
    command,
    databaseName: _databaseName,
  }: {
    chatId: string;
    command: ParticipantCommand;
    databaseName?: string;
  }): Promise<boolean> {
    let databaseName: string | undefined = _databaseName;
    if (!databaseName) {
      databaseName = await this._selectDatabaseWithQuickPick(command);
      if (!databaseName) {
        return false;
      }
    }

    this._chatMetadataStore.setChatMetadata(chatId, {
      databaseName: databaseName,
    });

    return this.writeChatMessageAsUser(
      `${command} ${databaseName}`
    ) as Promise<boolean>;
  }

  async getCollectionQuickPicks({
    command,
    databaseName,
  }: {
    command: ParticipantCommand;
    databaseName: string;
  }): Promise<NamespaceQuickPicks[]> {
    const dataService = this._connectionController.getActiveDataService();
    if (!dataService) {
      // Run a blank command to get the user to connect first.
      void this.writeChatMessageAsUser(command);
      return [];
    }

    try {
      const collections = await dataService.listCollections(databaseName);
      return collections.map((db) => ({
        label: db.name,
        data: db.name,
      }));
    } catch (error) {
      return [];
    }
  }

  async _selectCollectionWithQuickPick({
    command,
    databaseName,
  }: {
    command: ParticipantCommand;
    databaseName: string;
  }): Promise<string | undefined> {
    const collections = await this.getCollectionQuickPicks({
      command,
      databaseName,
    });
    const selectedQuickPickItem = await vscode.window.showQuickPick(
      collections,
      {
        placeHolder: 'Select a collection...',
      }
    );
    return selectedQuickPickItem?.data;
  }

  async selectCollectionWithParticipant({
    command,
    chatId,
    databaseName,
    collectionName: _collectionName,
  }: {
    command: ParticipantCommand;
    chatId: string;
    databaseName: string;
    collectionName?: string;
  }): Promise<boolean> {
    let collectionName: string | undefined = _collectionName;
    if (!collectionName) {
      collectionName = await this._selectCollectionWithQuickPick({
        command,
        databaseName,
      });
      if (!collectionName) {
        return false;
      }
    }

    this._chatMetadataStore.setChatMetadata(chatId, {
      databaseName: databaseName,
      collectionName: collectionName,
    });
    return this.writeChatMessageAsUser(
      `${command} ${collectionName}`
    ) as Promise<boolean>;
  }

  async renderDatabasesTree({
    command,
    context,
    stream,
  }: {
    command: ParticipantCommand;
    context: vscode.ChatContext;
    stream: vscode.ChatResponseStream;
  }): Promise<void> {
    const dataService = this._connectionController.getActiveDataService();
    if (!dataService) {
      return;
    }

    stream.push(
      new vscode.ChatResponseProgressPart('Fetching database names...')
    );

    try {
      const databases = await dataService.listDatabases({
        nameOnly: true,
      });
      databases.slice(0, MAX_MARKDOWN_LIST_LENGTH).forEach((db) =>
        stream.markdown(
          createMarkdownLink({
            commandId: EXTENSION_COMMANDS.SELECT_DATABASE_WITH_PARTICIPANT,
            data: {
              command,
              chatId: ChatMetadataStore.getChatIdFromHistoryOrNewChatId(
                context.history
              ),
              databaseName: db.name,
            },
            name: db.name,
          })
        )
      );
      if (databases.length > MAX_MARKDOWN_LIST_LENGTH) {
        stream.markdown(
          createMarkdownLink({
            data: {
              command,
              chatId: ChatMetadataStore.getChatIdFromHistoryOrNewChatId(
                context.history
              ),
            },
            commandId: EXTENSION_COMMANDS.SELECT_DATABASE_WITH_PARTICIPANT,
            name: 'Show more',
          })
        );
      }
    } catch (error) {
      log.error('Unable to fetch databases:', error);

      // Users can always do this manually when asked to provide a database name.
      return;
    }
  }

  async renderCollectionsTree({
    command,
    context,
    databaseName,
    stream,
  }: {
    command: ParticipantCommand;
    databaseName: string;
    context: vscode.ChatContext;
    stream: vscode.ChatResponseStream;
  }): Promise<void> {
    const dataService = this._connectionController.getActiveDataService();
    if (!dataService) {
      return;
    }

    stream.push(
      new vscode.ChatResponseProgressPart('Fetching collection names...')
    );

    try {
      const collections = await dataService.listCollections(databaseName);
      collections.slice(0, MAX_MARKDOWN_LIST_LENGTH).forEach((coll) =>
        stream.markdown(
          createMarkdownLink({
            commandId: EXTENSION_COMMANDS.SELECT_COLLECTION_WITH_PARTICIPANT,
            data: {
              command,
              chatId: ChatMetadataStore.getChatIdFromHistoryOrNewChatId(
                context.history
              ),
              databaseName,
              collectionName: coll.name,
            },
            name: coll.name,
          })
        )
      );
      if (collections.length > MAX_MARKDOWN_LIST_LENGTH) {
        stream.markdown(
          createMarkdownLink({
            commandId: EXTENSION_COMMANDS.SELECT_COLLECTION_WITH_PARTICIPANT,
            data: {
              command,
              chatId: ChatMetadataStore.getChatIdFromHistoryOrNewChatId(
                context.history
              ),
              databaseName,
            },
            name: 'Show more',
          })
        );
      }
    } catch (error) {
      log.error('Unable to fetch collections:', error);

      // Users can always do this manually when asked to provide a collection name.
      return;
    }
  }

  async _getNamespaceFromChat({
    request,
    context,
    token,
  }: {
    request: vscode.ChatRequest;
    context: vscode.ChatContext;
    token: vscode.CancellationToken;
  }): Promise<{
    databaseName: string | undefined;
    collectionName: string | undefined;
  }> {
    const messagesWithNamespace = await Prompts.namespace.buildMessages({
      context,
      request,
      connectionNames: this._getConnectionNames(),
    });
    const responseContentWithNamespace = await this.getChatResponseContent({
      messages: messagesWithNamespace,
      token,
    });
    const { databaseName, collectionName } =
      Prompts.namespace.extractDatabaseAndCollectionNameFromResponse(
        responseContentWithNamespace
      );

    // See if there's a namespace set in the
    // chat metadata we can fallback to if the model didn't find it.
    const chatId = ChatMetadataStore.getChatIdFromHistoryOrNewChatId(
      context.history
    );
    const {
      databaseName: databaseNameFromMetadata,
      collectionName: collectionNameFromMetadata,
    } = this._chatMetadataStore.getChatMetadata(chatId) ?? {};

    return {
      databaseName: databaseName || databaseNameFromMetadata,
      collectionName: collectionName || collectionNameFromMetadata,
    };
  }

  async _askForNamespace({
    command,
    context,
    databaseName,
    collectionName,
    stream,
  }: {
    command: ParticipantCommand;
    context: vscode.ChatContext;
    databaseName: string | undefined;
    collectionName: string | undefined;
    stream: vscode.ChatResponseStream;
  }): Promise<ChatResult> {
    // If no database or collection name is found in the user prompt,
    // we retrieve the available namespaces from the current connection.
    // Users can then select a value by clicking on an item in the list.
    if (!databaseName) {
      stream.markdown(
        `What is the name of the database you would like${
          command === '/query' ? ' this query' : ''
        } to run against?\n\n`
      );
      await this.renderDatabasesTree({
        command,
        context,
        stream,
      });
    } else if (!collectionName) {
      stream.markdown(
        `Which collection would you like to use within ${databaseName}?\n\n`
      );
      await this.renderCollectionsTree({
        command,
        databaseName,
        context,
        stream,
      });
    }

    return namespaceRequestChatResult({
      databaseName,
      collectionName,
      history: context.history,
    });
  }

  _doesLastMessageAskForNamespace(
    history: ReadonlyArray<vscode.ChatRequestTurn | vscode.ChatResponseTurn>
  ): boolean {
    const lastMessageMetaData = history[
      history.length - 1
    ] as vscode.ChatResponseTurn;

    return (
      (lastMessageMetaData?.result as ChatResult)?.metadata?.intent ===
      'askForNamespace'
    );
  }

  _askToConnect({
    command,
    context,
    stream,
  }: {
    command: ParticipantCommand;
    context: vscode.ChatContext;
    stream: vscode.ChatResponseStream;
  }): ChatResult {
    stream.markdown(
      "Looks like you aren't currently connected, first let's get you connected to the cluster we'd like to create this query to run against.\n\n"
    );

    const tree = this.getConnectionsTree(command);
    for (const item of tree) {
      stream.markdown(item);
    }
    return askToConnectChatResult(context.history);
  }

  _handleCancelledRequest({
    context,
    stream,
  }: {
    context: vscode.ChatContext;
    stream: vscode.ChatResponseStream;
  }): ChatResult {
    stream.markdown('\nRequest cancelled.');

    return createCancelledRequestChatResult(context.history);
  }

  // The sample documents returned from this are simplified (strings and arrays shortened).
  // The sample documents are only returned when a user has the setting enabled.
  async _fetchCollectionSchemaAndSampleDocuments({
    databaseName,
    collectionName,
    amountOfDocumentsToSample = NUM_DOCUMENTS_TO_SAMPLE,
    schemaFormat = 'simplified',
    token,
    stream,
  }: {
    databaseName: string;
    collectionName: string;
    amountOfDocumentsToSample?: number;
    schemaFormat?: 'simplified' | 'full';
    token: vscode.CancellationToken;
    stream: vscode.ChatResponseStream;
  }): Promise<{
    schema?: string;
    sampleDocuments?: Document[];
    amountOfDocumentsSampled: number;
  }> {
    const dataService = this._connectionController.getActiveDataService();
    if (!dataService) {
      return {
        amountOfDocumentsSampled: 0,
      };
    }

    stream.push(
      new vscode.ChatResponseProgressPart(
        'Fetching documents and analyzing schema...'
      )
    );

    const abortController = new AbortController();
    token.onCancellationRequested(() => {
      abortController.abort();
    });

    try {
      const sampleDocuments = await dataService.sample(
        `${databaseName}.${collectionName}`,
        {
          query: {},
          size: amountOfDocumentsToSample,
        },
        { promoteValues: false, maxTimeMS: 10_000 },
        {
          abortSignal: abortController.signal,
        }
      );

      if (!sampleDocuments) {
        return {
          amountOfDocumentsSampled: 0,
        };
      }

      let schema: string;
      if (schemaFormat === 'simplified') {
        const unformattedSchema = await getSimplifiedSchema(sampleDocuments);
        schema = new SchemaFormatter().format(unformattedSchema);
      } else {
        const unformattedSchema = await parseSchema(sampleDocuments, {
          storeValues: false,
        });
        schema = JSON.stringify(unformattedSchema, null, 2);
      }

      const useSampleDocsInCopilot = !!vscode.workspace
        .getConfiguration('mdb')
        .get('useSampleDocsInCopilot');

      return {
        sampleDocuments: useSampleDocsInCopilot
          ? getSimplifiedSampleDocuments(sampleDocuments)
          : undefined,
        schema,
        amountOfDocumentsSampled: sampleDocuments.length,
      };
    } catch (err: any) {
      log.error('Unable to fetch schema and sample documents:', err);
      throw err;
    }
  }

  async handleEmptyNamespaceMessage({
    command,
    context,
    stream,
  }: {
    command: ParticipantCommand;
    context: vscode.ChatContext;
    stream: vscode.ChatResponseStream;
  }): Promise<ChatResult> {
    const lastMessageMetaData: vscode.ChatResponseTurn | undefined = context
      .history[context.history.length - 1] as vscode.ChatResponseTurn;
    const lastMessage = lastMessageMetaData?.result as ChatResult;
    if (lastMessage?.metadata?.intent !== 'askForNamespace') {
      stream.markdown(Prompts.generic.getEmptyRequestResponse());
      return emptyRequestChatResult(context.history);
    }

    // When the last message was asking for a database or collection name,
    // we re-ask the question.
    const databaseName = lastMessage.metadata.databaseName;
    if (databaseName) {
      stream.markdown(
        vscode.l10n.t(
          'Please select a collection by either clicking on an item in the list or typing the name manually in the chat.'
        )
      );
      await this.renderCollectionsTree({
        command,
        databaseName,
        context,
        stream,
      });
    } else {
      stream.markdown(
        vscode.l10n.t(
          'Please select a database by either clicking on an item in the list or typing the name manually in the chat.'
        )
      );
      await this.renderDatabasesTree({
        command,
        context,
        stream,
      });
    }

    return namespaceRequestChatResult({
      databaseName,
      collectionName: undefined,
      history: context.history,
    });
  }

  // @MongoDB /schema
  async handleSchemaRequest(
    request: vscode.ChatRequest,
    context: vscode.ChatContext,
    stream: vscode.ChatResponseStream,
    token: vscode.CancellationToken
  ): Promise<ChatResult> {
    if (!this._connectionController.getActiveDataService()) {
      return this._askToConnect({
        command: '/schema',
        context,
        stream,
      });
    }

    if (
      Prompts.isPromptEmpty(request) &&
      this._doesLastMessageAskForNamespace(context.history)
    ) {
      return this.handleEmptyNamespaceMessage({
        command: '/schema',
        context,
        stream,
      });
    }

    const { databaseName, collectionName } = await this._getNamespaceFromChat({
      request,
      context,
      token,
    });
    if (!databaseName || !collectionName) {
      return await this._askForNamespace({
        command: '/schema',
        context,
        databaseName,
        collectionName,
        stream,
      });
    }

    if (token.isCancellationRequested) {
      return this._handleCancelledRequest({
        context,
        stream,
      });
    }

    let sampleDocuments: Document[] | undefined;
    let amountOfDocumentsSampled: number;
    let schema: string | undefined;
    try {
      ({
        sampleDocuments,
        amountOfDocumentsSampled, // There can be fewer than the amount we attempt to sample.
        schema,
      } = await this._fetchCollectionSchemaAndSampleDocuments({
        databaseName,
        schemaFormat: 'full',
        collectionName,
        amountOfDocumentsToSample: DOCUMENTS_TO_SAMPLE_FOR_SCHEMA_PROMPT,
        token,
        stream,
      }));

      if (!schema || amountOfDocumentsSampled === 0) {
        stream.markdown(
          vscode.l10n.t(
            'Unable to generate a schema from the collection, no documents found.'
          )
        );
        return schemaRequestChatResult(context.history);
      }
    } catch (e) {
      stream.markdown(
        vscode.l10n.t(
          `Unable to generate a schema from the collection, an error occurred: ${e}`
        )
      );
      return schemaRequestChatResult(context.history);
    }

    const messages = await Prompts.schema.buildMessages({
      request,
      context,
      databaseName,
      amountOfDocumentsSampled,
      collectionName,
      schema,
      connectionNames: this._getConnectionNames(),
      ...(sampleDocuments ? { sampleDocuments } : {}),
    });
    await this.streamChatResponse({
      messages,
      stream,
      token,
    });

    stream.button({
      command: EXTENSION_COMMANDS.PARTICIPANT_OPEN_RAW_SCHEMA_OUTPUT,
      title: vscode.l10n.t('Open JSON Output'),
      arguments: [
        {
          schema,
        } as OpenSchemaCommandArgs,
      ],
    });

    return schemaRequestChatResult(context.history);
  }

  // @MongoDB /query find all documents where the "address" has the word Broadway in it.
  async handleQueryRequest(
    request: vscode.ChatRequest,
    context: vscode.ChatContext,
    stream: vscode.ChatResponseStream,
    token: vscode.CancellationToken
  ): Promise<ChatResult> {
    if (!this._connectionController.getActiveDataService()) {
      return this._askToConnect({
        command: '/query',
        context,
        stream,
      });
    }

    if (Prompts.isPromptEmpty(request)) {
      if (this._doesLastMessageAskForNamespace(context.history)) {
        return this.handleEmptyNamespaceMessage({
          command: '/query',
          context,
          stream,
        });
      }

      stream.markdown(Prompts.query.emptyRequestResponse);
      return emptyRequestChatResult(context.history);
    }

    // We "prompt chain" to handle the query requests.
    // First we ask the model to parse for the database and collection name.
    // If they exist, we can then use them in our final completion.
    // When they don't exist we ask the user for them.
    const { databaseName, collectionName } = await this._getNamespaceFromChat({
      request,
      context,
      token,
    });
    if (!databaseName || !collectionName) {
      return await this._askForNamespace({
        command: '/query',
        context,
        databaseName,
        collectionName,
        stream,
      });
    }

    if (token.isCancellationRequested) {
      return this._handleCancelledRequest({
        context,
        stream,
      });
    }

    let schema: string | undefined;
    let sampleDocuments: Document[] | undefined;
    try {
      ({ schema, sampleDocuments } =
        await this._fetchCollectionSchemaAndSampleDocuments({
          databaseName,
          collectionName,
          token,
          stream,
        }));
    } catch (e) {
      // When an error fetching the collection schema or sample docs occurs,
      // we still want to continue as it isn't critical, however,
      // we do want to notify the user.
      stream.markdown(
        vscode.l10n.t(
          'An error occurred while fetching the collection schema and sample documents.\nThe generated query will not be able to reference the shape of your data.'
        )
      );
    }

    const messages = await Prompts.query.buildMessages({
      request,
      context,
      databaseName,
      collectionName,
      schema,
      connectionNames: this._getConnectionNames(),
      ...(sampleDocuments ? { sampleDocuments } : {}),
    });

    await this.streamChatResponseContentWithCodeActions({
      messages,
      stream,
      token,
    });

    return queryRequestChatResult(context.history);
  }

  async _handleDocsRequestWithChatbot({
    prompt,
    chatId,
    token,
    stream,
  }: {
    prompt: string;
    chatId: string;
    token: vscode.CancellationToken;
    stream: vscode.ChatResponseStream;
  }): Promise<{
    responseContent: string;
    responseReferences?: Reference[];
    docsChatbotMessageId: string;
  }> {
    stream.push(
      new vscode.ChatResponseProgressPart('Consulting MongoDB documentation...')
    );

    let { docsChatbotConversationId } =
      this._chatMetadataStore.getChatMetadata(chatId) ?? {};
    const abortController = new AbortController();
    token.onCancellationRequested(() => {
      abortController.abort();
    });
    if (!docsChatbotConversationId) {
      const conversation = await this._docsChatbotAIService.createConversation({
        signal: abortController.signal,
      });
      docsChatbotConversationId = conversation._id;
      this._chatMetadataStore.setChatMetadata(chatId, {
        docsChatbotConversationId,
      });
      log.info('Docs chatbot created for chatId', chatId);
    }

    const response = await this._docsChatbotAIService.addMessage({
      message: prompt,
      conversationId: docsChatbotConversationId,
      signal: abortController.signal,
    });

    log.info('Docs chatbot message sent', {
      chatId,
      docsChatbotConversationId,
      docsChatbotMessageId: response.id,
    });

    return {
      responseContent: response.content,
      responseReferences: response.references,
      docsChatbotMessageId: response.id,
    };
  }

  async _handleDocsRequestWithCopilot(
    ...args: [
      vscode.ChatRequest,
      vscode.ChatContext,
      vscode.ChatResponseStream,
      vscode.CancellationToken
    ]
  ): Promise<void> {
    const [request, context, stream, token] = args;
    const messages = await Prompts.generic.buildMessages({
      request,
      context,
      connectionNames: this._getConnectionNames(),
    });

    await this.streamChatResponseContentWithCodeActions({
      messages,
      stream,
      token,
    });

    this._streamResponseReference({
      reference: {
        url: MONGODB_DOCS_LINK,
        title: 'View MongoDB documentation',
      },
      stream,
    });
  }

  _streamResponseReference({
    reference,
    stream,
  }: {
    reference: Reference;
    stream: vscode.ChatResponseStream;
  }): void {
    const link = new vscode.MarkdownString(
      `- [${reference.title}](${reference.url})\n`
    );
    link.supportHtml = true;
    stream.markdown(link);
  }

  async handleDocsRequest(
    ...args: [
      vscode.ChatRequest,
      vscode.ChatContext,
      vscode.ChatResponseStream,
      vscode.CancellationToken
    ]
  ): Promise<ChatResult> {
    const [request, context, stream, token] = args;

    const chatId = ChatMetadataStore.getChatIdFromHistoryOrNewChatId(
      context.history
    );
    let docsResult: {
      responseContent?: string;
      responseReferences?: Reference[];
      docsChatbotMessageId?: string;
    } = {};

    try {
      docsResult = await this._handleDocsRequestWithChatbot({
        prompt: request.prompt,
        chatId,
        token,
        stream,
      });

      if (docsResult.responseReferences) {
        for (const reference of docsResult.responseReferences) {
          this._streamResponseReference({
            reference,
            stream,
          });
        }
      }

      if (docsResult.responseContent) {
        stream.markdown(docsResult.responseContent);
      }
    } catch (error) {
      // If the docs chatbot API is not available, fall back to Copilot’s LLM and include
      // the MongoDB documentation link for users to go to our documentation site directly.
      log.error(error);

      if (token.isCancellationRequested) {
        return this._handleCancelledRequest({
          context,
          stream,
        });
      }

      this._telemetryService.track(
        TelemetryEventTypes.PARTICIPANT_RESPONSE_FAILED,
        {
          command: 'docs',
          error_name: ParticipantErrorTypes.DOCS_CHATBOT_API,
        }
      );

      await this._handleDocsRequestWithCopilot(...args);
    }

    return docsRequestChatResult({
      chatId,
      docsChatbotMessageId: docsResult.docsChatbotMessageId,
    });
  }

  async exportCodeToPlayground(): Promise<boolean> {
    const activeTextEditor = vscode.window.activeTextEditor;
    if (!activeTextEditor) {
      await vscode.window.showErrorMessage('Active editor not found.');
      return false;
    }

    const sortedSelections = Array.from(activeTextEditor.selections).sort(
      (a, b) => a.start.compareTo(b.start)
    );
    const selectedText = sortedSelections
      .map((selection) => activeTextEditor.document.getText(selection))
      .join('\n');
    const code =
      selectedText || activeTextEditor.document.getText().trim() || '';
    try {
      const progressResult = await vscode.window.withProgress(
        {
          location: vscode.ProgressLocation.Notification,
          title: 'Exporting code to a playground...',
          cancellable: true,
        },
        (progress, token): Promise<string | undefined> => {
          token.onCancellationRequested(async () => {
            await vscode.window.showInformationMessage(
              'The running export to a playground operation was canceled.'
            );
          });

          const messages = ExportToPlaygroundPrompt.buildMessages(code);
          return Promise.race([
            this.getChatResponseContent({
              messages,
              token,
            }),
            new Promise<undefined>((resolve) =>
              token.onCancellationRequested(() => {
                resolve(undefined);
              })
            ),
          ]);
        }
      );

      if (progressResult?.includes("Sorry, I can't assist with that.")) {
        void vscode.window.showErrorMessage("Sorry, I can't assist with that.");
        return false;
      }

      if (progressResult) {
        const runnableContent = getRunnableContentFromString(progressResult);
        if (runnableContent) {
          await vscode.commands.executeCommand(
            EXTENSION_COMMANDS.OPEN_PARTICIPANT_QUERY_IN_PLAYGROUND,
            {
              runnableContent,
            }
          );
        }
      }

      return true;
    } catch (error) {
      this._telemetryService.trackCopilotParticipantError(
        error,
        'exportToPlayground'
      );
      await vscode.window.showErrorMessage(
        `An error occurred exporting to a playground: ${
          formatError(error).message
        }`
      );
      return false;
    }
  }

  async chatHandler(
    ...args: [
      vscode.ChatRequest,
      vscode.ChatContext,
      vscode.ChatResponseStream,
      vscode.CancellationToken
    ]
  ): Promise<ChatResult> {
    const [request, , stream] = args;
    try {
      const hasBeenShownWelcomeMessageAlready = !!this._storageController.get(
        StorageVariables.COPILOT_HAS_BEEN_SHOWN_WELCOME_MESSAGE
      );
      if (!hasBeenShownWelcomeMessageAlready) {
        stream.markdown(
          vscode.l10n.t(`
Welcome to MongoDB Participant!\n\n
Interact with your MongoDB clusters and generate MongoDB-related code more efficiently with intelligent AI-powered feature, available today in the MongoDB extension.\n\n
Please see our [FAQ](https://www.mongodb.com/docs/generative-ai-faq/) for more information.\n\n`)
        );

        this._telemetryService.track(
          TelemetryEventTypes.PARTICIPANT_WELCOME_SHOWN
        );

        await this._storageController.update(
          StorageVariables.COPILOT_HAS_BEEN_SHOWN_WELCOME_MESSAGE,
          true
        );
      }

      switch (request.command) {
        case 'query':
          return await this.handleQueryRequest(...args);
        case 'docs':
          return await this.handleDocsRequest(...args);
        case 'schema':
          return await this.handleSchemaRequest(...args);
        default:
          if (!request.prompt?.trim()) {
            stream.markdown(Prompts.generic.getEmptyRequestResponse());
            return emptyRequestChatResult(args[1].history);
          }

          return await this.handleGenericRequest(...args);
      }
    } catch (error) {
      this._telemetryService.trackCopilotParticipantError(
        error,
        request.command || 'generic'
      );
      // Re-throw other errors so they show up in the UI.
      throw error;
    }
  }

  async _rateDocsChatbotMessage(
    feedback: vscode.ChatResultFeedback
  ): Promise<void> {
    const chatId = feedback.result.metadata?.chatId;
    if (!chatId) {
      return;
    }

    const { docsChatbotConversationId } =
      this._chatMetadataStore.getChatMetadata(chatId) ?? {};
    if (
      !docsChatbotConversationId ||
      !feedback.result.metadata?.docsChatbotMessageId
    ) {
      return;
    }

    try {
      const rating = await this._docsChatbotAIService.rateMessage({
        conversationId: docsChatbotConversationId,
        messageId: feedback.result.metadata?.docsChatbotMessageId,
        rating: !!feedback.kind,
      });
      log.info('Docs chatbot rating sent', rating);
    } catch (error) {
      log.error(error);
    }
  }

  async handleUserFeedback(feedback: vscode.ChatResultFeedback): Promise<void> {
    if (feedback.result.metadata?.intent === 'docs') {
      await this._rateDocsChatbotMessage(feedback);
    }
    this._telemetryService.trackCopilotParticipantFeedback({
      feedback: chatResultFeedbackKindToTelemetryValue(feedback.kind),
      reason: feedback.unhelpfulReason,
      response_type: (feedback.result as ChatResult)?.metadata.intent,
    });
  }

  _getConnectionNames(): string[] {
    return this._connectionController
      .getSavedConnections()
      .map((connection) => connection.name);
  }
}<|MERGE_RESOLUTION|>--- conflicted
+++ resolved
@@ -9,12 +9,7 @@
 import EXTENSION_COMMANDS from '../commands';
 import type { StorageController } from '../storage';
 import { StorageVariables } from '../storage';
-<<<<<<< HEAD
-import { GenericPrompt, isPromptEmpty } from './prompts/generic';
-import { ExportToPlaygroundPrompt } from './prompts/exportToPlayground';
-=======
 import { Prompts } from './prompts';
->>>>>>> 7eef0e74
 import type { ChatResult } from './constants';
 import {
   askToConnectChatResult,
@@ -44,12 +39,9 @@
 } from '../telemetry/telemetryService';
 import { DocsChatbotAIService } from './docsChatbotAIService';
 import type TelemetryService from '../telemetry/telemetryService';
-<<<<<<< HEAD
 import formatError from '../utils/formatError';
-=======
 import { processStreamWithIdentifiers } from './streamParsing';
 import type { PromptIntent } from './prompts/intent';
->>>>>>> 7eef0e74
 
 const log = createLogger('participant');
 
@@ -191,6 +183,30 @@
       title: vscode.l10n.t('Open in playground'),
       arguments: [commandArgs],
     });
+  }
+
+  async streamChatResponseContentToPlayground({
+    messages,
+    token,
+  }: {
+    messages: vscode.LanguageModelChatMessage[];
+    token: vscode.CancellationToken;
+  }): Promise<string | null> {
+    const chatResponse = await this._getChatResponse({
+      messages,
+      token,
+    });
+
+    const runnableContent: string[] = [];
+    await processStreamWithIdentifiers({
+      processStreamFragment: () => {},
+      onStreamIdentifier: (content: string) => {
+        runnableContent.push(content.trim());
+      },
+      inputIterable: chatResponse.text,
+      identifier: codeBlockIdentifier,
+    });
+    return runnableContent.length ? runnableContent.join('') : null;
   }
 
   async streamChatResponseContentWithCodeActions({
@@ -1323,15 +1339,12 @@
           title: 'Exporting code to a playground...',
           cancellable: true,
         },
-        (progress, token): Promise<string | undefined> => {
-          token.onCancellationRequested(async () => {
-            await vscode.window.showInformationMessage(
-              'The running export to a playground operation was canceled.'
-            );
+        async (progress, token): Promise<string | null> => {
+          const messages = await Prompts.exportToPlayground.buildMessages({
+            request: { prompt: code },
           });
 
-          const messages = ExportToPlaygroundPrompt.buildMessages(code);
-          return Promise.race([
+          const result = await Promise.race([
             this.getChatResponseContent({
               messages,
               token,
@@ -1342,36 +1355,51 @@
               })
             ),
           ]);
+
+          if (result?.includes("Sorry, I can't assist with that.")) {
+            void vscode.window.showErrorMessage(
+              "Sorry, I can't assist with that."
+            );
+            return null;
+          }
+
+          return this.streamChatResponseContentToPlayground({
+            messages,
+            token,
+          });
         }
       );
 
-      if (progressResult?.includes("Sorry, I can't assist with that.")) {
-        void vscode.window.showErrorMessage("Sorry, I can't assist with that.");
-        return false;
-      }
-
       if (progressResult) {
-        const runnableContent = getRunnableContentFromString(progressResult);
-        if (runnableContent) {
-          await vscode.commands.executeCommand(
-            EXTENSION_COMMANDS.OPEN_PARTICIPANT_QUERY_IN_PLAYGROUND,
-            {
-              runnableContent,
-            }
-          );
-        }
+        await vscode.commands.executeCommand(
+          EXTENSION_COMMANDS.OPEN_PARTICIPANT_QUERY_IN_PLAYGROUND,
+          {
+            runnableContent: progressResult,
+          }
+        );
+      } else {
+        await vscode.window.showErrorMessage('Exporting to playground failed.');
       }
 
       return true;
     } catch (error) {
+      const message = formatError(error).message;
+      if (
+        error instanceof vscode.LanguageModelError &&
+        message.includes('Canceled')
+      ) {
+        await vscode.window.showInformationMessage(
+          'The running export to a playground operation was canceled.'
+        );
+        return false;
+      }
+
       this._telemetryService.trackCopilotParticipantError(
         error,
         'exportToPlayground'
       );
       await vscode.window.showErrorMessage(
-        `An error occurred exporting to a playground: ${
-          formatError(error).message
-        }`
+        `An error occurred exporting to a playground: ${message}`
       );
       return false;
     }
