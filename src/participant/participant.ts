--- conflicted
+++ resolved
@@ -27,16 +27,11 @@
   };
 }
 
-<<<<<<< HEAD
 interface NamespaceQuickPicks {
   label: string;
   data: string;
 }
 
-export const CHAT_PARTICIPANT_MODEL = 'gpt-4o';
-
-=======
->>>>>>> acc745ff
 const DB_NAME_ID = 'DATABASE_NAME';
 const DB_NAME_REGEX = `${DB_NAME_ID}: (.*)\n`;
 
