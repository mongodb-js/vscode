import * as vscode from 'vscode';
import { getSimplifiedSchema, parseSchema } from 'mongodb-schema';
import type { Document } from 'bson';
import type { Reference } from 'mongodb-rag-core';
import util from 'util';

import { createLogger } from '../logging';
import type ConnectionController from '../connectionController';
import type { LoadedConnection } from '../storage/connectionStorage';
import EXTENSION_COMMANDS from '../commands';
import type { StorageController } from '../storage';
import { StorageVariables } from '../storage';
import { getContentLength, Prompts } from './prompts';
import type { ChatResult } from './constants';
import {
  askToConnectChatResult,
  CHAT_PARTICIPANT_ID,
  emptyRequestChatResult,
  genericRequestChatResult,
  namespaceRequestChatResult,
  queryRequestChatResult,
  docsRequestChatResult,
  schemaRequestChatResult,
  createCancelledRequestChatResult,
  codeBlockIdentifier,
} from './constants';
import { SchemaFormatter } from './schema';
import { getSimplifiedSampleDocuments } from './sampleDocuments';
import { getCopilotModel } from './model';
import { createMarkdownLink } from './markdown';
import { ChatMetadataStore } from './chatMetadata';
import {
  DOCUMENTS_TO_SAMPLE_FOR_SCHEMA_PROMPT,
  type OpenSchemaCommandArgs,
} from './prompts/schema';
import {
  chatResultFeedbackKindToTelemetryValue,
  TelemetryEventTypes,
} from '../telemetry/telemetryService';
import { DocsChatbotAIService } from './docsChatbotAIService';
import type TelemetryService from '../telemetry/telemetryService';
import formatError from '../utils/formatError';
import type { ModelInput } from './prompts/promptBase';
import { processStreamWithIdentifiers } from './streamParsing';
import type { PromptIntent } from './prompts/intent';
import type { DataService } from 'mongodb-data-service';
import { ParticipantErrorTypes } from './participantErrorTypes';

const log = createLogger('participant');

const NUM_DOCUMENTS_TO_SAMPLE = 3;

const MONGODB_DOCS_LINK = 'https://www.mongodb.com/docs/';

interface NamespaceQuickPicks {
  label: string;
  data: string;
}

export type RunParticipantCodeCommandArgs = {
  runnableContent: string;
};

export type ParticipantCommand = '/query' | '/schema' | '/docs';

const MAX_MARKDOWN_LIST_LENGTH = 10;

export default class ParticipantController {
  _participant?: vscode.ChatParticipant;
  _connectionController: ConnectionController;
  _storageController: StorageController;
  _chatMetadataStore: ChatMetadataStore;
  _docsChatbotAIService: DocsChatbotAIService;
  _telemetryService: TelemetryService;

  constructor({
    connectionController,
    storageController,
    telemetryService,
  }: {
    connectionController: ConnectionController;
    storageController: StorageController;
    telemetryService: TelemetryService;
  }) {
    this._connectionController = connectionController;
    this._storageController = storageController;
    this._chatMetadataStore = new ChatMetadataStore();
    this._telemetryService = telemetryService;
    this._docsChatbotAIService = new DocsChatbotAIService();
  }

  createParticipant(context: vscode.ExtensionContext): vscode.ChatParticipant {
    // Chat participants appear as top-level options in the chat input
    // when you type `@`, and can contribute sub-commands in the chat input
    // that appear when you type `/`.
    this._participant = vscode.chat.createChatParticipant(
      CHAT_PARTICIPANT_ID,
      this.chatHandler.bind(this)
    );
    this._participant.iconPath = vscode.Uri.joinPath(
      vscode.Uri.parse(context.extensionPath),
      'images',
      'mongodb.png'
    );
    log.info('Chat participant created', {
      participantId: this._participant?.id,
    });
    this._participant.onDidReceiveFeedback(this.handleUserFeedback.bind(this));
    return this._participant;
  }

  getParticipant(): vscode.ChatParticipant | undefined {
    return this._participant;
  }

  /**
   * In order to get access to the model, and to write more messages to the chat after
   * an async event that occurs after we've already completed our response, we need
   * to be handling a chat request. This could be when a user clicks a button or link
   * in the chat. To work around this, we can write a message as the user, which will
   * trigger the chat handler and give us access to the model.
   */
  writeChatMessageAsUser(message: string): Thenable<unknown> {
    return vscode.commands.executeCommand('workbench.action.chat.open', {
      query: `@MongoDB ${message}`,
    });
  }

  async _getChatResponse({
    modelInput,
    token,
  }: {
    modelInput: ModelInput;
    token: vscode.CancellationToken;
  }): Promise<vscode.LanguageModelChatResponse> {
    const model = await getCopilotModel();

    if (!model) {
      throw new Error('Copilot model not found');
    }

    log.info('Sending request to model', {
      messages: modelInput.messages.map(
        (message: vscode.LanguageModelChatMessage) =>
          util.inspect({
            role: message.role,
            contentLength: getContentLength(message),
          })
      ),
    });
    this._telemetryService.trackCopilotParticipantPrompt(modelInput.stats);

    const modelResponse = await model.sendRequest(
      modelInput.messages,
      {},
      token
    );

    log.info('Model response received');

    return modelResponse;
  }

  async streamChatResponse({
    modelInput,
    stream,
    token,
  }: {
    modelInput: ModelInput;
    stream: vscode.ChatResponseStream;
    token: vscode.CancellationToken;
  }): Promise<{ outputLength: number }> {
    const chatResponse = await this._getChatResponse({
      modelInput,
      token,
    });

    let length = 0;
    for await (const fragment of chatResponse.text) {
      stream.markdown(fragment);
      length += fragment.length;
    }

    return {
      outputLength: length,
    };
  }

  _streamCodeBlockActions({
    runnableContent,
    stream,
  }: {
    runnableContent: string;
    stream: vscode.ChatResponseStream;
  }): void {
    runnableContent = runnableContent.trim();

    if (!runnableContent) {
      return;
    }

    const commandArgs: RunParticipantCodeCommandArgs = {
      runnableContent,
    };
    stream.button({
      command: EXTENSION_COMMANDS.RUN_PARTICIPANT_CODE,
      title: vscode.l10n.t('▶️ Run'),
      arguments: [commandArgs],
    });
    stream.button({
      command: EXTENSION_COMMANDS.OPEN_PARTICIPANT_CODE_IN_PLAYGROUND,
      title: vscode.l10n.t('Open in playground'),
      arguments: [commandArgs],
    });
  }

  async streamChatResponseContentToPlayground({
    modelInput,
    token,
  }: {
    modelInput: ModelInput;
    token: vscode.CancellationToken;
  }): Promise<string | null> {
    const chatResponse = await this._getChatResponse({
      modelInput,
      token,
    });

    const runnableContent: string[] = [];
    await processStreamWithIdentifiers({
      processStreamFragment: () => {},
      onStreamIdentifier: (content: string) => {
        runnableContent.push(content.trim());
      },
      inputIterable: chatResponse.text,
      identifier: codeBlockIdentifier,
    });
    return runnableContent.length ? runnableContent.join('') : null;
  }

  async streamChatResponseContentWithCodeActions({
    modelInput,
    stream,
    token,
  }: {
    modelInput: ModelInput;
    stream: vscode.ChatResponseStream;
    token: vscode.CancellationToken;
  }): Promise<{
    outputLength: number;
    hasCodeBlock: boolean;
  }> {
    const chatResponse = await this._getChatResponse({
      modelInput,
      token,
    });

    let outputLength = 0;
    let hasCodeBlock = false;
    await processStreamWithIdentifiers({
      processStreamFragment: (fragment: string) => {
        stream.markdown(fragment);
        outputLength += fragment.length;
      },
      onStreamIdentifier: (content: string) => {
        this._streamCodeBlockActions({ runnableContent: content, stream });
        hasCodeBlock = true;
      },
      inputIterable: chatResponse.text,
      identifier: codeBlockIdentifier,
    });

    log.info('Streamed response to chat', {
      outputLength,
      hasCodeBlock,
    });

    return {
      outputLength,
      hasCodeBlock,
    };
  }

  // This will stream all of the response content and create a string from it.
  // It should only be used when the entire response is needed at one time.
  async getChatResponseContent({
    modelInput,
    token,
  }: {
    modelInput: ModelInput;
    token: vscode.CancellationToken;
  }): Promise<string> {
    let responseContent = '';
    const chatResponse = await this._getChatResponse({
      modelInput,
      token,
    });
    for await (const fragment of chatResponse.text) {
      responseContent += fragment;
    }

    return responseContent;
  }

  async _handleRoutedGenericRequest(
    request: vscode.ChatRequest,
    context: vscode.ChatContext,
    stream: vscode.ChatResponseStream,
    token: vscode.CancellationToken
  ): Promise<ChatResult> {
    const modelInput = await Prompts.generic.buildMessages({
      request,
      context,
      connectionNames: this._getConnectionNames(),
    });

    const { hasCodeBlock, outputLength } =
      await this.streamChatResponseContentWithCodeActions({
        modelInput,
        token,
        stream,
      });

    this._telemetryService.trackCopilotParticipantResponse({
      command: 'generic',
      has_cta: false,
      found_namespace: false,
      has_runnable_content: hasCodeBlock,
      output_length: outputLength,
    });

    return genericRequestChatResult(context.history);
  }

  async _routeRequestToHandler({
    context,
    promptIntent,
    request,
    stream,
    token,
  }: {
    context: vscode.ChatContext;
    promptIntent: Omit<PromptIntent, 'Default'>;
    request: vscode.ChatRequest;
    stream: vscode.ChatResponseStream;
    token: vscode.CancellationToken;
  }): Promise<ChatResult> {
    switch (promptIntent) {
      case 'Query':
        return this.handleQueryRequest(request, context, stream, token);
      case 'Docs':
        return this.handleDocsRequest(request, context, stream, token);
      case 'Schema':
        return this.handleSchemaRequest(request, context, stream, token);
      case 'Code':
        return this.handleQueryRequest(request, context, stream, token);
      default:
        return this._handleRoutedGenericRequest(
          request,
          context,
          stream,
          token
        );
    }
  }

  async _getIntentFromChatRequest({
    context,
    request,
    token,
  }: {
    context: vscode.ChatContext;
    request: vscode.ChatRequest;
    token: vscode.CancellationToken;
  }): Promise<PromptIntent> {
    const modelInput = await Prompts.intent.buildMessages({
      connectionNames: this._getConnectionNames(),
      request,
      context,
    });

    const responseContent = await this.getChatResponseContent({
      modelInput,
      token,
    });

    log.info('Received intent response from model', {
      responseContentLength: responseContent.length,
    });

    return Prompts.intent.getIntentFromModelResponse(responseContent);
  }

  async handleGenericRequest(
    request: vscode.ChatRequest,
    context: vscode.ChatContext,
    stream: vscode.ChatResponseStream,
    token: vscode.CancellationToken
  ): Promise<ChatResult> {
    // We "prompt chain" to handle the generic requests.
    // First we ask the model to parse for intent.
    // If there is an intent, we can route it to one of the handlers (/commands).
    // When there is no intention or it's generic we handle it with a generic handler.
    const promptIntent = await this._getIntentFromChatRequest({
      context,
      request,
      token,
    });

    if (token.isCancellationRequested) {
      return this._handleCancelledRequest({
        context,
        stream,
      });
    }

    return this._routeRequestToHandler({
      context,
      promptIntent,
      request,
      stream,
      token,
    });
  }

  async connectWithParticipant({
    id,
    command,
  }: {
    id?: string;
    command?: string;
  }): Promise<boolean> {
    if (!id) {
      const didChangeActiveConnection =
        await this._connectionController.changeActiveConnection();
      if (!didChangeActiveConnection) {
        // If they don't choose a connection then we can't proceed;
        return false;
      }
    } else {
      await this._connectionController.connectWithConnectionId(id);
    }

    const connectionName = this._connectionController.getActiveConnectionName();

    return this.writeChatMessageAsUser(
      `${command ? `${command} ` : ''}${connectionName}`
    ) as Promise<boolean>;
  }

  getConnectionsTree(command: ParticipantCommand): vscode.MarkdownString[] {
    return [
      ...this._connectionController
        .getSavedConnections()
        .sort((a, b) => {
          const aTime = a.lastUsed ? new Date(a.lastUsed).getTime() : 0;
          const bTime = b.lastUsed ? new Date(b.lastUsed).getTime() : 0;
          return bTime - aTime;
        })
        .slice(0, MAX_MARKDOWN_LIST_LENGTH)
        .map((conn: LoadedConnection) =>
          createMarkdownLink({
            commandId: EXTENSION_COMMANDS.CONNECT_WITH_PARTICIPANT,
            data: {
              id: conn.id,
              command,
            },
            name: conn.name,
          })
        ),
      createMarkdownLink({
        commandId: EXTENSION_COMMANDS.CONNECT_WITH_PARTICIPANT,
        name: 'Show more',
        data: {
          command,
        },
      }),
    ];
  }

  async getDatabaseQuickPicks(
    command: ParticipantCommand
  ): Promise<NamespaceQuickPicks[]> {
    const dataService = this._connectionController.getActiveDataService();
    if (!dataService) {
      // Run a blank command to get the user to connect first.
      void this.writeChatMessageAsUser(command);
      return [];
    }

    try {
      const databases = await dataService.listDatabases({
        nameOnly: true,
      });
      return databases.map((db) => ({
        label: db.name,
        data: db.name,
      }));
    } catch (error) {
      return [];
    }
  }

  async _selectDatabaseWithQuickPick(
    command: ParticipantCommand
  ): Promise<string | undefined> {
    const databases = await this.getDatabaseQuickPicks(command);
    const selectedQuickPickItem = await vscode.window.showQuickPick(databases, {
      placeHolder: 'Select a database...',
    });
    return selectedQuickPickItem?.data;
  }

  async selectDatabaseWithParticipant({
    chatId,
    command,
    databaseName: _databaseName,
  }: {
    chatId: string;
    command: ParticipantCommand;
    databaseName?: string;
  }): Promise<boolean> {
    let databaseName: string | undefined = _databaseName;
    if (!databaseName) {
      databaseName = await this._selectDatabaseWithQuickPick(command);
      if (!databaseName) {
        return false;
      }
    }

    this._chatMetadataStore.setChatMetadata(chatId, {
      databaseName: databaseName,
    });

    return this.writeChatMessageAsUser(
      `${command} ${databaseName}`
    ) as Promise<boolean>;
  }

  async getCollectionQuickPicks({
    command,
    databaseName,
  }: {
    command: ParticipantCommand;
    databaseName: string;
  }): Promise<NamespaceQuickPicks[]> {
    const dataService = this._connectionController.getActiveDataService();
    if (!dataService) {
      // Run a blank command to get the user to connect first.
      void this.writeChatMessageAsUser(command);
      return [];
    }

    try {
      const collections = await dataService.listCollections(databaseName);
      return collections.map((db) => ({
        label: db.name,
        data: db.name,
      }));
    } catch (error) {
      return [];
    }
  }

  async _selectCollectionWithQuickPick({
    command,
    databaseName,
  }: {
    command: ParticipantCommand;
    databaseName: string;
  }): Promise<string | undefined> {
    const collections = await this.getCollectionQuickPicks({
      command,
      databaseName,
    });
    const selectedQuickPickItem = await vscode.window.showQuickPick(
      collections,
      {
        placeHolder: 'Select a collection...',
      }
    );
    return selectedQuickPickItem?.data;
  }

  async selectCollectionWithParticipant({
    command,
    chatId,
    databaseName,
    collectionName: _collectionName,
  }: {
    command: ParticipantCommand;
    chatId: string;
    databaseName: string;
    collectionName?: string;
  }): Promise<boolean> {
    let collectionName: string | undefined = _collectionName;
    if (!collectionName) {
      collectionName = await this._selectCollectionWithQuickPick({
        command,
        databaseName,
      });
      if (!collectionName) {
        return false;
      }
    }

    this._chatMetadataStore.setChatMetadata(chatId, {
      databaseName: databaseName,
      collectionName: collectionName,
    });
    return this.writeChatMessageAsUser(
      `${command} ${collectionName}`
    ) as Promise<boolean>;
  }

  renderDatabasesTree({
    command,
    context,
    stream,
    databases,
  }: {
    command: ParticipantCommand;
    context: vscode.ChatContext;
    stream: vscode.ChatResponseStream;
    databases: {
      _id: string;
      name: string;
    }[];
  }): void {
    databases.slice(0, MAX_MARKDOWN_LIST_LENGTH).forEach((db) =>
      stream.markdown(
        createMarkdownLink({
          commandId: EXTENSION_COMMANDS.SELECT_DATABASE_WITH_PARTICIPANT,
          data: {
            command,
            chatId: ChatMetadataStore.getChatIdFromHistoryOrNewChatId(
              context.history
            ),
            databaseName: db.name,
          },
          name: db.name,
        })
      )
    );

    if (databases.length > MAX_MARKDOWN_LIST_LENGTH) {
      stream.markdown(
        createMarkdownLink({
          data: {
            command,
            chatId: ChatMetadataStore.getChatIdFromHistoryOrNewChatId(
              context.history
            ),
          },
          commandId: EXTENSION_COMMANDS.SELECT_DATABASE_WITH_PARTICIPANT,
          name: 'Show more',
        })
      );
    }
  }

  renderCollectionsTree({
    collections,
    command,
    context,
    databaseName,
    stream,
  }: {
    collections: Awaited<ReturnType<DataService['listCollections']>>;
    command: ParticipantCommand;
    databaseName: string;
    context: vscode.ChatContext;
    stream: vscode.ChatResponseStream;
  }): void {
    collections.slice(0, MAX_MARKDOWN_LIST_LENGTH).forEach((coll) =>
      stream.markdown(
        createMarkdownLink({
          commandId: EXTENSION_COMMANDS.SELECT_COLLECTION_WITH_PARTICIPANT,
          data: {
            command,
            chatId: ChatMetadataStore.getChatIdFromHistoryOrNewChatId(
              context.history
            ),
            databaseName,
            collectionName: coll.name,
          },
          name: coll.name,
        })
      )
    );
    if (collections.length > MAX_MARKDOWN_LIST_LENGTH) {
      stream.markdown(
        createMarkdownLink({
          commandId: EXTENSION_COMMANDS.SELECT_COLLECTION_WITH_PARTICIPANT,
          data: {
            command,
            chatId: ChatMetadataStore.getChatIdFromHistoryOrNewChatId(
              context.history
            ),
            databaseName,
          },
          name: 'Show more',
        })
      );
    }
  }

  async _getNamespaceFromChat({
    request,
    context,
    token,
  }: {
    request: vscode.ChatRequest;
    context: vscode.ChatContext;
    token: vscode.CancellationToken;
  }): Promise<{
    databaseName: string | undefined;
    collectionName: string | undefined;
  }> {
    const messagesWithNamespace = await Prompts.namespace.buildMessages({
      context,
      request,
      connectionNames: this._getConnectionNames(),
    });

    let {
      databaseName,
      collectionName,
    }: {
      databaseName: string | undefined;
      collectionName: string | undefined;
    } = {
      databaseName: undefined,
      collectionName: undefined,
    };

    // When there's no user message content we can
    // skip the request to the model. This would happen with /schema.
    if (Prompts.doMessagesContainUserInput(messagesWithNamespace.messages)) {
      // VSCODE-626: When there's an empty message sent to the ai model,
      // it currently errors (not on insiders, only main VSCode).
      // Here we're defaulting to have some content as a workaround.
      // TODO: Remove this when the issue is fixed.
      if (
        !Prompts.doMessagesContainUserInput([
          messagesWithNamespace.messages[
            messagesWithNamespace.messages.length - 1
          ],
        ])
      ) {
        messagesWithNamespace.messages[
          messagesWithNamespace.messages.length - 1
          // eslint-disable-next-line new-cap
        ] = vscode.LanguageModelChatMessage.User('see previous messages');
      }
      const responseContentWithNamespace = await this.getChatResponseContent({
        modelInput: messagesWithNamespace,
        token,
      });
      ({ databaseName, collectionName } =
        Prompts.namespace.extractDatabaseAndCollectionNameFromResponse(
          responseContentWithNamespace
        ));
    }

    // See if there's a namespace set in the
    // chat metadata we can fallback to if the model didn't find it.
    const chatId = ChatMetadataStore.getChatIdFromHistoryOrNewChatId(
      context.history
    );
    const {
      databaseName: databaseNameFromMetadata,
      collectionName: collectionNameFromMetadata,
    } = this._chatMetadataStore.getChatMetadata(chatId) ?? {};

    log.info('Namespaces found in chat', {
      databaseName: databaseName || databaseNameFromMetadata,
      collectionName: collectionName || collectionNameFromMetadata,
    });

    return {
      databaseName: databaseName || databaseNameFromMetadata,
      collectionName: collectionName || collectionNameFromMetadata,
    };
  }

  async _getDatabases({
    stream,
  }: {
    stream: vscode.ChatResponseStream;
  }): Promise<
    | {
        _id: string;
        name: string;
      }[]
    | undefined
  > {
<<<<<<< HEAD
    stream.push(
      new vscode.ChatResponseProgressPart('Fetching database names...')
    );
    const dataService = this._connectionController.getActiveDataService();
    if (!dataService) {
      return;
    }

    try {
      const databases = await dataService.listDatabases({
        nameOnly: true,
      });
      return databases;
    } catch (error) {
      log.error('Unable to fetch databases:', error);

      return;
=======
    const dataService = this._connectionController.getActiveDataService();
    if (!dataService) {
      return undefined;
    }

    stream.push(
      new vscode.ChatResponseProgressPart('Fetching database names...')
    );

    try {
      return await dataService.listDatabases({
        nameOnly: true,
      });
    } catch (error) {
      log.error('Unable to fetch databases:', error);

      return undefined;
>>>>>>> 9d666ffa
    }
  }

  async _getCollections({
    stream,
    databaseName,
  }: {
    stream: vscode.ChatResponseStream;
    databaseName: string;
  }): Promise<ReturnType<DataService['listCollections']> | undefined> {
<<<<<<< HEAD
    stream.push(
      new vscode.ChatResponseProgressPart('Fetching collection names...')
    );

    const dataService = this._connectionController.getActiveDataService();

    if (!dataService) {
      return;
    }
=======
    const dataService = this._connectionController.getActiveDataService();

    if (!dataService) {
      return undefined;
    }

    stream.push(
      new vscode.ChatResponseProgressPart('Fetching collection names...')
    );

>>>>>>> 9d666ffa
    try {
      return await dataService.listCollections(databaseName);
    } catch (error) {
      log.error('Unable to fetch collections:', error);
<<<<<<< HEAD
      return;
=======

      return undefined;
>>>>>>> 9d666ffa
    }
  }

  /** Gets the collection name if there is only one collection.
   *  Otherwise returns undefined and asks the user to select the collection. */
  async _getOrAskForCollectionName({
    context,
    databaseName,
    stream,
    command,
  }: {
    command: ParticipantCommand;
    context: vscode.ChatContext;
    databaseName: string;
    stream: vscode.ChatResponseStream;
  }): Promise<string | undefined> {
    const collections = await this._getCollections({ stream, databaseName });
<<<<<<< HEAD
    if (collections === undefined) {
      stream.markdown(
        vscode.l10n.t(
          `An error occurred when getting the collections from the database ${databaseName}.`
        )
      );
      return;
    }
    if (collections.length === 0) {
      stream.markdown(
        vscode.l10n.t(
          `No collections were found in the database ${databaseName}.`
        )
      );
      return;
=======

    if (collections === undefined) {
      log.error('No collections found');
      return undefined;
>>>>>>> 9d666ffa
    }
    if (collections.length === 1) {
      return collections[0].name;
    }

    stream.markdown(
      vscode.l10n.t(
<<<<<<< HEAD
        `Which collection would you like to use within ${databaseName}?\n\n`
=======
        `Which collection would you like to use within ${databaseName}? Select one by either clicking on an item in the list or typing the name manually in the chat.\n\n`
>>>>>>> 9d666ffa
      )
    );

    this.renderCollectionsTree({
      collections,
      command,
      databaseName,
      context,
      stream,
    });
<<<<<<< HEAD
=======

    return undefined;
>>>>>>> 9d666ffa
  }

  /** Gets the database name if there is only one collection.
   *  Otherwise returns undefined and asks the user to select the database. */
  async _getOrAskForDatabaseName({
    command,
    context,
    stream,
  }: {
    command: ParticipantCommand;
    context: vscode.ChatContext;
    stream: vscode.ChatResponseStream;
  }): Promise<string | undefined> {
    const databases = await this._getDatabases({ stream });

<<<<<<< HEAD
    if (databases === undefined) {
      stream.markdown(
        vscode.l10n.t('An error occurred when getting the databases.')
      );
      return;
    }
    if (databases.length === 0) {
      stream.markdown(vscode.l10n.t('No databases were found.'));
      return;
=======
    if (databases === undefined || databases.length === 0) {
      log.error('No databases found');
      return undefined;
>>>>>>> 9d666ffa
    }

    if (databases.length === 1) {
      return databases[0].name;
    }

    // If no database or collection name is found in the user prompt,
    // we retrieve the available namespaces from the current connection.
<<<<<<< HEAD
    // Users can then select a value by clicking on an item in the list.
    stream.markdown(
      `What is the name of the database you would like${
        command === '/query' ? ' this query' : ''
      } to run against?\n\n`
=======
    // Users can then select a value by clicking on an item in the list
    // or typing the name manually.
    stream.markdown(
      `Which database would you like ${
        command === '/query' ? 'this query to run against' : 'to use'
      }? Select one by either clicking on an item in the list or typing the name manually in the chat.\n\n`
>>>>>>> 9d666ffa
    );

    this.renderDatabasesTree({
      databases,
      command,
      context,
      stream,
    });

<<<<<<< HEAD
    return;
=======
    return undefined;
>>>>>>> 9d666ffa
  }

  /** Helper which either automatically picks and returns missing parts of the namespace (if any)
   *  or prompts the user to pick the missing namespace.
   */
  async _getOrAskForMissingNamespace({
    databaseName,
    collectionName,
    context,
    stream,
    command,
  }: {
    databaseName: string | undefined;
    collectionName: string | undefined;
    context: vscode.ChatContext;
    stream: vscode.ChatResponseStream;
    command: ParticipantCommand;
  }): Promise<{
    databaseName: string | undefined;
    collectionName: string | undefined;
  }> {
    if (!databaseName) {
      databaseName = await this._getOrAskForDatabaseName({
        command,
        context,
        stream,
      });

<<<<<<< HEAD
      // If the database name could not get automatically selected,
      // then the user has been prompted for it instead.
=======
      // databaseName will be undefined if it cannot be found from
      // the metadata or history, in which case the user will be prompted
      // to select it or if some error occurs.
>>>>>>> 9d666ffa
      if (!databaseName) {
        return { databaseName, collectionName };
      }

<<<<<<< HEAD
      // Save the database name in the metadata.
      const chatId = ChatMetadataStore.getChatIdFromHistoryOrNewChatId(
        context.history
      );
      this._chatMetadataStore.setChatMetadata(chatId, {
        ...this._chatMetadataStore.getChatMetadata(chatId),
=======
      this._chatMetadataStore.patchChatMetadata(context, {
>>>>>>> 9d666ffa
        databaseName,
      });
    }

    if (!collectionName) {
      collectionName = await this._getOrAskForCollectionName({
        command,
        context,
        databaseName,
        stream,
      });

      // If the collection name could not get automatically selected,
      // then the user has been prompted for it instead.
      if (!collectionName) {
        return {
          databaseName,
          collectionName,
        };
      }

<<<<<<< HEAD
      // Save the collection name in the metadata.
      const chatId = ChatMetadataStore.getChatIdFromHistoryOrNewChatId(
        context.history
      );
      this._chatMetadataStore.setChatMetadata(chatId, {
        ...this._chatMetadataStore.getChatMetadata(chatId),
=======
      this._chatMetadataStore.patchChatMetadata(context, {
>>>>>>> 9d666ffa
        collectionName,
      });
    }

    return { collectionName, databaseName };
  }

  _doesLastMessageAskForNamespace(
    history: ReadonlyArray<vscode.ChatRequestTurn | vscode.ChatResponseTurn>
  ): boolean {
    const lastMessageMetaData = history[
      history.length - 1
    ] as vscode.ChatResponseTurn;

    return (
      (lastMessageMetaData?.result as ChatResult)?.metadata?.intent ===
      'askForNamespace'
    );
  }

  _askToConnect({
    command,
    context,
    stream,
  }: {
    command: ParticipantCommand;
    context: vscode.ChatContext;
    stream: vscode.ChatResponseStream;
  }): ChatResult {
    log.info('Participant asked user to connect');

    stream.markdown(
      "Looks like you aren't currently connected, first let's get you connected to the cluster we'd like to create this query to run against.\n\n"
    );

    const tree = this.getConnectionsTree(command);
    for (const item of tree) {
      stream.markdown(item);
    }
    return askToConnectChatResult(context.history);
  }

  _handleCancelledRequest({
    context,
    stream,
  }: {
    context: vscode.ChatContext;
    stream: vscode.ChatResponseStream;
  }): ChatResult {
    stream.markdown('\nRequest cancelled.');

    return createCancelledRequestChatResult(context.history);
  }

  // The sample documents returned from this are simplified (strings and arrays shortened).
  // The sample documents are only returned when a user has the setting enabled.
  async _fetchCollectionSchemaAndSampleDocuments({
    databaseName,
    collectionName,
    amountOfDocumentsToSample = NUM_DOCUMENTS_TO_SAMPLE,
    schemaFormat = 'simplified',
    token,
    stream,
  }: {
    databaseName: string;
    collectionName: string;
    amountOfDocumentsToSample?: number;
    schemaFormat?: 'simplified' | 'full';
    token: vscode.CancellationToken;
    stream: vscode.ChatResponseStream;
  }): Promise<{
    schema?: string;
    sampleDocuments?: Document[];
    amountOfDocumentsSampled: number;
  }> {
    const dataService = this._connectionController.getActiveDataService();
    if (!dataService) {
      return {
        amountOfDocumentsSampled: 0,
      };
    }

    stream.push(
      new vscode.ChatResponseProgressPart(
        'Fetching documents and analyzing schema...'
      )
    );

    const abortController = new AbortController();
    token.onCancellationRequested(() => {
      abortController.abort();
    });

    try {
      const sampleDocuments = await dataService.sample(
        `${databaseName}.${collectionName}`,
        {
          query: {},
          size: amountOfDocumentsToSample,
        },
        { promoteValues: false, maxTimeMS: 10_000 },
        {
          abortSignal: abortController.signal,
        }
      );

      if (!sampleDocuments) {
        return {
          amountOfDocumentsSampled: 0,
        };
      }

      let schema: string;
      if (schemaFormat === 'simplified') {
        const unformattedSchema = await getSimplifiedSchema(sampleDocuments);
        schema = new SchemaFormatter().format(unformattedSchema);
      } else {
        const unformattedSchema = await parseSchema(sampleDocuments, {
          storeValues: false,
        });
        schema = JSON.stringify(unformattedSchema, null, 2);
      }

      const useSampleDocsInCopilot = !!vscode.workspace
        .getConfiguration('mdb')
        .get('useSampleDocsInCopilot');

      return {
        sampleDocuments: useSampleDocsInCopilot
          ? getSimplifiedSampleDocuments(sampleDocuments)
          : undefined,
        schema,
        amountOfDocumentsSampled: sampleDocuments.length,
      };
    } catch (err: any) {
      log.error('Unable to fetch schema and sample documents:', err);
      throw err;
    }
  }

  async handleEmptyNamespaceMessage({
    command,
    context,
    stream,
  }: {
    command: ParticipantCommand;
    context: vscode.ChatContext;
    stream: vscode.ChatResponseStream;
  }): Promise<ChatResult> {
    const lastMessageMetaData: vscode.ChatResponseTurn | undefined = context
      .history[context.history.length - 1] as vscode.ChatResponseTurn;
    const lastMessage = lastMessageMetaData?.result as ChatResult;
    if (lastMessage?.metadata?.intent !== 'askForNamespace') {
      stream.markdown(Prompts.generic.getEmptyRequestResponse());
      return emptyRequestChatResult(context.history);
    }

    // When the last message was asking for a database or collection name,
    // we re-ask the question.
<<<<<<< HEAD
    const databaseName = lastMessage.metadata.databaseName;
    if (databaseName) {
      const collections = await this._getCollections({
        stream,
        databaseName,
      });

      if (!collections) {
        return namespaceRequestChatResult({
          databaseName,
          collectionName: undefined,
          history: context.history,
        });
      }

      stream.markdown(
        vscode.l10n.t(
          'Please select a collection by either clicking on an item in the list or typing the name manually in the chat.'
        )
      );

      this.renderCollectionsTree({
        collections,
        command,
        databaseName,
        context,
        stream,
      });
    } else {
      const databases = await this._getDatabases({
        stream,
      });

      if (!databases) {
        return namespaceRequestChatResult({
          databaseName,
          collectionName: undefined,
          history: context.history,
        });
      }

      stream.markdown(
        vscode.l10n.t(
          'Please select a database by either clicking on an item in the list or typing the name manually in the chat.'
        )
      );

      this.renderDatabasesTree({
        databases,
=======
    const metadataDatabaseName = lastMessage.metadata.databaseName;

    // This will prompt the user for the missing databaseName or the collectionName.
    // If anything in the namespace can be automatically picked, it will be returned.
    const { databaseName, collectionName } =
      await this._getOrAskForMissingNamespace({
>>>>>>> 9d666ffa
        command,
        context,
        stream,
        databaseName: metadataDatabaseName,
        collectionName: undefined,
      });

    return namespaceRequestChatResult({
      databaseName,
      collectionName,
      history: context.history,
    });
  }

  // @MongoDB /schema
  // eslint-disable-next-line complexity
  async handleSchemaRequest(
    request: vscode.ChatRequest,
    context: vscode.ChatContext,
    stream: vscode.ChatResponseStream,
    token: vscode.CancellationToken
  ): Promise<ChatResult> {
    if (!this._connectionController.getActiveDataService()) {
      return this._askToConnect({
        command: '/schema',
        context,
        stream,
      });
    }

    if (
      Prompts.isPromptEmpty(request) &&
      this._doesLastMessageAskForNamespace(context.history)
    ) {
      return this.handleEmptyNamespaceMessage({
        command: '/schema',
        context,
        stream,
      });
    }

    const namespace = await this._getNamespaceFromChat({
      request,
      context,
      token,
    });
    const { databaseName, collectionName } =
      await this._getOrAskForMissingNamespace({
        ...namespace,
        context,
        stream,
        command: '/schema',
      });

    // If either the database or collection name could not be automatically picked
<<<<<<< HEAD
    // then the user has been prompted to select one manually.
=======
    // then the user has been prompted to select one manually or been presented with an error.
>>>>>>> 9d666ffa
    if (databaseName === undefined || collectionName === undefined) {
      return namespaceRequestChatResult({
        databaseName,
        collectionName,
        history: context.history,
      });
    }

    if (token.isCancellationRequested) {
      return this._handleCancelledRequest({
        context,
        stream,
      });
    }

    let sampleDocuments: Document[] | undefined;
    let amountOfDocumentsSampled: number;
    let schema: string | undefined;
    try {
      ({
        sampleDocuments,
        amountOfDocumentsSampled, // There can be fewer than the amount we attempt to sample.
        schema,
      } = await this._fetchCollectionSchemaAndSampleDocuments({
        databaseName,
        schemaFormat: 'full',
        collectionName,
        amountOfDocumentsToSample: DOCUMENTS_TO_SAMPLE_FOR_SCHEMA_PROMPT,
        token,
        stream,
      }));

      if (!schema || amountOfDocumentsSampled === 0) {
        stream.markdown(
          vscode.l10n.t(
            'Unable to generate a schema from the collection, no documents found.'
          )
        );
        return schemaRequestChatResult(context.history);
      }
    } catch (e) {
      stream.markdown(
        vscode.l10n.t(
          `Unable to generate a schema from the collection, an error occurred: ${e}`
        )
      );
      return schemaRequestChatResult(context.history);
    }

    const modelInput = await Prompts.schema.buildMessages({
      request,
      context,
      databaseName,
      amountOfDocumentsSampled,
      collectionName,
      schema,
      connectionNames: this._getConnectionNames(),
      ...(sampleDocuments ? { sampleDocuments } : {}),
    });
    const response = await this.streamChatResponse({
      modelInput,
      stream,
      token,
    });

    stream.button({
      command: EXTENSION_COMMANDS.PARTICIPANT_OPEN_RAW_SCHEMA_OUTPUT,
      title: vscode.l10n.t('Open JSON Output'),
      arguments: [
        {
          schema,
        } as OpenSchemaCommandArgs,
      ],
    });

    this._telemetryService.trackCopilotParticipantResponse({
      command: 'schema',
      has_cta: true,
      found_namespace: true,
      has_runnable_content: false,
      output_length: response.outputLength,
    });

    return schemaRequestChatResult(context.history);
  }

  // @MongoDB /query find all documents where the "address" has the word Broadway in it.
  async handleQueryRequest(
    request: vscode.ChatRequest,
    context: vscode.ChatContext,
    stream: vscode.ChatResponseStream,
    token: vscode.CancellationToken
  ): Promise<ChatResult> {
    if (!this._connectionController.getActiveDataService()) {
      return this._askToConnect({
        command: '/query',
        context,
        stream,
      });
    }

    if (Prompts.isPromptEmpty(request)) {
      if (this._doesLastMessageAskForNamespace(context.history)) {
        return this.handleEmptyNamespaceMessage({
          command: '/query',
          context,
          stream,
        });
      }

      stream.markdown(Prompts.query.emptyRequestResponse);
      return emptyRequestChatResult(context.history);
    }

    // We "prompt chain" to handle the query requests.
    // First we ask the model to parse for the database and collection name.
    // If they exist, we can then use them in our final completion.
    // When they don't exist we ask the user for them.
    const namespace = await this._getNamespaceFromChat({
      request,
      context,
      token,
    });
    const { databaseName, collectionName } =
      await this._getOrAskForMissingNamespace({
        ...namespace,
        context,
        stream,
        command: '/query',
      });

    // If either the database or collection name could not be automatically picked
    // then the user has been prompted to select one manually.
    if (databaseName === undefined || collectionName === undefined) {
      return namespaceRequestChatResult({
        databaseName,
        collectionName,
        history: context.history,
      });
    }

    if (token.isCancellationRequested) {
      return this._handleCancelledRequest({
        context,
        stream,
      });
    }

    let schema: string | undefined;
    let sampleDocuments: Document[] | undefined;
    try {
      ({ schema, sampleDocuments } =
        await this._fetchCollectionSchemaAndSampleDocuments({
          databaseName,
          collectionName,
          token,
          stream,
        }));
    } catch (e) {
      // When an error fetching the collection schema or sample docs occurs,
      // we still want to continue as it isn't critical, however,
      // we do want to notify the user.
      stream.markdown(
        vscode.l10n.t(
          'An error occurred while fetching the collection schema and sample documents.\nThe generated query will not be able to reference the shape of your data.'
        )
      );
    }

    const modelInput = await Prompts.query.buildMessages({
      request,
      context,
      databaseName,
      collectionName,
      schema,
      connectionNames: this._getConnectionNames(),
      ...(sampleDocuments ? { sampleDocuments } : {}),
    });

    const { hasCodeBlock, outputLength } =
      await this.streamChatResponseContentWithCodeActions({
        modelInput,
        stream,
        token,
      });

    this._telemetryService.trackCopilotParticipantResponse({
      command: 'query',
      has_cta: false,
      found_namespace: true,
      has_runnable_content: hasCodeBlock,
      output_length: outputLength,
    });

    return queryRequestChatResult(context.history);
  }

  async _handleDocsRequestWithChatbot({
    prompt,
    chatId,
    token,
    stream,
  }: {
    prompt: string;
    chatId: string;
    token: vscode.CancellationToken;
    stream: vscode.ChatResponseStream;
  }): Promise<{
    responseContent: string;
    responseReferences?: Reference[];
    docsChatbotMessageId: string;
  }> {
    stream.push(
      new vscode.ChatResponseProgressPart('Consulting MongoDB documentation...')
    );

    let { docsChatbotConversationId } =
      this._chatMetadataStore.getChatMetadata(chatId) ?? {};
    const abortController = new AbortController();
    token.onCancellationRequested(() => {
      abortController.abort();
    });
    if (!docsChatbotConversationId) {
      const conversation = await this._docsChatbotAIService.createConversation({
        signal: abortController.signal,
      });
      docsChatbotConversationId = conversation._id;
      this._chatMetadataStore.setChatMetadata(chatId, {
        docsChatbotConversationId,
      });
      log.info('Docs chatbot created for chatId', chatId);
    }

    const response = await this._docsChatbotAIService.addMessage({
      message: prompt,
      conversationId: docsChatbotConversationId,
      signal: abortController.signal,
    });

    log.info('Docs chatbot message sent', {
      chatId,
      docsChatbotConversationId,
      docsChatbotMessageId: response.id,
    });

    return {
      responseContent: response.content,
      responseReferences: response.references,
      docsChatbotMessageId: response.id,
    };
  }

  async _handleDocsRequestWithCopilot(
    ...args: [
      vscode.ChatRequest,
      vscode.ChatContext,
      vscode.ChatResponseStream,
      vscode.CancellationToken
    ]
  ): Promise<void> {
    const [request, context, stream, token] = args;
    const modelInput = await Prompts.generic.buildMessages({
      request,
      context,
      connectionNames: this._getConnectionNames(),
    });

    const { hasCodeBlock, outputLength } =
      await this.streamChatResponseContentWithCodeActions({
        modelInput,
        stream,
        token,
      });

    this._streamGenericDocsLink(stream);

    this._telemetryService.trackCopilotParticipantResponse({
      command: 'docs/copilot',
      has_cta: true,
      found_namespace: false,
      has_runnable_content: hasCodeBlock,
      output_length: outputLength,
    });
  }

  _streamResponseReference({
    reference,
    stream,
  }: {
    reference: Reference;
    stream: vscode.ChatResponseStream;
  }): void {
    const link = new vscode.MarkdownString(
      `- [${reference.title}](${reference.url})\n`
    );
    link.supportHtml = true;
    stream.markdown(link);
  }

  _streamGenericDocsLink(stream: vscode.ChatResponseStream): void {
    this._streamResponseReference({
      reference: {
        url: MONGODB_DOCS_LINK,
        title: 'View MongoDB documentation',
      },
      stream,
    });
  }

  async handleDocsRequest(
    ...args: [
      vscode.ChatRequest,
      vscode.ChatContext,
      vscode.ChatResponseStream,
      vscode.CancellationToken
    ]
  ): Promise<ChatResult> {
    const [request, context, stream, token] = args;

    if (Prompts.isPromptEmpty(request)) {
      stream.markdown(Prompts.generic.getEmptyRequestResponse());
      this._streamGenericDocsLink(stream);
      return emptyRequestChatResult(context.history);
    }

    const chatId = ChatMetadataStore.getChatIdFromHistoryOrNewChatId(
      context.history
    );
    let docsResult: {
      responseContent?: string;
      responseReferences?: Reference[];
      docsChatbotMessageId?: string;
    } = {};

    try {
      docsResult = await this._handleDocsRequestWithChatbot({
        prompt: request.prompt,
        chatId,
        token,
        stream,
      });

      if (docsResult.responseContent) {
        stream.markdown(docsResult.responseContent);
      }

      if (docsResult.responseReferences) {
        for (const reference of docsResult.responseReferences) {
          this._streamResponseReference({
            reference,
            stream,
          });
        }
      }

      this._telemetryService.trackCopilotParticipantResponse({
        command: 'docs/chatbot',
        has_cta: !!docsResult.responseReferences,
        found_namespace: false,
        has_runnable_content: false,
        output_length: docsResult.responseContent?.length ?? 0,
      });
    } catch (error) {
      // If the docs chatbot API is not available, fall back to Copilot’s LLM and include
      // the MongoDB documentation link for users to go to our documentation site directly.
      log.error(error);

      if (token.isCancellationRequested) {
        return this._handleCancelledRequest({
          context,
          stream,
        });
      }

      this._telemetryService.track(
        TelemetryEventTypes.PARTICIPANT_RESPONSE_FAILED,
        {
          command: 'docs',
          error_name: ParticipantErrorTypes.DOCS_CHATBOT_API,
        }
      );

      await this._handleDocsRequestWithCopilot(...args);
    }

    return docsRequestChatResult({
      chatId,
      docsChatbotMessageId: docsResult.docsChatbotMessageId,
    });
  }

  async exportCodeToPlayground(): Promise<boolean> {
    const activeTextEditor = vscode.window.activeTextEditor;
    if (!activeTextEditor) {
      await vscode.window.showErrorMessage('Active editor not found.');
      return false;
    }

    const sortedSelections = Array.from(activeTextEditor.selections).sort(
      (a, b) => a.start.compareTo(b.start)
    );
    const selectedText = sortedSelections
      .map((selection) => activeTextEditor.document.getText(selection))
      .join('\n');
    const code =
      selectedText || activeTextEditor.document.getText().trim() || '';
    try {
      const progressResult = await vscode.window.withProgress(
        {
          location: vscode.ProgressLocation.Notification,
          title: 'Exporting code to a playground...',
          cancellable: true,
        },
        async (progress, token): Promise<string | null> => {
          const modelInput = await Prompts.exportToPlayground.buildMessages({
            request: { prompt: code },
          });

          const result = await Promise.race([
            this.getChatResponseContent({
              modelInput,
              token,
            }),
            new Promise<undefined>((resolve) =>
              token.onCancellationRequested(() => {
                resolve(undefined);
              })
            ),
          ]);

          if (result?.includes("Sorry, I can't assist with that.")) {
            void vscode.window.showErrorMessage(
              "Sorry, I can't assist with that."
            );
            return null;
          }

          return this.streamChatResponseContentToPlayground({
            modelInput,
            token,
          });
        }
      );

      if (progressResult) {
        await vscode.commands.executeCommand(
          EXTENSION_COMMANDS.OPEN_PARTICIPANT_CODE_IN_PLAYGROUND,
          {
            runnableContent: progressResult,
          }
        );
      } else {
        await vscode.window.showErrorMessage('Exporting to playground failed.');
      }

      return true;
    } catch (error) {
      const message = formatError(error).message;
      if (
        error instanceof vscode.LanguageModelError &&
        message.includes('Canceled')
      ) {
        await vscode.window.showInformationMessage(
          'The running export to a playground operation was canceled.'
        );
        return false;
      }

      this._telemetryService.trackCopilotParticipantError(
        error,
        'exportToPlayground'
      );
      await vscode.window.showErrorMessage(
        `An error occurred exporting to a playground: ${message}`
      );
      return false;
    }
  }

  async chatHandler(
    ...args: [
      vscode.ChatRequest,
      vscode.ChatContext,
      vscode.ChatResponseStream,
      vscode.CancellationToken
    ]
  ): Promise<ChatResult> {
    const [request, , stream] = args;
    try {
      const hasBeenShownWelcomeMessageAlready = !!this._storageController.get(
        StorageVariables.COPILOT_HAS_BEEN_SHOWN_WELCOME_MESSAGE
      );
      if (!hasBeenShownWelcomeMessageAlready) {
        stream.markdown(
          vscode.l10n.t(`
Welcome to MongoDB Participant!\n\n
Interact with your MongoDB clusters and generate MongoDB-related code more efficiently with intelligent AI-powered feature, available today in the MongoDB extension.\n\n
Please see our [FAQ](https://www.mongodb.com/docs/generative-ai-faq/) for more information.\n\n`)
        );

        this._telemetryService.track(
          TelemetryEventTypes.PARTICIPANT_WELCOME_SHOWN
        );

        await this._storageController.update(
          StorageVariables.COPILOT_HAS_BEEN_SHOWN_WELCOME_MESSAGE,
          true
        );
      }

      switch (request.command) {
        case 'query':
          return await this.handleQueryRequest(...args);
        case 'docs':
          return await this.handleDocsRequest(...args);
        case 'schema':
          return await this.handleSchemaRequest(...args);
        default:
          if (!request.prompt?.trim()) {
            stream.markdown(Prompts.generic.getEmptyRequestResponse());
            return emptyRequestChatResult(args[1].history);
          }

          return await this.handleGenericRequest(...args);
      }
    } catch (error) {
      this._telemetryService.trackCopilotParticipantError(
        error,
        request.command || 'generic'
      );
      // Re-throw other errors so they show up in the UI.
      throw error;
    }
  }

  async _rateDocsChatbotMessage(
    feedback: vscode.ChatResultFeedback
  ): Promise<void> {
    const chatId = feedback.result.metadata?.chatId;
    if (!chatId) {
      return;
    }

    const { docsChatbotConversationId } =
      this._chatMetadataStore.getChatMetadata(chatId) ?? {};
    if (
      !docsChatbotConversationId ||
      !feedback.result.metadata?.docsChatbotMessageId
    ) {
      return;
    }

    try {
      const rating = await this._docsChatbotAIService.rateMessage({
        conversationId: docsChatbotConversationId,
        messageId: feedback.result.metadata?.docsChatbotMessageId,
        rating: !!feedback.kind,
      });
      log.info('Docs chatbot rating sent', rating);
    } catch (error) {
      log.error(error);
    }
  }

  async handleUserFeedback(feedback: vscode.ChatResultFeedback): Promise<void> {
    if (feedback.result.metadata?.intent === 'docs') {
      await this._rateDocsChatbotMessage(feedback);
    }

    // unhelpfulReason is available in insider builds and is accessed through
    // https://github.com/microsoft/vscode/blob/main/src/vscode-dts/vscode.proposed.chatParticipantAdditions.d.ts
    // Since this is a proposed API, we can't depend on it being available, which is why
    // we're dynamically checking for it.
    const unhelpfulReason =
      'unhelpfulReason' in feedback
        ? (feedback.unhelpfulReason as string)
        : undefined;
    this._telemetryService.trackCopilotParticipantFeedback({
      feedback: chatResultFeedbackKindToTelemetryValue(feedback.kind),
      reason: unhelpfulReason,
      response_type: (feedback.result as ChatResult)?.metadata.intent,
    });
  }

  _getConnectionNames(): string[] {
    return this._connectionController
      .getSavedConnections()
      .map((connection) => connection.name);
  }
}<|MERGE_RESOLUTION|>--- conflicted
+++ resolved
@@ -795,33 +795,14 @@
       }[]
     | undefined
   > {
-<<<<<<< HEAD
+    const dataService = this._connectionController.getActiveDataService();
+    if (!dataService) {
+      return undefined;
+    }
+
     stream.push(
       new vscode.ChatResponseProgressPart('Fetching database names...')
     );
-    const dataService = this._connectionController.getActiveDataService();
-    if (!dataService) {
-      return;
-    }
-
-    try {
-      const databases = await dataService.listDatabases({
-        nameOnly: true,
-      });
-      return databases;
-    } catch (error) {
-      log.error('Unable to fetch databases:', error);
-
-      return;
-=======
-    const dataService = this._connectionController.getActiveDataService();
-    if (!dataService) {
-      return undefined;
-    }
-
-    stream.push(
-      new vscode.ChatResponseProgressPart('Fetching database names...')
-    );
 
     try {
       return await dataService.listDatabases({
@@ -831,7 +812,6 @@
       log.error('Unable to fetch databases:', error);
 
       return undefined;
->>>>>>> 9d666ffa
     }
   }
 
@@ -842,38 +822,22 @@
     stream: vscode.ChatResponseStream;
     databaseName: string;
   }): Promise<ReturnType<DataService['listCollections']> | undefined> {
-<<<<<<< HEAD
+    const dataService = this._connectionController.getActiveDataService();
+
+    if (!dataService) {
+      return undefined;
+    }
+
     stream.push(
       new vscode.ChatResponseProgressPart('Fetching collection names...')
     );
 
-    const dataService = this._connectionController.getActiveDataService();
-
-    if (!dataService) {
-      return;
-    }
-=======
-    const dataService = this._connectionController.getActiveDataService();
-
-    if (!dataService) {
-      return undefined;
-    }
-
-    stream.push(
-      new vscode.ChatResponseProgressPart('Fetching collection names...')
-    );
-
->>>>>>> 9d666ffa
     try {
       return await dataService.listCollections(databaseName);
     } catch (error) {
       log.error('Unable to fetch collections:', error);
-<<<<<<< HEAD
-      return;
-=======
 
       return undefined;
->>>>>>> 9d666ffa
     }
   }
 
@@ -891,7 +855,6 @@
     stream: vscode.ChatResponseStream;
   }): Promise<string | undefined> {
     const collections = await this._getCollections({ stream, databaseName });
-<<<<<<< HEAD
     if (collections === undefined) {
       stream.markdown(
         vscode.l10n.t(
@@ -907,12 +870,6 @@
         )
       );
       return;
-=======
-
-    if (collections === undefined) {
-      log.error('No collections found');
-      return undefined;
->>>>>>> 9d666ffa
     }
     if (collections.length === 1) {
       return collections[0].name;
@@ -920,11 +877,7 @@
 
     stream.markdown(
       vscode.l10n.t(
-<<<<<<< HEAD
-        `Which collection would you like to use within ${databaseName}?\n\n`
-=======
         `Which collection would you like to use within ${databaseName}? Select one by either clicking on an item in the list or typing the name manually in the chat.\n\n`
->>>>>>> 9d666ffa
       )
     );
 
@@ -935,11 +888,8 @@
       context,
       stream,
     });
-<<<<<<< HEAD
-=======
 
     return undefined;
->>>>>>> 9d666ffa
   }
 
   /** Gets the database name if there is only one collection.
@@ -955,21 +905,15 @@
   }): Promise<string | undefined> {
     const databases = await this._getDatabases({ stream });
 
-<<<<<<< HEAD
     if (databases === undefined) {
       stream.markdown(
         vscode.l10n.t('An error occurred when getting the databases.')
       );
-      return;
+      return undefined;
     }
     if (databases.length === 0) {
       stream.markdown(vscode.l10n.t('No databases were found.'));
-      return;
-=======
-    if (databases === undefined || databases.length === 0) {
-      log.error('No databases found');
       return undefined;
->>>>>>> 9d666ffa
     }
 
     if (databases.length === 1) {
@@ -978,20 +922,12 @@
 
     // If no database or collection name is found in the user prompt,
     // we retrieve the available namespaces from the current connection.
-<<<<<<< HEAD
-    // Users can then select a value by clicking on an item in the list.
-    stream.markdown(
-      `What is the name of the database you would like${
-        command === '/query' ? ' this query' : ''
-      } to run against?\n\n`
-=======
     // Users can then select a value by clicking on an item in the list
     // or typing the name manually.
     stream.markdown(
       `Which database would you like ${
         command === '/query' ? 'this query to run against' : 'to use'
       }? Select one by either clicking on an item in the list or typing the name manually in the chat.\n\n`
->>>>>>> 9d666ffa
     );
 
     this.renderDatabasesTree({
@@ -1001,11 +937,7 @@
       stream,
     });
 
-<<<<<<< HEAD
-    return;
-=======
     return undefined;
->>>>>>> 9d666ffa
   }
 
   /** Helper which either automatically picks and returns missing parts of the namespace (if any)
@@ -1034,28 +966,14 @@
         stream,
       });
 
-<<<<<<< HEAD
-      // If the database name could not get automatically selected,
-      // then the user has been prompted for it instead.
-=======
       // databaseName will be undefined if it cannot be found from
       // the metadata or history, in which case the user will be prompted
       // to select it or if some error occurs.
->>>>>>> 9d666ffa
       if (!databaseName) {
         return { databaseName, collectionName };
       }
 
-<<<<<<< HEAD
-      // Save the database name in the metadata.
-      const chatId = ChatMetadataStore.getChatIdFromHistoryOrNewChatId(
-        context.history
-      );
-      this._chatMetadataStore.setChatMetadata(chatId, {
-        ...this._chatMetadataStore.getChatMetadata(chatId),
-=======
       this._chatMetadataStore.patchChatMetadata(context, {
->>>>>>> 9d666ffa
         databaseName,
       });
     }
@@ -1077,16 +995,7 @@
         };
       }
 
-<<<<<<< HEAD
-      // Save the collection name in the metadata.
-      const chatId = ChatMetadataStore.getChatIdFromHistoryOrNewChatId(
-        context.history
-      );
-      this._chatMetadataStore.setChatMetadata(chatId, {
-        ...this._chatMetadataStore.getChatMetadata(chatId),
-=======
       this._chatMetadataStore.patchChatMetadata(context, {
->>>>>>> 9d666ffa
         collectionName,
       });
     }
@@ -1246,64 +1155,12 @@
 
     // When the last message was asking for a database or collection name,
     // we re-ask the question.
-<<<<<<< HEAD
-    const databaseName = lastMessage.metadata.databaseName;
-    if (databaseName) {
-      const collections = await this._getCollections({
-        stream,
-        databaseName,
-      });
-
-      if (!collections) {
-        return namespaceRequestChatResult({
-          databaseName,
-          collectionName: undefined,
-          history: context.history,
-        });
-      }
-
-      stream.markdown(
-        vscode.l10n.t(
-          'Please select a collection by either clicking on an item in the list or typing the name manually in the chat.'
-        )
-      );
-
-      this.renderCollectionsTree({
-        collections,
-        command,
-        databaseName,
-        context,
-        stream,
-      });
-    } else {
-      const databases = await this._getDatabases({
-        stream,
-      });
-
-      if (!databases) {
-        return namespaceRequestChatResult({
-          databaseName,
-          collectionName: undefined,
-          history: context.history,
-        });
-      }
-
-      stream.markdown(
-        vscode.l10n.t(
-          'Please select a database by either clicking on an item in the list or typing the name manually in the chat.'
-        )
-      );
-
-      this.renderDatabasesTree({
-        databases,
-=======
     const metadataDatabaseName = lastMessage.metadata.databaseName;
 
     // This will prompt the user for the missing databaseName or the collectionName.
     // If anything in the namespace can be automatically picked, it will be returned.
     const { databaseName, collectionName } =
       await this._getOrAskForMissingNamespace({
->>>>>>> 9d666ffa
         command,
         context,
         stream,
@@ -1359,11 +1216,7 @@
       });
 
     // If either the database or collection name could not be automatically picked
-<<<<<<< HEAD
-    // then the user has been prompted to select one manually.
-=======
     // then the user has been prompted to select one manually or been presented with an error.
->>>>>>> 9d666ffa
     if (databaseName === undefined || collectionName === undefined) {
       return namespaceRequestChatResult({
         databaseName,
