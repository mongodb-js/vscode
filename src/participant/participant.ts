import * as vscode from 'vscode';
import { getSimplifiedSchema, parseSchema } from 'mongodb-schema';
import type { Document } from 'bson';
import type { Reference } from 'mongodb-rag-core';
import util from 'util';

import { createLogger } from '../logging';
import type ConnectionController from '../connectionController';
import type { LoadedConnection } from '../storage/connectionStorage';
import EXTENSION_COMMANDS from '../commands';
import type { StorageController } from '../storage';
import { StorageVariables } from '../storage';
import { getContentLength, Prompts } from './prompts';
import type { ChatResult } from './constants';
import {
  askToConnectChatResult,
  CHAT_PARTICIPANT_ID,
  emptyRequestChatResult,
  genericRequestChatResult,
  namespaceRequestChatResult,
  queryRequestChatResult,
  docsRequestChatResult,
  schemaRequestChatResult,
  createCancelledRequestChatResult,
  codeBlockIdentifier,
} from './constants';
import { SchemaFormatter } from './schema';
import { getSimplifiedSampleDocuments } from './sampleDocuments';
import { getCopilotModel } from './model';
import { createMarkdownLink } from './markdown';
import { ChatMetadataStore } from './chatMetadata';
import {
  DOCUMENTS_TO_SAMPLE_FOR_SCHEMA_PROMPT,
  type OpenSchemaCommandArgs,
} from './prompts/schema';
import {
  chatResultFeedbackKindToTelemetryValue,
  TelemetryEventTypes,
} from '../telemetry/telemetryService';
import { DocsChatbotAIService } from './docsChatbotAIService';
import type TelemetryService from '../telemetry/telemetryService';
import formatError from '../utils/formatError';
import type { ModelInput } from './prompts/promptBase';
import { processStreamWithIdentifiers } from './streamParsing';
import type { PromptIntent } from './prompts/intent';
import type { DataService } from 'mongodb-data-service';
<<<<<<< HEAD
import { ParticipantErrorTypes } from '../test/suite/participant/participantErrorTypes';
=======
import { ParticipantErrorTypes } from './participantErrorTypes';
>>>>>>> 9d666ffa

const log = createLogger('participant');

const NUM_DOCUMENTS_TO_SAMPLE = 3;

const MONGODB_DOCS_LINK = 'https://www.mongodb.com/docs/';

interface NamespaceQuickPicks {
  label: string;
  data: string;
}

export type RunParticipantCodeCommandArgs = {
  runnableContent: string;
};

export type ParticipantCommand = '/query' | '/schema' | '/docs';

const MAX_MARKDOWN_LIST_LENGTH = 10;

export default class ParticipantController {
  _participant?: vscode.ChatParticipant;
  _connectionController: ConnectionController;
  _storageController: StorageController;
  _chatMetadataStore: ChatMetadataStore;
  _docsChatbotAIService: DocsChatbotAIService;
  _telemetryService: TelemetryService;

  constructor({
    connectionController,
    storageController,
    telemetryService,
  }: {
    connectionController: ConnectionController;
    storageController: StorageController;
    telemetryService: TelemetryService;
  }) {
    this._connectionController = connectionController;
    this._storageController = storageController;
    this._chatMetadataStore = new ChatMetadataStore();
    this._telemetryService = telemetryService;
    this._docsChatbotAIService = new DocsChatbotAIService();
  }

  createParticipant(context: vscode.ExtensionContext): vscode.ChatParticipant {
    // Chat participants appear as top-level options in the chat input
    // when you type `@`, and can contribute sub-commands in the chat input
    // that appear when you type `/`.
    this._participant = vscode.chat.createChatParticipant(
      CHAT_PARTICIPANT_ID,
      this.chatHandler.bind(this)
    );
    this._participant.iconPath = vscode.Uri.joinPath(
      vscode.Uri.parse(context.extensionPath),
      'images',
      'mongodb.png'
    );
    log.info('Chat participant created', {
      participantId: this._participant?.id,
    });
    this._participant.onDidReceiveFeedback(this.handleUserFeedback.bind(this));
    return this._participant;
  }

  getParticipant(): vscode.ChatParticipant | undefined {
    return this._participant;
  }

  /**
   * In order to get access to the model, and to write more messages to the chat after
   * an async event that occurs after we've already completed our response, we need
   * to be handling a chat request. This could be when a user clicks a button or link
   * in the chat. To work around this, we can write a message as the user, which will
   * trigger the chat handler and give us access to the model.
   */
  writeChatMessageAsUser(message: string): Thenable<unknown> {
    return vscode.commands.executeCommand('workbench.action.chat.open', {
      query: `@MongoDB ${message}`,
    });
  }

  async _getChatResponse({
    modelInput,
    token,
  }: {
    modelInput: ModelInput;
    token: vscode.CancellationToken;
  }): Promise<vscode.LanguageModelChatResponse> {
    const model = await getCopilotModel();

    if (!model) {
      throw new Error('Copilot model not found');
    }

    log.info('Sending request to model', {
      messages: modelInput.messages.map(
        (message: vscode.LanguageModelChatMessage) =>
          util.inspect({
            role: message.role,
            contentLength: getContentLength(message),
          })
      ),
    });
    this._telemetryService.trackCopilotParticipantPrompt(modelInput.stats);

    const modelResponse = await model.sendRequest(
      modelInput.messages,
      {},
      token
    );

    log.info('Model response received');

    return modelResponse;
  }

  async streamChatResponse({
    modelInput,
    stream,
    token,
  }: {
    modelInput: ModelInput;
    stream: vscode.ChatResponseStream;
    token: vscode.CancellationToken;
  }): Promise<{ outputLength: number }> {
    const chatResponse = await this._getChatResponse({
      modelInput,
      token,
    });

    let length = 0;
    for await (const fragment of chatResponse.text) {
      stream.markdown(fragment);
      length += fragment.length;
    }

    return {
      outputLength: length,
    };
  }

  _streamCodeBlockActions({
    runnableContent,
    stream,
  }: {
    runnableContent: string;
    stream: vscode.ChatResponseStream;
  }): void {
    runnableContent = runnableContent.trim();

    if (!runnableContent) {
      return;
    }

    const commandArgs: RunParticipantCodeCommandArgs = {
      runnableContent,
    };
    stream.button({
      command: EXTENSION_COMMANDS.RUN_PARTICIPANT_CODE,
      title: vscode.l10n.t('▶️ Run'),
      arguments: [commandArgs],
    });
    stream.button({
      command: EXTENSION_COMMANDS.OPEN_PARTICIPANT_CODE_IN_PLAYGROUND,
      title: vscode.l10n.t('Open in playground'),
      arguments: [commandArgs],
    });
  }

  async streamChatResponseContentToPlayground({
    modelInput,
    token,
  }: {
    modelInput: ModelInput;
    token: vscode.CancellationToken;
  }): Promise<string | null> {
    const chatResponse = await this._getChatResponse({
      modelInput,
      token,
    });

    const runnableContent: string[] = [];
    await processStreamWithIdentifiers({
      processStreamFragment: () => {},
      onStreamIdentifier: (content: string) => {
        runnableContent.push(content.trim());
      },
      inputIterable: chatResponse.text,
      identifier: codeBlockIdentifier,
    });
    return runnableContent.length ? runnableContent.join('') : null;
  }

  async streamChatResponseContentWithCodeActions({
    modelInput,
    stream,
    token,
  }: {
    modelInput: ModelInput;
    stream: vscode.ChatResponseStream;
    token: vscode.CancellationToken;
  }): Promise<{
    outputLength: number;
    hasCodeBlock: boolean;
  }> {
    const chatResponse = await this._getChatResponse({
      modelInput,
      token,
    });

    let outputLength = 0;
    let hasCodeBlock = false;
    await processStreamWithIdentifiers({
      processStreamFragment: (fragment: string) => {
        stream.markdown(fragment);
        outputLength += fragment.length;
      },
      onStreamIdentifier: (content: string) => {
        this._streamCodeBlockActions({ runnableContent: content, stream });
        hasCodeBlock = true;
      },
      inputIterable: chatResponse.text,
      identifier: codeBlockIdentifier,
    });

    log.info('Streamed response to chat', {
      outputLength,
      hasCodeBlock,
    });

    return {
      outputLength,
      hasCodeBlock,
    };
  }

  // This will stream all of the response content and create a string from it.
  // It should only be used when the entire response is needed at one time.
  async getChatResponseContent({
    modelInput,
    token,
  }: {
    modelInput: ModelInput;
    token: vscode.CancellationToken;
  }): Promise<string> {
    let responseContent = '';
    const chatResponse = await this._getChatResponse({
      modelInput,
      token,
    });
    for await (const fragment of chatResponse.text) {
      responseContent += fragment;
    }

    return responseContent;
  }

  async _handleRoutedGenericRequest(
    request: vscode.ChatRequest,
    context: vscode.ChatContext,
    stream: vscode.ChatResponseStream,
    token: vscode.CancellationToken
  ): Promise<ChatResult> {
    const modelInput = await Prompts.generic.buildMessages({
      request,
      context,
      connectionNames: this._getConnectionNames(),
    });

    const { hasCodeBlock, outputLength } =
      await this.streamChatResponseContentWithCodeActions({
        modelInput,
        token,
        stream,
      });

    this._telemetryService.trackCopilotParticipantResponse({
      command: 'generic',
      has_cta: false,
      found_namespace: false,
      has_runnable_content: hasCodeBlock,
      output_length: outputLength,
    });

    return genericRequestChatResult(context.history);
  }

  async _routeRequestToHandler({
    context,
    promptIntent,
    request,
    stream,
    token,
  }: {
    context: vscode.ChatContext;
    promptIntent: Omit<PromptIntent, 'Default'>;
    request: vscode.ChatRequest;
    stream: vscode.ChatResponseStream;
    token: vscode.CancellationToken;
  }): Promise<ChatResult> {
    switch (promptIntent) {
      case 'Query':
        return this.handleQueryRequest(request, context, stream, token);
      case 'Docs':
        return this.handleDocsRequest(request, context, stream, token);
      case 'Schema':
        return this.handleSchemaRequest(request, context, stream, token);
      case 'Code':
        return this.handleQueryRequest(request, context, stream, token);
      default:
        return this._handleRoutedGenericRequest(
          request,
          context,
          stream,
          token
        );
    }
  }

  async _getIntentFromChatRequest({
    context,
    request,
    token,
  }: {
    context: vscode.ChatContext;
    request: vscode.ChatRequest;
    token: vscode.CancellationToken;
  }): Promise<PromptIntent> {
    const modelInput = await Prompts.intent.buildMessages({
      connectionNames: this._getConnectionNames(),
      request,
      context,
    });

    const responseContent = await this.getChatResponseContent({
      modelInput,
      token,
    });

    log.info('Received intent response from model', {
      responseContentLength: responseContent.length,
    });

    return Prompts.intent.getIntentFromModelResponse(responseContent);
  }

  async handleGenericRequest(
    request: vscode.ChatRequest,
    context: vscode.ChatContext,
    stream: vscode.ChatResponseStream,
    token: vscode.CancellationToken
  ): Promise<ChatResult> {
    // We "prompt chain" to handle the generic requests.
    // First we ask the model to parse for intent.
    // If there is an intent, we can route it to one of the handlers (/commands).
    // When there is no intention or it's generic we handle it with a generic handler.
    const promptIntent = await this._getIntentFromChatRequest({
      context,
      request,
      token,
    });

    if (token.isCancellationRequested) {
      return this._handleCancelledRequest({
        context,
        stream,
      });
    }

    return this._routeRequestToHandler({
      context,
      promptIntent,
      request,
      stream,
      token,
    });
  }

  async connectWithParticipant({
    id,
    command,
  }: {
    id?: string;
    command?: string;
  }): Promise<boolean> {
    if (!id) {
      const didChangeActiveConnection =
        await this._connectionController.changeActiveConnection();
      if (!didChangeActiveConnection) {
        // If they don't choose a connection then we can't proceed;
        return false;
      }
    } else {
      await this._connectionController.connectWithConnectionId(id);
    }

    const connectionName = this._connectionController.getActiveConnectionName();

    return this.writeChatMessageAsUser(
      `${command ? `${command} ` : ''}${connectionName}`
    ) as Promise<boolean>;
  }

  getConnectionsTree(command: ParticipantCommand): vscode.MarkdownString[] {
    return [
      ...this._connectionController
        .getSavedConnections()
        .sort((a, b) => {
          const aTime = a.lastUsed ? new Date(a.lastUsed).getTime() : 0;
          const bTime = b.lastUsed ? new Date(b.lastUsed).getTime() : 0;
          return bTime - aTime;
        })
        .slice(0, MAX_MARKDOWN_LIST_LENGTH)
        .map((conn: LoadedConnection) =>
          createMarkdownLink({
            commandId: EXTENSION_COMMANDS.CONNECT_WITH_PARTICIPANT,
            data: {
              id: conn.id,
              command,
            },
            name: conn.name,
          })
        ),
      createMarkdownLink({
        commandId: EXTENSION_COMMANDS.CONNECT_WITH_PARTICIPANT,
        name: 'Show more',
        data: {
          command,
        },
      }),
    ];
  }

  async getDatabaseQuickPicks(
    command: ParticipantCommand
  ): Promise<NamespaceQuickPicks[]> {
    const dataService = this._connectionController.getActiveDataService();
    if (!dataService) {
      // Run a blank command to get the user to connect first.
      void this.writeChatMessageAsUser(command);
      return [];
    }

    try {
      const databases = await dataService.listDatabases({
        nameOnly: true,
      });
      return databases.map((db) => ({
        label: db.name,
        data: db.name,
      }));
    } catch (error) {
      return [];
    }
  }

  async _selectDatabaseWithQuickPick(
    command: ParticipantCommand
  ): Promise<string | undefined> {
    const databases = await this.getDatabaseQuickPicks(command);
    const selectedQuickPickItem = await vscode.window.showQuickPick(databases, {
      placeHolder: 'Select a database...',
    });
    return selectedQuickPickItem?.data;
  }

  async selectDatabaseWithParticipant({
    chatId,
    command,
    databaseName: _databaseName,
  }: {
    chatId: string;
    command: ParticipantCommand;
    databaseName?: string;
  }): Promise<boolean> {
    let databaseName: string | undefined = _databaseName;
    if (!databaseName) {
      databaseName = await this._selectDatabaseWithQuickPick(command);
      if (!databaseName) {
        return false;
      }
    }

    this._chatMetadataStore.setChatMetadata(chatId, {
      databaseName: databaseName,
    });

    return this.writeChatMessageAsUser(
      `${command} ${databaseName}`
    ) as Promise<boolean>;
  }

  async getCollectionQuickPicks({
    command,
    databaseName,
  }: {
    command: ParticipantCommand;
    databaseName: string;
  }): Promise<NamespaceQuickPicks[]> {
    const dataService = this._connectionController.getActiveDataService();
    if (!dataService) {
      // Run a blank command to get the user to connect first.
      void this.writeChatMessageAsUser(command);
      return [];
    }

    try {
      const collections = await dataService.listCollections(databaseName);
      return collections.map((db) => ({
        label: db.name,
        data: db.name,
      }));
    } catch (error) {
      return [];
    }
  }

  async _selectCollectionWithQuickPick({
    command,
    databaseName,
  }: {
    command: ParticipantCommand;
    databaseName: string;
  }): Promise<string | undefined> {
    const collections = await this.getCollectionQuickPicks({
      command,
      databaseName,
    });
    const selectedQuickPickItem = await vscode.window.showQuickPick(
      collections,
      {
        placeHolder: 'Select a collection...',
      }
    );
    return selectedQuickPickItem?.data;
  }

  async selectCollectionWithParticipant({
    command,
    chatId,
    databaseName,
    collectionName: _collectionName,
  }: {
    command: ParticipantCommand;
    chatId: string;
    databaseName: string;
    collectionName?: string;
  }): Promise<boolean> {
    let collectionName: string | undefined = _collectionName;
    if (!collectionName) {
      collectionName = await this._selectCollectionWithQuickPick({
        command,
        databaseName,
      });
      if (!collectionName) {
        return false;
      }
    }

    this._chatMetadataStore.setChatMetadata(chatId, {
      databaseName: databaseName,
      collectionName: collectionName,
    });
    return this.writeChatMessageAsUser(
      `${command} ${collectionName}`
    ) as Promise<boolean>;
  }

  renderDatabasesTree({
    command,
    context,
    stream,
    databases,
  }: {
    command: ParticipantCommand;
    context: vscode.ChatContext;
    stream: vscode.ChatResponseStream;
    databases: {
      _id: string;
      name: string;
    }[];
  }): void {
    databases.slice(0, MAX_MARKDOWN_LIST_LENGTH).forEach((db) =>
      stream.markdown(
        createMarkdownLink({
          commandId: EXTENSION_COMMANDS.SELECT_DATABASE_WITH_PARTICIPANT,
          data: {
            command,
            chatId: ChatMetadataStore.getChatIdFromHistoryOrNewChatId(
              context.history
            ),
            databaseName: db.name,
          },
          name: db.name,
        })
      )
    );

    if (databases.length > MAX_MARKDOWN_LIST_LENGTH) {
      stream.markdown(
        createMarkdownLink({
          data: {
            command,
            chatId: ChatMetadataStore.getChatIdFromHistoryOrNewChatId(
              context.history
            ),
          },
          commandId: EXTENSION_COMMANDS.SELECT_DATABASE_WITH_PARTICIPANT,
          name: 'Show more',
        })
      );
    }
  }

  renderCollectionsTree({
    collections,
    command,
    context,
    databaseName,
    stream,
  }: {
    collections: Awaited<ReturnType<DataService['listCollections']>>;
    command: ParticipantCommand;
    databaseName: string;
    context: vscode.ChatContext;
    stream: vscode.ChatResponseStream;
  }): void {
    collections.slice(0, MAX_MARKDOWN_LIST_LENGTH).forEach((coll) =>
      stream.markdown(
        createMarkdownLink({
          commandId: EXTENSION_COMMANDS.SELECT_COLLECTION_WITH_PARTICIPANT,
          data: {
            command,
            chatId: ChatMetadataStore.getChatIdFromHistoryOrNewChatId(
              context.history
            ),
            databaseName,
            collectionName: coll.name,
          },
          name: coll.name,
        })
      )
    );
    if (collections.length > MAX_MARKDOWN_LIST_LENGTH) {
      stream.markdown(
        createMarkdownLink({
          commandId: EXTENSION_COMMANDS.SELECT_COLLECTION_WITH_PARTICIPANT,
          data: {
            command,
            chatId: ChatMetadataStore.getChatIdFromHistoryOrNewChatId(
              context.history
            ),
            databaseName,
          },
          name: 'Show more',
        })
      );
    }
  }

  async _getNamespaceFromChat({
    request,
    context,
    token,
  }: {
    request: vscode.ChatRequest;
    context: vscode.ChatContext;
    token: vscode.CancellationToken;
  }): Promise<{
    databaseName: string | undefined;
    collectionName: string | undefined;
  }> {
    const messagesWithNamespace = await Prompts.namespace.buildMessages({
      context,
      request,
      connectionNames: this._getConnectionNames(),
    });

    let {
      databaseName,
      collectionName,
    }: {
      databaseName: string | undefined;
      collectionName: string | undefined;
    } = {
      databaseName: undefined,
      collectionName: undefined,
    };

    // When there's no user message content we can
    // skip the request to the model. This would happen with /schema.
    if (Prompts.doMessagesContainUserInput(messagesWithNamespace.messages)) {
      // VSCODE-626: When there's an empty message sent to the ai model,
      // it currently errors (not on insiders, only main VSCode).
      // Here we're defaulting to have some content as a workaround.
      // TODO: Remove this when the issue is fixed.
      if (
        !Prompts.doMessagesContainUserInput([
          messagesWithNamespace.messages[
            messagesWithNamespace.messages.length - 1
          ],
        ])
      ) {
        messagesWithNamespace.messages[
          messagesWithNamespace.messages.length - 1
          // eslint-disable-next-line new-cap
        ] = vscode.LanguageModelChatMessage.User('see previous messages');
      }
      const responseContentWithNamespace = await this.getChatResponseContent({
        modelInput: messagesWithNamespace,
        token,
      });
      ({ databaseName, collectionName } =
        Prompts.namespace.extractDatabaseAndCollectionNameFromResponse(
          responseContentWithNamespace
        ));
    }

    // See if there's a namespace set in the
    // chat metadata we can fallback to if the model didn't find it.
    const chatId = ChatMetadataStore.getChatIdFromHistoryOrNewChatId(
      context.history
    );
    const {
      databaseName: databaseNameFromMetadata,
      collectionName: collectionNameFromMetadata,
    } = this._chatMetadataStore.getChatMetadata(chatId) ?? {};

    log.info('Namespaces found in chat', {
      databaseName: databaseName || databaseNameFromMetadata,
      collectionName: collectionName || collectionNameFromMetadata,
    });

    return {
      databaseName: databaseName || databaseNameFromMetadata,
      collectionName: collectionName || collectionNameFromMetadata,
    };
  }

  async _getDatabases({
    stream,
  }: {
    stream: vscode.ChatResponseStream;
  }): Promise<
    | {
        _id: string;
        name: string;
      }[]
    | undefined
  > {
    const dataService = this._connectionController.getActiveDataService();
    if (!dataService) {
      return undefined;
    }

    stream.push(
      new vscode.ChatResponseProgressPart('Fetching database names...')
    );

    try {
      return await dataService.listDatabases({
        nameOnly: true,
      });
    } catch (error) {
      log.error('Unable to fetch databases:', error);

      return undefined;
    }
  }

  async _getCollections({
    stream,
    databaseName,
  }: {
    stream: vscode.ChatResponseStream;
    databaseName: string;
  }): Promise<ReturnType<DataService['listCollections']> | undefined> {
    const dataService = this._connectionController.getActiveDataService();

    if (!dataService) {
      return undefined;
    }

    stream.push(
      new vscode.ChatResponseProgressPart('Fetching collection names...')
    );

    try {
      return await dataService.listCollections(databaseName);
    } catch (error) {
      log.error('Unable to fetch collections:', error);

      return undefined;
    }
  }

  /** Gets the collection name if there is only one collection.
   *  Otherwise returns undefined and asks the user to select the collection. */
  async _getOrAskForCollectionName({
    context,
    databaseName,
    stream,
    command,
  }: {
    command: ParticipantCommand;
    context: vscode.ChatContext;
    databaseName: string;
    stream: vscode.ChatResponseStream;
  }): Promise<string | undefined> {
    const collections = await this._getCollections({ stream, databaseName });
<<<<<<< HEAD
    if (collections === undefined) {
      stream.markdown(
        vscode.l10n.t(
          `An error occurred when getting the collections from the database ${databaseName}.`
        )
      );
      return undefined;
    }
    if (collections.length === 0) {
      stream.markdown(
        vscode.l10n.t(
          `No collections were found in the database ${databaseName}.`
        )
      );
=======

    if (collections === undefined) {
      log.error('No collections found');
>>>>>>> 9d666ffa
      return undefined;
    }
    if (collections.length === 1) {
      return collections[0].name;
    }

    stream.markdown(
      vscode.l10n.t(
        `Which collection would you like to use within ${databaseName}? Select one by either clicking on an item in the list or typing the name manually in the chat.\n\n`
      )
    );

    this.renderCollectionsTree({
      collections,
      command,
      databaseName,
      context,
      stream,
    });

    return undefined;
  }

  /** Gets the database name if there is only one collection.
   *  Otherwise returns undefined and asks the user to select the database. */
  async _getOrAskForDatabaseName({
    command,
    context,
    stream,
  }: {
    command: ParticipantCommand;
    context: vscode.ChatContext;
    stream: vscode.ChatResponseStream;
  }): Promise<string | undefined> {
    const databases = await this._getDatabases({ stream });

<<<<<<< HEAD
    if (databases === undefined) {
      stream.markdown(
        vscode.l10n.t('An error occurred when getting the databases.')
      );
      return undefined;
    }
    if (databases.length === 0) {
      stream.markdown(vscode.l10n.t('No databases were found.'));
=======
    if (databases === undefined || databases.length === 0) {
      log.error('No databases found');
>>>>>>> 9d666ffa
      return undefined;
    }

    if (databases.length === 1) {
      return databases[0].name;
    }

    // If no database or collection name is found in the user prompt,
    // we retrieve the available namespaces from the current connection.
    // Users can then select a value by clicking on an item in the list
    // or typing the name manually.
    stream.markdown(
      `Which database would you like ${
        command === '/query' ? 'this query to run against' : 'to use'
      }? Select one by either clicking on an item in the list or typing the name manually in the chat.\n\n`
    );

    this.renderDatabasesTree({
      databases,
      command,
      context,
      stream,
    });

    return undefined;
  }

  /** Helper which either automatically picks and returns missing parts of the namespace (if any)
   *  or prompts the user to pick the missing namespace.
   */
  async _getOrAskForMissingNamespace({
    databaseName,
    collectionName,
    context,
    stream,
    command,
  }: {
    databaseName: string | undefined;
    collectionName: string | undefined;
    context: vscode.ChatContext;
    stream: vscode.ChatResponseStream;
    command: ParticipantCommand;
  }): Promise<{
    databaseName: string | undefined;
    collectionName: string | undefined;
  }> {
    if (!databaseName) {
      databaseName = await this._getOrAskForDatabaseName({
        command,
        context,
        stream,
      });

      // databaseName will be undefined if it cannot be found from
      // the metadata or history, in which case the user will be prompted
      // to select it or if some error occurs.
      if (!databaseName) {
        return { databaseName, collectionName };
      }

      this._chatMetadataStore.patchChatMetadata(context, {
        databaseName,
      });
    }

    if (!collectionName) {
      collectionName = await this._getOrAskForCollectionName({
        command,
        context,
        databaseName,
        stream,
      });

      // If the collection name could not get automatically selected,
      // then the user has been prompted for it instead.
      if (!collectionName) {
        return {
          databaseName,
          collectionName,
        };
      }

      this._chatMetadataStore.patchChatMetadata(context, {
        collectionName,
      });
    }

    return { collectionName, databaseName };
  }

  _doesLastMessageAskForNamespace(
    history: ReadonlyArray<vscode.ChatRequestTurn | vscode.ChatResponseTurn>
  ): boolean {
    const lastMessageMetaData = history[
      history.length - 1
    ] as vscode.ChatResponseTurn;

    return (
      (lastMessageMetaData?.result as ChatResult)?.metadata?.intent ===
      'askForNamespace'
    );
  }

  _askToConnect({
    command,
    context,
    stream,
  }: {
    command: ParticipantCommand;
    context: vscode.ChatContext;
    stream: vscode.ChatResponseStream;
  }): ChatResult {
    log.info('Participant asked user to connect');

    stream.markdown(
      "Looks like you aren't currently connected, first let's get you connected to the cluster we'd like to create this query to run against.\n\n"
    );

    const tree = this.getConnectionsTree(command);
    for (const item of tree) {
      stream.markdown(item);
    }
    return askToConnectChatResult(context.history);
  }

  _handleCancelledRequest({
    context,
    stream,
  }: {
    context: vscode.ChatContext;
    stream: vscode.ChatResponseStream;
  }): ChatResult {
    stream.markdown('\nRequest cancelled.');

    return createCancelledRequestChatResult(context.history);
  }

  // The sample documents returned from this are simplified (strings and arrays shortened).
  // The sample documents are only returned when a user has the setting enabled.
  async _fetchCollectionSchemaAndSampleDocuments({
    databaseName,
    collectionName,
    amountOfDocumentsToSample = NUM_DOCUMENTS_TO_SAMPLE,
    schemaFormat = 'simplified',
    token,
    stream,
  }: {
    databaseName: string;
    collectionName: string;
    amountOfDocumentsToSample?: number;
    schemaFormat?: 'simplified' | 'full';
    token: vscode.CancellationToken;
    stream: vscode.ChatResponseStream;
  }): Promise<{
    schema?: string;
    sampleDocuments?: Document[];
    amountOfDocumentsSampled: number;
  }> {
    const dataService = this._connectionController.getActiveDataService();
    if (!dataService) {
      return {
        amountOfDocumentsSampled: 0,
      };
    }

    stream.push(
      new vscode.ChatResponseProgressPart(
        'Fetching documents and analyzing schema...'
      )
    );

    const abortController = new AbortController();
    token.onCancellationRequested(() => {
      abortController.abort();
    });

    try {
      const sampleDocuments = await dataService.sample(
        `${databaseName}.${collectionName}`,
        {
          query: {},
          size: amountOfDocumentsToSample,
        },
        { promoteValues: false, maxTimeMS: 10_000 },
        {
          abortSignal: abortController.signal,
        }
      );

      if (!sampleDocuments) {
        return {
          amountOfDocumentsSampled: 0,
        };
      }

      let schema: string;
      if (schemaFormat === 'simplified') {
        const unformattedSchema = await getSimplifiedSchema(sampleDocuments);
        schema = new SchemaFormatter().format(unformattedSchema);
      } else {
        const unformattedSchema = await parseSchema(sampleDocuments, {
          storeValues: false,
        });
        schema = JSON.stringify(unformattedSchema, null, 2);
      }

      const useSampleDocsInCopilot = !!vscode.workspace
        .getConfiguration('mdb')
        .get('useSampleDocsInCopilot');

      return {
        sampleDocuments: useSampleDocsInCopilot
          ? getSimplifiedSampleDocuments(sampleDocuments)
          : undefined,
        schema,
        amountOfDocumentsSampled: sampleDocuments.length,
      };
    } catch (err: any) {
      log.error('Unable to fetch schema and sample documents:', err);
      throw err;
    }
  }

  async handleEmptyNamespaceMessage({
    command,
    context,
    stream,
  }: {
    command: ParticipantCommand;
    context: vscode.ChatContext;
    stream: vscode.ChatResponseStream;
  }): Promise<ChatResult> {
    const lastMessageMetaData: vscode.ChatResponseTurn | undefined = context
      .history[context.history.length - 1] as vscode.ChatResponseTurn;
    const lastMessage = lastMessageMetaData?.result as ChatResult;
    if (lastMessage?.metadata?.intent !== 'askForNamespace') {
      stream.markdown(Prompts.generic.getEmptyRequestResponse());
      return emptyRequestChatResult(context.history);
    }

    // When the last message was asking for a database or collection name,
    // we re-ask the question.
    const metadataDatabaseName = lastMessage.metadata.databaseName;

    // This will prompt the user for the missing databaseName or the collectionName.
    // If anything in the namespace can be automatically picked, it will be returned.
    const { databaseName, collectionName } =
      await this._getOrAskForMissingNamespace({
        command,
        context,
        stream,
        databaseName: metadataDatabaseName,
        collectionName: undefined,
      });

    return namespaceRequestChatResult({
      databaseName,
      collectionName,
      history: context.history,
    });
  }

  // @MongoDB /schema
  // eslint-disable-next-line complexity
  async handleSchemaRequest(
    request: vscode.ChatRequest,
    context: vscode.ChatContext,
    stream: vscode.ChatResponseStream,
    token: vscode.CancellationToken
  ): Promise<ChatResult> {
    if (!this._connectionController.getActiveDataService()) {
      return this._askToConnect({
        command: '/schema',
        context,
        stream,
      });
    }

    if (
      Prompts.isPromptEmpty(request) &&
      this._doesLastMessageAskForNamespace(context.history)
    ) {
      return this.handleEmptyNamespaceMessage({
        command: '/schema',
        context,
        stream,
      });
    }

    const namespace = await this._getNamespaceFromChat({
      request,
      context,
      token,
    });
    const { databaseName, collectionName } =
      await this._getOrAskForMissingNamespace({
        ...namespace,
        context,
        stream,
        command: '/schema',
      });

    // If either the database or collection name could not be automatically picked
    // then the user has been prompted to select one manually or been presented with an error.
    if (databaseName === undefined || collectionName === undefined) {
      return namespaceRequestChatResult({
        databaseName,
        collectionName,
        history: context.history,
      });
    }

    if (token.isCancellationRequested) {
      return this._handleCancelledRequest({
        context,
        stream,
      });
    }

    let sampleDocuments: Document[] | undefined;
    let amountOfDocumentsSampled: number;
    let schema: string | undefined;
    try {
      ({
        sampleDocuments,
        amountOfDocumentsSampled, // There can be fewer than the amount we attempt to sample.
        schema,
      } = await this._fetchCollectionSchemaAndSampleDocuments({
        databaseName,
        schemaFormat: 'full',
        collectionName,
        amountOfDocumentsToSample: DOCUMENTS_TO_SAMPLE_FOR_SCHEMA_PROMPT,
        token,
        stream,
      }));

      if (!schema || amountOfDocumentsSampled === 0) {
        stream.markdown(
          vscode.l10n.t(
            'Unable to generate a schema from the collection, no documents found.'
          )
        );
        return schemaRequestChatResult(context.history);
      }
    } catch (e) {
      stream.markdown(
        vscode.l10n.t(
          `Unable to generate a schema from the collection, an error occurred: ${e}`
        )
      );
      return schemaRequestChatResult(context.history);
    }

    const modelInput = await Prompts.schema.buildMessages({
      request,
      context,
      databaseName,
      amountOfDocumentsSampled,
      collectionName,
      schema,
      connectionNames: this._getConnectionNames(),
      ...(sampleDocuments ? { sampleDocuments } : {}),
    });
    const response = await this.streamChatResponse({
      modelInput,
      stream,
      token,
    });

    stream.button({
      command: EXTENSION_COMMANDS.PARTICIPANT_OPEN_RAW_SCHEMA_OUTPUT,
      title: vscode.l10n.t('Open JSON Output'),
      arguments: [
        {
          schema,
        } as OpenSchemaCommandArgs,
      ],
    });

    this._telemetryService.trackCopilotParticipantResponse({
      command: 'schema',
      has_cta: true,
      found_namespace: true,
      has_runnable_content: false,
      output_length: response.outputLength,
    });

    return schemaRequestChatResult(context.history);
  }

  // @MongoDB /query find all documents where the "address" has the word Broadway in it.
  async handleQueryRequest(
    request: vscode.ChatRequest,
    context: vscode.ChatContext,
    stream: vscode.ChatResponseStream,
    token: vscode.CancellationToken
  ): Promise<ChatResult> {
    if (!this._connectionController.getActiveDataService()) {
      return this._askToConnect({
        command: '/query',
        context,
        stream,
      });
    }

    if (Prompts.isPromptEmpty(request)) {
      if (this._doesLastMessageAskForNamespace(context.history)) {
        return this.handleEmptyNamespaceMessage({
          command: '/query',
          context,
          stream,
        });
      }

      stream.markdown(Prompts.query.emptyRequestResponse);
      return emptyRequestChatResult(context.history);
    }

    // We "prompt chain" to handle the query requests.
    // First we ask the model to parse for the database and collection name.
    // If they exist, we can then use them in our final completion.
    // When they don't exist we ask the user for them.
    const namespace = await this._getNamespaceFromChat({
      request,
      context,
      token,
    });
    const { databaseName, collectionName } =
      await this._getOrAskForMissingNamespace({
        ...namespace,
        context,
        stream,
        command: '/query',
      });

    // If either the database or collection name could not be automatically picked
    // then the user has been prompted to select one manually.
    if (databaseName === undefined || collectionName === undefined) {
      return namespaceRequestChatResult({
        databaseName,
        collectionName,
        history: context.history,
      });
    }

    if (token.isCancellationRequested) {
      return this._handleCancelledRequest({
        context,
        stream,
      });
    }

    let schema: string | undefined;
    let sampleDocuments: Document[] | undefined;
    try {
      ({ schema, sampleDocuments } =
        await this._fetchCollectionSchemaAndSampleDocuments({
          databaseName,
          collectionName,
          token,
          stream,
        }));
    } catch (e) {
      // When an error fetching the collection schema or sample docs occurs,
      // we still want to continue as it isn't critical, however,
      // we do want to notify the user.
      stream.markdown(
        vscode.l10n.t(
          'An error occurred while fetching the collection schema and sample documents.\nThe generated query will not be able to reference the shape of your data.'
        )
      );
    }

    const modelInput = await Prompts.query.buildMessages({
      request,
      context,
      databaseName,
      collectionName,
      schema,
      connectionNames: this._getConnectionNames(),
      ...(sampleDocuments ? { sampleDocuments } : {}),
    });

    const { hasCodeBlock, outputLength } =
      await this.streamChatResponseContentWithCodeActions({
        modelInput,
        stream,
        token,
      });

    this._telemetryService.trackCopilotParticipantResponse({
      command: 'query',
      has_cta: false,
      found_namespace: true,
      has_runnable_content: hasCodeBlock,
      output_length: outputLength,
    });

    return queryRequestChatResult(context.history);
  }

  async _handleDocsRequestWithChatbot({
    prompt,
    chatId,
    token,
    stream,
  }: {
    prompt: string;
    chatId: string;
    token: vscode.CancellationToken;
    stream: vscode.ChatResponseStream;
  }): Promise<{
    responseContent: string;
    responseReferences?: Reference[];
    docsChatbotMessageId: string;
  }> {
    stream.push(
      new vscode.ChatResponseProgressPart('Consulting MongoDB documentation...')
    );

    let { docsChatbotConversationId } =
      this._chatMetadataStore.getChatMetadata(chatId) ?? {};
    const abortController = new AbortController();
    token.onCancellationRequested(() => {
      abortController.abort();
    });
    if (!docsChatbotConversationId) {
      const conversation = await this._docsChatbotAIService.createConversation({
        signal: abortController.signal,
      });
      docsChatbotConversationId = conversation._id;
      this._chatMetadataStore.setChatMetadata(chatId, {
        docsChatbotConversationId,
      });
      log.info('Docs chatbot created for chatId', chatId);
    }

    const response = await this._docsChatbotAIService.addMessage({
      message: prompt,
      conversationId: docsChatbotConversationId,
      signal: abortController.signal,
    });

    log.info('Docs chatbot message sent', {
      chatId,
      docsChatbotConversationId,
      docsChatbotMessageId: response.id,
    });

    return {
      responseContent: response.content,
      responseReferences: response.references,
      docsChatbotMessageId: response.id,
    };
  }

  async _handleDocsRequestWithCopilot(
    ...args: [
      vscode.ChatRequest,
      vscode.ChatContext,
      vscode.ChatResponseStream,
      vscode.CancellationToken
    ]
  ): Promise<void> {
    const [request, context, stream, token] = args;
    const modelInput = await Prompts.generic.buildMessages({
      request,
      context,
      connectionNames: this._getConnectionNames(),
    });

    const { hasCodeBlock, outputLength } =
      await this.streamChatResponseContentWithCodeActions({
        modelInput,
        stream,
        token,
      });

    this._streamGenericDocsLink(stream);

    this._telemetryService.trackCopilotParticipantResponse({
      command: 'docs/copilot',
      has_cta: true,
      found_namespace: false,
      has_runnable_content: hasCodeBlock,
      output_length: outputLength,
    });
  }

  _streamResponseReference({
    reference,
    stream,
  }: {
    reference: Reference;
    stream: vscode.ChatResponseStream;
  }): void {
    const link = new vscode.MarkdownString(
      `- [${reference.title}](${reference.url})\n`
    );
    link.supportHtml = true;
    stream.markdown(link);
  }

  _streamGenericDocsLink(stream: vscode.ChatResponseStream): void {
    this._streamResponseReference({
      reference: {
        url: MONGODB_DOCS_LINK,
        title: 'View MongoDB documentation',
      },
      stream,
    });
  }

  async handleDocsRequest(
    ...args: [
      vscode.ChatRequest,
      vscode.ChatContext,
      vscode.ChatResponseStream,
      vscode.CancellationToken
    ]
  ): Promise<ChatResult> {
    const [request, context, stream, token] = args;

    if (Prompts.isPromptEmpty(request)) {
      stream.markdown(Prompts.generic.getEmptyRequestResponse());
      this._streamGenericDocsLink(stream);
      return emptyRequestChatResult(context.history);
    }

    const chatId = ChatMetadataStore.getChatIdFromHistoryOrNewChatId(
      context.history
    );
    let docsResult: {
      responseContent?: string;
      responseReferences?: Reference[];
      docsChatbotMessageId?: string;
    } = {};

    try {
      docsResult = await this._handleDocsRequestWithChatbot({
        prompt: request.prompt,
        chatId,
        token,
        stream,
      });

      if (docsResult.responseContent) {
        stream.markdown(docsResult.responseContent);
      }

      if (docsResult.responseReferences) {
        for (const reference of docsResult.responseReferences) {
          this._streamResponseReference({
            reference,
            stream,
          });
        }
      }

      this._telemetryService.trackCopilotParticipantResponse({
        command: 'docs/chatbot',
        has_cta: !!docsResult.responseReferences,
        found_namespace: false,
        has_runnable_content: false,
        output_length: docsResult.responseContent?.length ?? 0,
      });
    } catch (error) {
      // If the docs chatbot API is not available, fall back to Copilot’s LLM and include
      // the MongoDB documentation link for users to go to our documentation site directly.
      log.error(error);

      if (token.isCancellationRequested) {
        return this._handleCancelledRequest({
          context,
          stream,
        });
      }

      this._telemetryService.track(
        TelemetryEventTypes.PARTICIPANT_RESPONSE_FAILED,
        {
          command: 'docs',
          error_name: ParticipantErrorTypes.DOCS_CHATBOT_API,
        }
      );

      await this._handleDocsRequestWithCopilot(...args);
    }

    return docsRequestChatResult({
      chatId,
      docsChatbotMessageId: docsResult.docsChatbotMessageId,
    });
  }

  async exportCodeToPlayground(): Promise<boolean> {
    const activeTextEditor = vscode.window.activeTextEditor;
    if (!activeTextEditor) {
      await vscode.window.showErrorMessage('Active editor not found.');
      return false;
    }

    const sortedSelections = Array.from(activeTextEditor.selections).sort(
      (a, b) => a.start.compareTo(b.start)
    );
    const selectedText = sortedSelections
      .map((selection) => activeTextEditor.document.getText(selection))
      .join('\n');
    const code =
      selectedText || activeTextEditor.document.getText().trim() || '';
    try {
      const progressResult = await vscode.window.withProgress(
        {
          location: vscode.ProgressLocation.Notification,
          title: 'Exporting code to a playground...',
          cancellable: true,
        },
        async (progress, token): Promise<string | null> => {
          const modelInput = await Prompts.exportToPlayground.buildMessages({
            request: { prompt: code },
          });

          const result = await Promise.race([
            this.getChatResponseContent({
              modelInput,
              token,
            }),
            new Promise<undefined>((resolve) =>
              token.onCancellationRequested(() => {
                resolve(undefined);
              })
            ),
          ]);

          if (result?.includes("Sorry, I can't assist with that.")) {
            void vscode.window.showErrorMessage(
              "Sorry, I can't assist with that."
            );
            return null;
          }

          return this.streamChatResponseContentToPlayground({
            modelInput,
            token,
          });
        }
      );

      if (progressResult) {
        await vscode.commands.executeCommand(
          EXTENSION_COMMANDS.OPEN_PARTICIPANT_CODE_IN_PLAYGROUND,
          {
            runnableContent: progressResult,
          }
        );
      } else {
        await vscode.window.showErrorMessage('Exporting to playground failed.');
      }

      return true;
    } catch (error) {
      const message = formatError(error).message;
      if (
        error instanceof vscode.LanguageModelError &&
        message.includes('Canceled')
      ) {
        await vscode.window.showInformationMessage(
          'The running export to a playground operation was canceled.'
        );
        return false;
      }

      this._telemetryService.trackCopilotParticipantError(
        error,
        'exportToPlayground'
      );
      await vscode.window.showErrorMessage(
        `An error occurred exporting to a playground: ${message}`
      );
      return false;
    }
  }

  async chatHandler(
    ...args: [
      vscode.ChatRequest,
      vscode.ChatContext,
      vscode.ChatResponseStream,
      vscode.CancellationToken
    ]
  ): Promise<ChatResult> {
    const [request, , stream] = args;
    try {
      const hasBeenShownWelcomeMessageAlready = !!this._storageController.get(
        StorageVariables.COPILOT_HAS_BEEN_SHOWN_WELCOME_MESSAGE
      );
      if (!hasBeenShownWelcomeMessageAlready) {
        stream.markdown(
          vscode.l10n.t(`
Welcome to MongoDB Participant!\n\n
Interact with your MongoDB clusters and generate MongoDB-related code more efficiently with intelligent AI-powered feature, available today in the MongoDB extension.\n\n
Please see our [FAQ](https://www.mongodb.com/docs/generative-ai-faq/) for more information.\n\n`)
        );

        this._telemetryService.track(
          TelemetryEventTypes.PARTICIPANT_WELCOME_SHOWN
        );

        await this._storageController.update(
          StorageVariables.COPILOT_HAS_BEEN_SHOWN_WELCOME_MESSAGE,
          true
        );
      }

      switch (request.command) {
        case 'query':
          return await this.handleQueryRequest(...args);
        case 'docs':
          return await this.handleDocsRequest(...args);
        case 'schema':
          return await this.handleSchemaRequest(...args);
        default:
          if (!request.prompt?.trim()) {
            stream.markdown(Prompts.generic.getEmptyRequestResponse());
            return emptyRequestChatResult(args[1].history);
          }

          return await this.handleGenericRequest(...args);
      }
    } catch (error) {
      this._telemetryService.trackCopilotParticipantError(
        error,
        request.command || 'generic'
      );
      // Re-throw other errors so they show up in the UI.
      throw error;
    }
  }

  async _rateDocsChatbotMessage(
    feedback: vscode.ChatResultFeedback
  ): Promise<void> {
    const chatId = feedback.result.metadata?.chatId;
    if (!chatId) {
      return;
    }

    const { docsChatbotConversationId } =
      this._chatMetadataStore.getChatMetadata(chatId) ?? {};
    if (
      !docsChatbotConversationId ||
      !feedback.result.metadata?.docsChatbotMessageId
    ) {
      return;
    }

    try {
      const rating = await this._docsChatbotAIService.rateMessage({
        conversationId: docsChatbotConversationId,
        messageId: feedback.result.metadata?.docsChatbotMessageId,
        rating: !!feedback.kind,
      });
      log.info('Docs chatbot rating sent', rating);
    } catch (error) {
      log.error(error);
    }
  }

  async handleUserFeedback(feedback: vscode.ChatResultFeedback): Promise<void> {
    if (feedback.result.metadata?.intent === 'docs') {
      await this._rateDocsChatbotMessage(feedback);
    }

    // unhelpfulReason is available in insider builds and is accessed through
    // https://github.com/microsoft/vscode/blob/main/src/vscode-dts/vscode.proposed.chatParticipantAdditions.d.ts
    // Since this is a proposed API, we can't depend on it being available, which is why
    // we're dynamically checking for it.
    const unhelpfulReason =
      'unhelpfulReason' in feedback
        ? (feedback.unhelpfulReason as string)
        : undefined;
    this._telemetryService.trackCopilotParticipantFeedback({
      feedback: chatResultFeedbackKindToTelemetryValue(feedback.kind),
      reason: unhelpfulReason,
      response_type: (feedback.result as ChatResult)?.metadata.intent,
    });
  }

  _getConnectionNames(): string[] {
    return this._connectionController
      .getSavedConnections()
      .map((connection) => connection.name);
  }
}<|MERGE_RESOLUTION|>--- conflicted
+++ resolved
@@ -44,11 +44,7 @@
 import { processStreamWithIdentifiers } from './streamParsing';
 import type { PromptIntent } from './prompts/intent';
 import type { DataService } from 'mongodb-data-service';
-<<<<<<< HEAD
-import { ParticipantErrorTypes } from '../test/suite/participant/participantErrorTypes';
-=======
 import { ParticipantErrorTypes } from './participantErrorTypes';
->>>>>>> 9d666ffa
 
 const log = createLogger('participant');
 
@@ -859,7 +855,6 @@
     stream: vscode.ChatResponseStream;
   }): Promise<string | undefined> {
     const collections = await this._getCollections({ stream, databaseName });
-<<<<<<< HEAD
     if (collections === undefined) {
       stream.markdown(
         vscode.l10n.t(
@@ -874,11 +869,6 @@
           `No collections were found in the database ${databaseName}.`
         )
       );
-=======
-
-    if (collections === undefined) {
-      log.error('No collections found');
->>>>>>> 9d666ffa
       return undefined;
     }
     if (collections.length === 1) {
@@ -915,7 +905,6 @@
   }): Promise<string | undefined> {
     const databases = await this._getDatabases({ stream });
 
-<<<<<<< HEAD
     if (databases === undefined) {
       stream.markdown(
         vscode.l10n.t('An error occurred when getting the databases.')
@@ -924,10 +913,6 @@
     }
     if (databases.length === 0) {
       stream.markdown(vscode.l10n.t('No databases were found.'));
-=======
-    if (databases === undefined || databases.length === 0) {
-      log.error('No databases found');
->>>>>>> 9d666ffa
       return undefined;
     }
 
