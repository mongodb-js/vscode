import * as vscode from 'vscode';
import { getSimplifiedSchema, parseSchema } from 'mongodb-schema';
import type { Document } from 'bson';
import type { Reference } from 'mongodb-rag-core';
import util from 'util';

import { createLogger } from '../logging';
import type ConnectionController from '../connectionController';
import type { LoadedConnection } from '../storage/connectionStorage';
import EXTENSION_COMMANDS from '../commands';
import type { StorageController } from '../storage';
import { StorageVariables } from '../storage';
import { getContentLength, Prompts } from './prompts';
import type { ChatResult } from './constants';
import {
  askToConnectChatResult,
  CHAT_PARTICIPANT_ID,
  emptyRequestChatResult,
  genericRequestChatResult,
  namespaceRequestChatResult,
  queryRequestChatResult,
  docsRequestChatResult,
  schemaRequestChatResult,
  createCancelledRequestChatResult,
  codeBlockIdentifier,
} from './constants';
import { SchemaFormatter } from './schema';
import { getSimplifiedSampleDocuments } from './sampleDocuments';
import { getCopilotModel } from './model';
import { createMarkdownLink } from './markdown';
import { ChatMetadataStore } from './chatMetadata';
import {
  DOCUMENTS_TO_SAMPLE_FOR_SCHEMA_PROMPT,
  type OpenSchemaCommandArgs,
} from './prompts/schema';
import {
  chatResultFeedbackKindToTelemetryValue,
  TelemetryEventTypes,
} from '../telemetry/telemetryService';
import { DocsChatbotAIService } from './docsChatbotAIService';
import type TelemetryService from '../telemetry/telemetryService';
import formatError from '../utils/formatError';
import { getContent, type ModelInput } from './prompts/promptBase';
import { processStreamWithIdentifiers } from './streamParsing';
import type { PromptIntent } from './prompts/intent';
import { isPlayground, getSelectedText, getAllText } from '../utils/playground';
import type { DataService } from 'mongodb-data-service';
import { ParticipantErrorTypes } from './participantErrorTypes';
<<<<<<< HEAD
import type PlaygroundResultProvider from '../editors/playgroundResultProvider';
import {
  type ExportToLanguageResult,
  isExportToLanguageResult,
} from '../types/playgroundType';
=======
import { PromptHistory } from './prompts/promptHistory';
>>>>>>> ce1f7630

const log = createLogger('participant');

const NUM_DOCUMENTS_TO_SAMPLE = 3;

const MONGODB_DOCS_LINK = 'https://www.mongodb.com/docs/';

interface NamespaceQuickPicks {
  label: string;
  data: string;
}

export type RunParticipantCodeCommandArgs = {
  runnableContent: string;
};

export type ParticipantCommand = '/query' | '/schema' | '/docs';

const MAX_MARKDOWN_LIST_LENGTH = 10;

export default class ParticipantController {
  _participant?: vscode.ChatParticipant;
  _connectionController: ConnectionController;
  _storageController: StorageController;
  _chatMetadataStore: ChatMetadataStore;
  _docsChatbotAIService: DocsChatbotAIService;
  _telemetryService: TelemetryService;
  _playgroundResultProvider: PlaygroundResultProvider;

  constructor({
    connectionController,
    storageController,
    telemetryService,
    playgroundResultProvider,
  }: {
    connectionController: ConnectionController;
    storageController: StorageController;
    telemetryService: TelemetryService;
    playgroundResultProvider: PlaygroundResultProvider;
  }) {
    this._connectionController = connectionController;
    this._storageController = storageController;
    this._chatMetadataStore = new ChatMetadataStore();
    this._telemetryService = telemetryService;
    this._docsChatbotAIService = new DocsChatbotAIService();
    this._playgroundResultProvider = playgroundResultProvider;
  }

  createParticipant(context: vscode.ExtensionContext): vscode.ChatParticipant {
    // Chat participants appear as top-level options in the chat input
    // when you type `@`, and can contribute sub-commands in the chat input
    // that appear when you type `/`.
    this._participant = vscode.chat.createChatParticipant(
      CHAT_PARTICIPANT_ID,
      this.chatHandler.bind(this)
    );
    this._participant.iconPath = vscode.Uri.joinPath(
      vscode.Uri.parse(context.extensionPath),
      'images',
      'mongodb.png'
    );
    log.info('Chat participant created', {
      participantId: this._participant?.id,
    });
    this._participant.onDidReceiveFeedback(this.handleUserFeedback.bind(this));
    return this._participant;
  }

  getParticipant(): vscode.ChatParticipant | undefined {
    return this._participant;
  }

  /**
   * In order to get access to the model, and to write more messages to the chat after
   * an async event that occurs after we've already completed our response, we need
   * to be handling a chat request. This could be when a user clicks a button or link
   * in the chat. To work around this, we can write a message as the user, which will
   * trigger the chat handler and give us access to the model.
   */
  writeChatMessageAsUser(message: string): Thenable<unknown> {
    return vscode.commands.executeCommand('workbench.action.chat.open', {
      query: `@MongoDB ${message}`,
    });
  }

  async _getChatResponse({
    modelInput,
    token,
  }: {
    modelInput: ModelInput;
    token: vscode.CancellationToken;
  }): Promise<vscode.LanguageModelChatResponse> {
    const model = await getCopilotModel();

    if (!model) {
      throw new Error('Copilot model not found');
    }

    log.info('Sending request to model', {
      messages: modelInput.messages.map(
        (message: vscode.LanguageModelChatMessage) =>
          util.inspect({
            role: message.role,
            contentLength: getContentLength(message),
          })
      ),
    });
    this._telemetryService.trackCopilotParticipantPrompt(modelInput.stats);

    const modelResponse = await model.sendRequest(
      modelInput.messages,
      {},
      token
    );

    log.info('Model response received');

    return modelResponse;
  }

  async streamChatResponse({
    modelInput,
    stream,
    token,
  }: {
    modelInput: ModelInput;
    stream: vscode.ChatResponseStream;
    token: vscode.CancellationToken;
  }): Promise<{ outputLength: number }> {
    const chatResponse = await this._getChatResponse({
      modelInput,
      token,
    });

    let length = 0;
    for await (const fragment of chatResponse.text) {
      stream.markdown(fragment);
      length += fragment.length;
    }

    return {
      outputLength: length,
    };
  }

  _streamCodeBlockActions({
    runnableContent,
    stream,
  }: {
    runnableContent: string;
    stream: vscode.ChatResponseStream;
  }): void {
    runnableContent = runnableContent.trim();

    if (!runnableContent) {
      return;
    }

    const commandArgs: RunParticipantCodeCommandArgs = {
      runnableContent,
    };
    stream.button({
      command: EXTENSION_COMMANDS.RUN_PARTICIPANT_CODE,
      title: vscode.l10n.t('▶️ Run'),
      arguments: [commandArgs],
    });
    stream.button({
      command: EXTENSION_COMMANDS.OPEN_PARTICIPANT_CODE_IN_PLAYGROUND,
      title: vscode.l10n.t('Open in playground'),
      arguments: [commandArgs],
    });
  }

  async streamChatResponseWithExportToLanguage({
    modelInput,
    token,
    language,
  }: {
    modelInput: ModelInput;
    token: vscode.CancellationToken;
    language?: string;
  }): Promise<string | null> {
    const chatResponse = await this._getChatResponse({
      modelInput,
      token,
    });

    const languageCodeBlockIdentifier = {
      start: `\`\`\`${language ? language : 'javascript'}`,
      end: '```',
    };

    const runnableContent: string[] = [];
    await processStreamWithIdentifiers({
      processStreamFragment: () => {},
      onStreamIdentifier: (content: string) => {
        runnableContent.push(content.trim());
      },
      inputIterable: chatResponse.text,
      identifier: languageCodeBlockIdentifier,
    });
    return runnableContent.length ? runnableContent.join('') : null;
  }

  async streamChatResponseContentWithCodeActions({
    modelInput,
    stream,
    token,
  }: {
    modelInput: ModelInput;
    stream: vscode.ChatResponseStream;
    token: vscode.CancellationToken;
  }): Promise<{
    outputLength: number;
    hasCodeBlock: boolean;
  }> {
    const chatResponse = await this._getChatResponse({
      modelInput,
      token,
    });

    let outputLength = 0;
    let hasCodeBlock = false;
    await processStreamWithIdentifiers({
      processStreamFragment: (fragment: string) => {
        stream.markdown(fragment);
        outputLength += fragment.length;
      },
      onStreamIdentifier: (content: string) => {
        this._streamCodeBlockActions({ runnableContent: content, stream });
        hasCodeBlock = true;
      },
      inputIterable: chatResponse.text,
      identifier: codeBlockIdentifier,
    });

    log.info('Streamed response to chat', {
      outputLength,
      hasCodeBlock,
    });

    return {
      outputLength,
      hasCodeBlock,
    };
  }

  // This will stream all of the response content and create a string from it.
  // It should only be used when the entire response is needed at one time.
  async getChatResponseContent({
    modelInput,
    token,
  }: {
    modelInput: ModelInput;
    token: vscode.CancellationToken;
  }): Promise<string> {
    let responseContent = '';
    const chatResponse = await this._getChatResponse({
      modelInput,
      token,
    });
    for await (const fragment of chatResponse.text) {
      responseContent += fragment;
    }

    return responseContent;
  }

  async _handleRoutedGenericRequest(
    request: vscode.ChatRequest,
    context: vscode.ChatContext,
    stream: vscode.ChatResponseStream,
    token: vscode.CancellationToken
  ): Promise<ChatResult> {
    const modelInput = await Prompts.generic.buildMessages({
      request,
      context,
      connectionNames: this._getConnectionNames(),
    });

    const { hasCodeBlock, outputLength } =
      await this.streamChatResponseContentWithCodeActions({
        modelInput,
        token,
        stream,
      });

    this._telemetryService.trackCopilotParticipantResponse({
      command: 'generic',
      has_cta: false,
      found_namespace: false,
      has_runnable_content: hasCodeBlock,
      output_length: outputLength,
    });

    return genericRequestChatResult(context.history);
  }

  async _routeRequestToHandler({
    context,
    promptIntent,
    request,
    stream,
    token,
  }: {
    context: vscode.ChatContext;
    promptIntent: Omit<PromptIntent, 'Default'>;
    request: vscode.ChatRequest;
    stream: vscode.ChatResponseStream;
    token: vscode.CancellationToken;
  }): Promise<ChatResult> {
    switch (promptIntent) {
      case 'Query':
        return this.handleQueryRequest(request, context, stream, token);
      case 'Docs':
        return this.handleDocsRequest(request, context, stream, token);
      case 'Schema':
        return this.handleSchemaRequest(request, context, stream, token);
      case 'Code':
        return this.handleQueryRequest(request, context, stream, token);
      default:
        return this._handleRoutedGenericRequest(
          request,
          context,
          stream,
          token
        );
    }
  }

  async _getIntentFromChatRequest({
    context,
    request,
    token,
  }: {
    context: vscode.ChatContext;
    request: vscode.ChatRequest;
    token: vscode.CancellationToken;
  }): Promise<PromptIntent> {
    const modelInput = await Prompts.intent.buildMessages({
      connectionNames: this._getConnectionNames(),
      request,
      context,
    });

    const responseContent = await this.getChatResponseContent({
      modelInput,
      token,
    });

    log.info('Received intent response from model', {
      responseContentLength: responseContent.length,
    });

    return Prompts.intent.getIntentFromModelResponse(responseContent);
  }

  async handleGenericRequest(
    request: vscode.ChatRequest,
    context: vscode.ChatContext,
    stream: vscode.ChatResponseStream,
    token: vscode.CancellationToken
  ): Promise<ChatResult> {
    // We "prompt chain" to handle the generic requests.
    // First we ask the model to parse for intent.
    // If there is an intent, we can route it to one of the handlers (/commands).
    // When there is no intention or it's generic we handle it with a generic handler.
    const promptIntent = await this._getIntentFromChatRequest({
      context,
      request,
      token,
    });

    if (token.isCancellationRequested) {
      return this._handleCancelledRequest({
        context,
        stream,
      });
    }

    return this._routeRequestToHandler({
      context,
      promptIntent,
      request,
      stream,
      token,
    });
  }

  async connectWithParticipant({
    id,
    command,
  }: {
    id?: string;
    command?: string;
  }): Promise<boolean> {
    if (!id) {
      const didChangeActiveConnection =
        await this._connectionController.changeActiveConnection();
      if (!didChangeActiveConnection) {
        // If they don't choose a connection then we can't proceed;
        return false;
      }
    } else {
      await this._connectionController.connectWithConnectionId(id);
    }

    const connectionName = this._connectionController.getActiveConnectionName();

    return this.writeChatMessageAsUser(
      `${command ? `${command} ` : ''}${connectionName}`
    ) as Promise<boolean>;
  }

  getConnectionsTree(command: ParticipantCommand): vscode.MarkdownString[] {
    return [
      ...this._connectionController
        .getSavedConnections()
        .sort((a, b) => {
          const aTime = a.lastUsed ? new Date(a.lastUsed).getTime() : 0;
          const bTime = b.lastUsed ? new Date(b.lastUsed).getTime() : 0;
          return bTime - aTime;
        })
        .slice(0, MAX_MARKDOWN_LIST_LENGTH)
        .map((conn: LoadedConnection) =>
          createMarkdownLink({
            commandId: EXTENSION_COMMANDS.CONNECT_WITH_PARTICIPANT,
            data: {
              id: conn.id,
              command,
            },
            name: conn.name,
          })
        ),
      createMarkdownLink({
        commandId: EXTENSION_COMMANDS.CONNECT_WITH_PARTICIPANT,
        name: 'Show more',
        data: {
          command,
        },
      }),
    ];
  }

  async getDatabaseQuickPicks(
    command: ParticipantCommand
  ): Promise<NamespaceQuickPicks[]> {
    const dataService = this._connectionController.getActiveDataService();
    if (!dataService) {
      // Run a blank command to get the user to connect first.
      void this.writeChatMessageAsUser(command);
      return [];
    }

    try {
      const databases = await dataService.listDatabases({
        nameOnly: true,
      });
      return databases.map((db) => ({
        label: db.name,
        data: db.name,
      }));
    } catch (error) {
      return [];
    }
  }

  async _selectDatabaseWithQuickPick(
    command: ParticipantCommand
  ): Promise<string | undefined> {
    const databases = await this.getDatabaseQuickPicks(command);
    const selectedQuickPickItem = await vscode.window.showQuickPick(databases, {
      placeHolder: 'Select a database...',
    });
    return selectedQuickPickItem?.data;
  }

  async selectDatabaseWithParticipant({
    chatId,
    command,
    databaseName: _databaseName,
  }: {
    chatId: string;
    command: ParticipantCommand;
    databaseName?: string;
  }): Promise<boolean> {
    let databaseName: string | undefined = _databaseName;
    if (!databaseName) {
      databaseName = await this._selectDatabaseWithQuickPick(command);
      if (!databaseName) {
        return false;
      }
    }

    this._chatMetadataStore.setChatMetadata(chatId, {
      databaseName: databaseName,
    });

    return this.writeChatMessageAsUser(
      `${command} ${databaseName}`
    ) as Promise<boolean>;
  }

  async getCollectionQuickPicks({
    command,
    databaseName,
  }: {
    command: ParticipantCommand;
    databaseName: string;
  }): Promise<NamespaceQuickPicks[]> {
    const dataService = this._connectionController.getActiveDataService();
    if (!dataService) {
      // Run a blank command to get the user to connect first.
      void this.writeChatMessageAsUser(command);
      return [];
    }

    try {
      const collections = await dataService.listCollections(databaseName);
      return collections.map((db) => ({
        label: db.name,
        data: db.name,
      }));
    } catch (error) {
      return [];
    }
  }

  async _selectCollectionWithQuickPick({
    command,
    databaseName,
  }: {
    command: ParticipantCommand;
    databaseName: string;
  }): Promise<string | undefined> {
    const collections = await this.getCollectionQuickPicks({
      command,
      databaseName,
    });
    const selectedQuickPickItem = await vscode.window.showQuickPick(
      collections,
      {
        placeHolder: 'Select a collection...',
      }
    );
    return selectedQuickPickItem?.data;
  }

  async selectCollectionWithParticipant({
    command,
    chatId,
    databaseName,
    collectionName: _collectionName,
  }: {
    command: ParticipantCommand;
    chatId: string;
    databaseName: string;
    collectionName?: string;
  }): Promise<boolean> {
    let collectionName: string | undefined = _collectionName;
    if (!collectionName) {
      collectionName = await this._selectCollectionWithQuickPick({
        command,
        databaseName,
      });
      if (!collectionName) {
        return false;
      }
    }

    this._chatMetadataStore.setChatMetadata(chatId, {
      databaseName: databaseName,
      collectionName: collectionName,
    });
    return this.writeChatMessageAsUser(
      `${command} ${collectionName}`
    ) as Promise<boolean>;
  }

  renderDatabasesTree({
    command,
    context,
    stream,
    databases,
  }: {
    command: ParticipantCommand;
    context: vscode.ChatContext;
    stream: vscode.ChatResponseStream;
    databases: {
      _id: string;
      name: string;
    }[];
  }): void {
    databases.slice(0, MAX_MARKDOWN_LIST_LENGTH).forEach((db) =>
      stream.markdown(
        createMarkdownLink({
          commandId: EXTENSION_COMMANDS.SELECT_DATABASE_WITH_PARTICIPANT,
          data: {
            command,
            chatId: ChatMetadataStore.getChatIdFromHistoryOrNewChatId(
              context.history
            ),
            databaseName: db.name,
          },
          name: db.name,
        })
      )
    );

    if (databases.length > MAX_MARKDOWN_LIST_LENGTH) {
      stream.markdown(
        createMarkdownLink({
          data: {
            command,
            chatId: ChatMetadataStore.getChatIdFromHistoryOrNewChatId(
              context.history
            ),
          },
          commandId: EXTENSION_COMMANDS.SELECT_DATABASE_WITH_PARTICIPANT,
          name: 'Show more',
        })
      );
    }
  }

  renderCollectionsTree({
    collections,
    command,
    context,
    databaseName,
    stream,
  }: {
    collections: Awaited<ReturnType<DataService['listCollections']>>;
    command: ParticipantCommand;
    databaseName: string;
    context: vscode.ChatContext;
    stream: vscode.ChatResponseStream;
  }): void {
    collections.slice(0, MAX_MARKDOWN_LIST_LENGTH).forEach((coll) =>
      stream.markdown(
        createMarkdownLink({
          commandId: EXTENSION_COMMANDS.SELECT_COLLECTION_WITH_PARTICIPANT,
          data: {
            command,
            chatId: ChatMetadataStore.getChatIdFromHistoryOrNewChatId(
              context.history
            ),
            databaseName,
            collectionName: coll.name,
          },
          name: coll.name,
        })
      )
    );
    if (collections.length > MAX_MARKDOWN_LIST_LENGTH) {
      stream.markdown(
        createMarkdownLink({
          commandId: EXTENSION_COMMANDS.SELECT_COLLECTION_WITH_PARTICIPANT,
          data: {
            command,
            chatId: ChatMetadataStore.getChatIdFromHistoryOrNewChatId(
              context.history
            ),
            databaseName,
          },
          name: 'Show more',
        })
      );
    }
  }

  async _getNamespaceFromChat({
    request,
    context,
    token,
  }: {
    request: vscode.ChatRequest;
    context: vscode.ChatContext;
    token: vscode.CancellationToken;
  }): Promise<{
    databaseName: string | undefined;
    collectionName: string | undefined;
  }> {
    const messagesWithNamespace = await Prompts.namespace.buildMessages({
      context,
      request,
      connectionNames: this._getConnectionNames(),
    });

    let {
      databaseName,
      collectionName,
    }: {
      databaseName: string | undefined;
      collectionName: string | undefined;
    } = {
      databaseName: undefined,
      collectionName: undefined,
    };

    // When there's no user message content we can
    // skip the request to the model. This would happen with /schema.
    if (Prompts.doMessagesContainUserInput(messagesWithNamespace.messages)) {
      // VSCODE-626: When there's an empty message sent to the ai model,
      // it currently errors (not on insiders, only main VSCode).
      // Here we're defaulting to have some content as a workaround.
      // TODO: Remove this when the issue is fixed.
      if (
        !Prompts.doMessagesContainUserInput([
          messagesWithNamespace.messages[
            messagesWithNamespace.messages.length - 1
          ],
        ])
      ) {
        messagesWithNamespace.messages[
          messagesWithNamespace.messages.length - 1
          // eslint-disable-next-line new-cap
        ] = vscode.LanguageModelChatMessage.User('see previous messages');
      }
      const responseContentWithNamespace = await this.getChatResponseContent({
        modelInput: messagesWithNamespace,
        token,
      });
      ({ databaseName, collectionName } =
        Prompts.namespace.extractDatabaseAndCollectionNameFromResponse(
          responseContentWithNamespace
        ));
    }

    // See if there's a namespace set in the
    // chat metadata we can fallback to if the model didn't find it.
    const chatId = ChatMetadataStore.getChatIdFromHistoryOrNewChatId(
      context.history
    );
    const {
      databaseName: databaseNameFromMetadata,
      collectionName: collectionNameFromMetadata,
    } = this._chatMetadataStore.getChatMetadata(chatId) ?? {};

    log.info('Namespaces found in chat', {
      databaseName: databaseName || databaseNameFromMetadata,
      collectionName: collectionName || collectionNameFromMetadata,
    });

    return {
      databaseName: databaseName || databaseNameFromMetadata,
      collectionName: collectionName || collectionNameFromMetadata,
    };
  }

  async _getDatabases({
    stream,
  }: {
    stream: vscode.ChatResponseStream;
  }): Promise<
    | {
        _id: string;
        name: string;
      }[]
  > {
    const dataService = this._connectionController.getActiveDataService();
    if (!dataService) {
      throw new Error(vscode.l10n.t('Failed to get the data service'));
    }

    stream.push(
      new vscode.ChatResponseProgressPart('Fetching database names...')
    );

    try {
      return await dataService.listDatabases({
        nameOnly: true,
      });
    } catch (error) {
      log.error('Unable to fetch databases:', error);

      throw new Error(
        vscode.l10n.t(
          `Unable to fetch database names: ${formatError(error).message}.`
        )
      );
    }
  }

  async _getCollections({
    stream,
    databaseName,
  }: {
    stream: vscode.ChatResponseStream;
    databaseName: string;
  }): Promise<ReturnType<DataService['listCollections']>> {
    const dataService = this._connectionController.getActiveDataService();

    if (!dataService) {
      throw new Error(vscode.l10n.t('Failed to get the data service'));
    }

    stream.push(
      new vscode.ChatResponseProgressPart('Fetching collection names...')
    );

    try {
      return await dataService.listCollections(databaseName);
    } catch (error) {
      log.error('Unable to fetch collection names:', error);

      throw new Error(
        vscode.l10n.t(
          `Unable to fetch collection names from ${databaseName}: ${
            formatError(error).message
          }.`
        )
      );
    }
  }

  /** Gets the collection name if there is only one collection.
   *  Otherwise returns undefined and asks the user to select the collection. */
  async _getOrAskForCollectionName({
    context,
    databaseName,
    stream,
    command,
  }: {
    command: ParticipantCommand;
    context: vscode.ChatContext;
    databaseName: string;
    stream: vscode.ChatResponseStream;
  }): Promise<string | undefined> {
    const collections = await this._getCollections({ stream, databaseName });

    if (collections.length === 0) {
      throw new Error(
        vscode.l10n.t(
          `No collections were found in the database ${databaseName}.`
        )
      );
    }
    if (collections.length === 1) {
      return collections[0].name;
    }

    stream.markdown(
      vscode.l10n.t(
        `Which collection would you like to use within ${databaseName}? Select one by either clicking on an item in the list or typing the name manually in the chat.\n\n`
      )
    );

    this.renderCollectionsTree({
      collections,
      command,
      databaseName,
      context,
      stream,
    });

    return undefined;
  }

  /** Gets the database name if there is only one collection.
   *  Otherwise returns undefined and asks the user to select the database. */
  async _getOrAskForDatabaseName({
    command,
    context,
    stream,
  }: {
    command: ParticipantCommand;
    context: vscode.ChatContext;
    stream: vscode.ChatResponseStream;
  }): Promise<string | undefined> {
    const databases = await this._getDatabases({ stream });

    if (databases.length === 0) {
      throw new Error(vscode.l10n.t('No databases were found.'));
    }

    if (databases.length === 1) {
      return databases[0].name;
    }

    // If no database or collection name is found in the user prompt,
    // we retrieve the available namespaces from the current connection.
    // Users can then select a value by clicking on an item in the list
    // or typing the name manually.
    stream.markdown(
      vscode.l10n.t(
        `Which database would you like ${
          command === '/query' ? 'this query to run against' : 'to use'
        }? Select one by either clicking on an item in the list or typing the name manually in the chat.\n\n`
      )
    );

    this.renderDatabasesTree({
      databases,
      command,
      context,
      stream,
    });

    return undefined;
  }

  /** Helper which either automatically picks and returns missing parts of the namespace (if any)
   *  or prompts the user to pick the missing namespace.
   */
  async _getOrAskForMissingNamespace({
    databaseName,
    collectionName,
    context,
    stream,
    command,
  }: {
    databaseName: string | undefined;
    collectionName: string | undefined;
    context: vscode.ChatContext;
    stream: vscode.ChatResponseStream;
    command: ParticipantCommand;
  }): Promise<{
    databaseName: string | undefined;
    collectionName: string | undefined;
  }> {
    if (!databaseName) {
      databaseName = await this._getOrAskForDatabaseName({
        command,
        context,
        stream,
      });

      // databaseName will be undefined if it cannot be found from
      // the metadata or history, in which case the user will be prompted
      // to select it or if some error occurs.
      if (!databaseName) {
        return { databaseName, collectionName };
      }

      this._chatMetadataStore.patchChatMetadata(context, {
        databaseName,
      });
    }

    if (!collectionName) {
      collectionName = await this._getOrAskForCollectionName({
        command,
        context,
        databaseName,
        stream,
      });

      // If the collection name could not get automatically selected,
      // then the user has been prompted for it instead.
      if (!collectionName) {
        return {
          databaseName,
          collectionName,
        };
      }

      this._chatMetadataStore.patchChatMetadata(context, {
        collectionName,
      });
    }

    return { collectionName, databaseName };
  }

  _doesLastMessageAskForNamespace(
    history: ReadonlyArray<vscode.ChatRequestTurn | vscode.ChatResponseTurn>
  ): boolean {
    const lastMessageMetaData = history[
      history.length - 1
    ] as vscode.ChatResponseTurn;

    return (
      (lastMessageMetaData?.result as ChatResult)?.metadata?.intent ===
      'askForNamespace'
    );
  }

  _askToConnect({
    command,
    context,
    stream,
  }: {
    command: ParticipantCommand;
    context: vscode.ChatContext;
    stream: vscode.ChatResponseStream;
  }): ChatResult {
    log.info('Participant asked user to connect');

    stream.markdown(
      "Looks like you aren't currently connected, first let's get you connected to the cluster we'd like to create this query to run against.\n\n"
    );

    const tree = this.getConnectionsTree(command);
    for (const item of tree) {
      stream.markdown(item);
    }
    return askToConnectChatResult(context.history);
  }

  _handleCancelledRequest({
    context,
    stream,
  }: {
    context: vscode.ChatContext;
    stream: vscode.ChatResponseStream;
  }): ChatResult {
    stream.markdown('\nRequest cancelled.');

    return createCancelledRequestChatResult(context.history);
  }

  // The sample documents returned from this are simplified (strings and arrays shortened).
  // The sample documents are only returned when a user has the setting enabled.
  async _fetchCollectionSchemaAndSampleDocuments({
    databaseName,
    collectionName,
    amountOfDocumentsToSample = NUM_DOCUMENTS_TO_SAMPLE,
    schemaFormat = 'simplified',
    token,
    stream,
  }: {
    databaseName: string;
    collectionName: string;
    amountOfDocumentsToSample?: number;
    schemaFormat?: 'simplified' | 'full';
    token: vscode.CancellationToken;
    stream: vscode.ChatResponseStream;
  }): Promise<{
    schema?: string;
    sampleDocuments?: Document[];
    amountOfDocumentsSampled: number;
  }> {
    const dataService = this._connectionController.getActiveDataService();
    if (!dataService) {
      return {
        amountOfDocumentsSampled: 0,
      };
    }

    stream.push(
      new vscode.ChatResponseProgressPart(
        'Fetching documents and analyzing schema...'
      )
    );

    const abortController = new AbortController();
    token.onCancellationRequested(() => {
      abortController.abort();
    });

    try {
      const sampleDocuments = await dataService.sample(
        `${databaseName}.${collectionName}`,
        {
          query: {},
          size: amountOfDocumentsToSample,
        },
        { promoteValues: false, maxTimeMS: 10_000 },
        {
          abortSignal: abortController.signal,
        }
      );

      if (!sampleDocuments) {
        return {
          amountOfDocumentsSampled: 0,
        };
      }

      let schema: string;
      if (schemaFormat === 'simplified') {
        const unformattedSchema = await getSimplifiedSchema(sampleDocuments);
        schema = new SchemaFormatter().format(unformattedSchema);
      } else {
        const unformattedSchema = await parseSchema(sampleDocuments, {
          storeValues: false,
        });
        schema = JSON.stringify(unformattedSchema, null, 2);
      }

      const useSampleDocsInCopilot = !!vscode.workspace
        .getConfiguration('mdb')
        .get('useSampleDocsInCopilot');

      return {
        sampleDocuments: useSampleDocsInCopilot
          ? getSimplifiedSampleDocuments(sampleDocuments)
          : undefined,
        schema,
        amountOfDocumentsSampled: sampleDocuments.length,
      };
    } catch (err: any) {
      log.error('Unable to fetch schema and sample documents:', err);
      throw err;
    }
  }

  async handleEmptyNamespaceMessage({
    command,
    context,
    stream,
  }: {
    command: ParticipantCommand;
    context: vscode.ChatContext;
    stream: vscode.ChatResponseStream;
  }): Promise<ChatResult> {
    const lastMessageMetaData: vscode.ChatResponseTurn | undefined = context
      .history[context.history.length - 1] as vscode.ChatResponseTurn;
    const lastMessage = lastMessageMetaData?.result as ChatResult;
    if (lastMessage?.metadata?.intent !== 'askForNamespace') {
      stream.markdown(Prompts.generic.getEmptyRequestResponse());
      return emptyRequestChatResult(context.history);
    }

    // When the last message was asking for a database or collection name,
    // we re-ask the question.
    const metadataDatabaseName = lastMessage.metadata.databaseName;

    // This will prompt the user for the missing databaseName or the collectionName.
    // If anything in the namespace can be automatically picked, it will be returned.
    const { databaseName, collectionName } =
      await this._getOrAskForMissingNamespace({
        command,
        context,
        stream,
        databaseName: metadataDatabaseName,
        collectionName: undefined,
      });

    return namespaceRequestChatResult({
      databaseName,
      collectionName,
      history: context.history,
    });
  }

  // @MongoDB /schema
  // eslint-disable-next-line complexity
  async handleSchemaRequest(
    request: vscode.ChatRequest,
    context: vscode.ChatContext,
    stream: vscode.ChatResponseStream,
    token: vscode.CancellationToken
  ): Promise<ChatResult> {
    if (!this._connectionController.getActiveDataService()) {
      return this._askToConnect({
        command: '/schema',
        context,
        stream,
      });
    }

    if (
      Prompts.isPromptEmpty(request) &&
      this._doesLastMessageAskForNamespace(context.history)
    ) {
      return this.handleEmptyNamespaceMessage({
        command: '/schema',
        context,
        stream,
      });
    }

    const namespace = await this._getNamespaceFromChat({
      request,
      context,
      token,
    });
    const { databaseName, collectionName } =
      await this._getOrAskForMissingNamespace({
        ...namespace,
        context,
        stream,
        command: '/schema',
      });

    // If either the database or collection name could not be automatically picked
    // then the user has been prompted to select one manually or been presented with an error.
    if (databaseName === undefined || collectionName === undefined) {
      return namespaceRequestChatResult({
        databaseName,
        collectionName,
        history: context.history,
      });
    }

    if (token.isCancellationRequested) {
      return this._handleCancelledRequest({
        context,
        stream,
      });
    }

    let sampleDocuments: Document[] | undefined;
    let amountOfDocumentsSampled: number;
    let schema: string | undefined;
    try {
      ({
        sampleDocuments,
        amountOfDocumentsSampled, // There can be fewer than the amount we attempt to sample.
        schema,
      } = await this._fetchCollectionSchemaAndSampleDocuments({
        databaseName,
        schemaFormat: 'full',
        collectionName,
        amountOfDocumentsToSample: DOCUMENTS_TO_SAMPLE_FOR_SCHEMA_PROMPT,
        token,
        stream,
      }));

      if (!schema || amountOfDocumentsSampled === 0) {
        stream.markdown(
          vscode.l10n.t(
            'Unable to generate a schema from the collection, no documents found.'
          )
        );
        return schemaRequestChatResult(context.history);
      }
    } catch (e) {
      stream.markdown(
        vscode.l10n.t(
          `Unable to generate a schema from the collection, an error occurred: ${e}`
        )
      );
      return schemaRequestChatResult(context.history);
    }

    const modelInput = await Prompts.schema.buildMessages({
      request,
      context,
      databaseName,
      amountOfDocumentsSampled,
      collectionName,
      schema,
      connectionNames: this._getConnectionNames(),
      ...(sampleDocuments ? { sampleDocuments } : {}),
    });
    const response = await this.streamChatResponse({
      modelInput,
      stream,
      token,
    });

    stream.button({
      command: EXTENSION_COMMANDS.PARTICIPANT_OPEN_RAW_SCHEMA_OUTPUT,
      title: vscode.l10n.t('Open JSON Output'),
      arguments: [
        {
          schema,
        } as OpenSchemaCommandArgs,
      ],
    });

    this._telemetryService.trackCopilotParticipantResponse({
      command: 'schema',
      has_cta: true,
      found_namespace: true,
      has_runnable_content: false,
      output_length: response.outputLength,
    });

    return schemaRequestChatResult(context.history);
  }

  // @MongoDB /query find all documents where the "address" has the word Broadway in it.
  async handleQueryRequest(
    request: vscode.ChatRequest,
    context: vscode.ChatContext,
    stream: vscode.ChatResponseStream,
    token: vscode.CancellationToken
  ): Promise<ChatResult> {
    if (!this._connectionController.getActiveDataService()) {
      return this._askToConnect({
        command: '/query',
        context,
        stream,
      });
    }

    if (Prompts.isPromptEmpty(request)) {
      if (this._doesLastMessageAskForNamespace(context.history)) {
        return this.handleEmptyNamespaceMessage({
          command: '/query',
          context,
          stream,
        });
      }

      stream.markdown(Prompts.query.emptyRequestResponse);
      return emptyRequestChatResult(context.history);
    }

    // We "prompt chain" to handle the query requests.
    // First we ask the model to parse for the database and collection name.
    // If they exist, we can then use them in our final completion.
    // When they don't exist we ask the user for them.
    const namespace = await this._getNamespaceFromChat({
      request,
      context,
      token,
    });
    const { databaseName, collectionName } =
      await this._getOrAskForMissingNamespace({
        ...namespace,
        context,
        stream,
        command: '/query',
      });

    // If either the database or collection name could not be automatically picked
    // then the user has been prompted to select one manually.
    if (databaseName === undefined || collectionName === undefined) {
      return namespaceRequestChatResult({
        databaseName,
        collectionName,
        history: context.history,
      });
    }

    if (token.isCancellationRequested) {
      return this._handleCancelledRequest({
        context,
        stream,
      });
    }

    let schema: string | undefined;
    let sampleDocuments: Document[] | undefined;
    try {
      ({ schema, sampleDocuments } =
        await this._fetchCollectionSchemaAndSampleDocuments({
          databaseName,
          collectionName,
          token,
          stream,
        }));
    } catch (e) {
      // When an error fetching the collection schema or sample docs occurs,
      // we still want to continue as it isn't critical, however,
      // we do want to notify the user.
      stream.markdown(
        vscode.l10n.t(
          'An error occurred while fetching the collection schema and sample documents.\nThe generated query will not be able to reference the shape of your data.'
        )
      );
    }

    const modelInput = await Prompts.query.buildMessages({
      request,
      context,
      databaseName,
      collectionName,
      schema,
      connectionNames: this._getConnectionNames(),
      ...(sampleDocuments ? { sampleDocuments } : {}),
    });

    const { hasCodeBlock, outputLength } =
      await this.streamChatResponseContentWithCodeActions({
        modelInput,
        stream,
        token,
      });

    this._telemetryService.trackCopilotParticipantResponse({
      command: 'query',
      has_cta: false,
      found_namespace: true,
      has_runnable_content: hasCodeBlock,
      output_length: outputLength,
    });

    return queryRequestChatResult(context.history);
  }

  async _handleDocsRequestWithChatbot({
    prompt,
    chatId,
    token,
    stream,
    context,
  }: {
    prompt: string;
    chatId: string;
    token: vscode.CancellationToken;
    context: vscode.ChatContext;
    stream: vscode.ChatResponseStream;
  }): Promise<{
    responseContent: string;
    responseReferences?: Reference[];
    docsChatbotMessageId: string;
  }> {
    stream.push(
      new vscode.ChatResponseProgressPart('Consulting MongoDB documentation...')
    );

    let { docsChatbotConversationId } =
      this._chatMetadataStore.getChatMetadata(chatId) ?? {};
    const abortController = new AbortController();
    token.onCancellationRequested(() => {
      abortController.abort();
    });
    if (!docsChatbotConversationId) {
      const conversation = await this._docsChatbotAIService.createConversation({
        signal: abortController.signal,
      });
      docsChatbotConversationId = conversation._id;
      this._chatMetadataStore.setChatMetadata(chatId, {
        docsChatbotConversationId,
      });
      log.info('Docs chatbot created for chatId', chatId);
    }

    const history = PromptHistory.getFilteredHistoryForDocs({
      connectionNames: this._getConnectionNames(),
      context: context,
    });

    const previousMessages =
      history.length > 0
        ? `${history
            .map((message: vscode.LanguageModelChatMessage) =>
              getContent(message)
            )
            .join('\n\n')}\n\n`
        : '';

    const response = await this._docsChatbotAIService.addMessage({
      message: `${previousMessages}${prompt}`,
      conversationId: docsChatbotConversationId,
      signal: abortController.signal,
    });

    log.info('Docs chatbot message sent', {
      chatId,
      docsChatbotConversationId,
      docsChatbotMessageId: response.id,
    });

    return {
      responseContent: response.content,
      responseReferences: response.references,
      docsChatbotMessageId: response.id,
    };
  }

  async _handleDocsRequestWithCopilot(
    ...args: [
      vscode.ChatRequest,
      vscode.ChatContext,
      vscode.ChatResponseStream,
      vscode.CancellationToken
    ]
  ): Promise<void> {
    const [request, context, stream, token] = args;
    const modelInput = await Prompts.generic.buildMessages({
      request,
      context,
      connectionNames: this._getConnectionNames(),
    });

    const { hasCodeBlock, outputLength } =
      await this.streamChatResponseContentWithCodeActions({
        modelInput,
        stream,
        token,
      });

    this._streamGenericDocsLink(stream);

    this._telemetryService.trackCopilotParticipantResponse({
      command: 'docs/copilot',
      has_cta: true,
      found_namespace: false,
      has_runnable_content: hasCodeBlock,
      output_length: outputLength,
    });
  }

  _streamResponseReference({
    reference,
    stream,
  }: {
    reference: Reference;
    stream: vscode.ChatResponseStream;
  }): void {
    const link = new vscode.MarkdownString(
      `- [${reference.title}](${reference.url})\n`
    );
    link.supportHtml = true;
    stream.markdown(link);
  }

  _streamGenericDocsLink(stream: vscode.ChatResponseStream): void {
    this._streamResponseReference({
      reference: {
        url: MONGODB_DOCS_LINK,
        title: 'View MongoDB documentation',
      },
      stream,
    });
  }

  async handleDocsRequest(
    ...args: [
      vscode.ChatRequest,
      vscode.ChatContext,
      vscode.ChatResponseStream,
      vscode.CancellationToken
    ]
  ): Promise<ChatResult> {
    const [request, context, stream, token] = args;

    if (Prompts.isPromptEmpty(request)) {
      stream.markdown(Prompts.generic.getEmptyRequestResponse());
      this._streamGenericDocsLink(stream);
      return emptyRequestChatResult(context.history);
    }

    const chatId = ChatMetadataStore.getChatIdFromHistoryOrNewChatId(
      context.history
    );
    let docsResult: {
      responseContent?: string;
      responseReferences?: Reference[];
      docsChatbotMessageId?: string;
    } = {};

    try {
      docsResult = await this._handleDocsRequestWithChatbot({
        prompt: request.prompt,
        chatId,
        token,
        stream,
        context,
      });

      if (docsResult.responseContent) {
        stream.markdown(docsResult.responseContent);
      }

      if (docsResult.responseReferences) {
        for (const reference of docsResult.responseReferences) {
          this._streamResponseReference({
            reference,
            stream,
          });
        }
      }

      this._telemetryService.trackCopilotParticipantResponse({
        command: 'docs/chatbot',
        has_cta: !!docsResult.responseReferences,
        found_namespace: false,
        has_runnable_content: false,
        output_length: docsResult.responseContent?.length ?? 0,
      });
    } catch (error) {
      // If the docs chatbot API is not available, fall back to Copilot’s LLM and include
      // the MongoDB documentation link for users to go to our documentation site directly.
      log.error(error);

      if (token.isCancellationRequested) {
        return this._handleCancelledRequest({
          context,
          stream,
        });
      }

      this._telemetryService.track(
        TelemetryEventTypes.PARTICIPANT_RESPONSE_FAILED,
        {
          command: 'docs',
          error_name: ParticipantErrorTypes.DOCS_CHATBOT_API,
        }
      );

      await this._handleDocsRequestWithCopilot(...args);
    }

    return docsRequestChatResult({
      chatId,
      docsChatbotMessageId: docsResult.docsChatbotMessageId,
    });
  }

  async exportCodeToPlayground(): Promise<boolean> {
    const selectedText = getSelectedText();
    const codeToExport = selectedText || getAllText();

    try {
      const content = await vscode.window.withProgress(
        {
          location: vscode.ProgressLocation.Notification,
          title: 'Exporting code to a playground...',
          cancellable: true,
        },
        async (progress, token): Promise<string | null> => {
          const modelInput = await Prompts.exportToPlayground.buildMessages({
            request: { prompt: codeToExport },
          });

          const result = await Promise.race([
            this.streamChatResponseWithExportToLanguage({
              modelInput,
              token,
            }),
            new Promise<null>((resolve) =>
              token.onCancellationRequested(() => {
                void vscode.window.showInformationMessage(
                  'The export to a playground operation was canceled.'
                );
                resolve(null);
              })
            ),
          ]);

          if (result?.includes("Sorry, I can't assist with that.")) {
            void vscode.window.showErrorMessage(
              'Sorry, we were unable to generate the playground, please try again. If the error persists, try changing your selected code.'
            );
            return null;
          }

          return result;
        }
      );

      if (!content) {
        return true;
      }

      await vscode.commands.executeCommand(
        EXTENSION_COMMANDS.OPEN_PARTICIPANT_CODE_IN_PLAYGROUND,
        {
          runnableContent: content,
        }
      );

      return true;
    } catch (error) {
      const message = formatError(error).message;
      this._telemetryService.trackCopilotParticipantError(
        error,
        'exportToPlayground'
      );
      await vscode.window.showErrorMessage(
        `An error occurred exporting to a playground: ${message}`
      );
      return false;
    }
  }

  async _exportPlaygroundToLanguageWithCancelModal({
    codeToTranspile,
    language,
    includeDriverSyntax,
  }: Omit<ExportToLanguageResult, 'content'>): Promise<string | null> {
    const progressResult = await vscode.window.withProgress(
      {
        location: vscode.ProgressLocation.Notification,
        title: `Exporting playground to ${language}...`,
        cancellable: true,
      },
      async (progress, token): Promise<string | null> => {
        const modelInput = await Prompts.exportToLanguage.buildMessages({
          request: { prompt: codeToTranspile },
          language,
          includeDriverSyntax,
        });
        const result = await Promise.race([
          this.streamChatResponseWithExportToLanguage({
            modelInput,
            token,
            language,
          }),
          new Promise<null>((resolve) =>
            token.onCancellationRequested(() => {
              void vscode.window.showInformationMessage(
                `The export to ${language} operation was canceled.`
              );
              resolve(null);
            })
          ),
        ]);

        if (result?.includes("Sorry, I can't assist with that.")) {
          void vscode.window.showErrorMessage(
            `Sorry, we were unable to export code to the "${language}" language, please try again. If the error persists, try changing your selected code.`
          );
          return null;
        }

        return result || null;
      }
    );

    return progressResult;
  }

  async chatHandler(
    ...args: [
      vscode.ChatRequest,
      vscode.ChatContext,
      vscode.ChatResponseStream,
      vscode.CancellationToken
    ]
  ): Promise<ChatResult> {
    const [request, , stream] = args;
    try {
      const hasBeenShownWelcomeMessageAlready = !!this._storageController.get(
        StorageVariables.COPILOT_HAS_BEEN_SHOWN_WELCOME_MESSAGE
      );
      if (!hasBeenShownWelcomeMessageAlready) {
        stream.markdown(
          vscode.l10n.t(`
Welcome to MongoDB Participant!\n\n
Interact with your MongoDB clusters and generate MongoDB-related code more efficiently with intelligent AI-powered feature, available today in the MongoDB extension.\n\n
Please see our [FAQ](https://www.mongodb.com/docs/generative-ai-faq/) for more information.\n\n`)
        );

        this._telemetryService.track(
          TelemetryEventTypes.PARTICIPANT_WELCOME_SHOWN
        );

        await this._storageController.update(
          StorageVariables.COPILOT_HAS_BEEN_SHOWN_WELCOME_MESSAGE,
          true
        );
      }

      switch (request.command) {
        case 'query':
          return await this.handleQueryRequest(...args);
        case 'docs':
          return await this.handleDocsRequest(...args);
        case 'schema':
          return await this.handleSchemaRequest(...args);
        default:
          if (!request.prompt?.trim()) {
            stream.markdown(Prompts.generic.getEmptyRequestResponse());
            return emptyRequestChatResult(args[1].history);
          }

          return await this.handleGenericRequest(...args);
      }
    } catch (error) {
      this._telemetryService.trackCopilotParticipantError(
        error,
        request.command || 'generic'
      );
      // Re-throw other errors so they show up in the UI.
      throw error;
    }
  }

  async _rateDocsChatbotMessage(
    feedback: vscode.ChatResultFeedback
  ): Promise<void> {
    const chatId = feedback.result.metadata?.chatId;
    if (!chatId) {
      return;
    }

    const { docsChatbotConversationId } =
      this._chatMetadataStore.getChatMetadata(chatId) ?? {};
    if (
      !docsChatbotConversationId ||
      !feedback.result.metadata?.docsChatbotMessageId
    ) {
      return;
    }

    try {
      const rating = await this._docsChatbotAIService.rateMessage({
        conversationId: docsChatbotConversationId,
        messageId: feedback.result.metadata?.docsChatbotMessageId,
        rating: !!feedback.kind,
      });
      log.info('Docs chatbot rating sent', rating);
    } catch (error) {
      log.error(error);
    }
  }

  async handleUserFeedback(feedback: vscode.ChatResultFeedback): Promise<void> {
    if (feedback.result.metadata?.intent === 'docs') {
      await this._rateDocsChatbotMessage(feedback);
    }

    // unhelpfulReason is available in insider builds and is accessed through
    // https://github.com/microsoft/vscode/blob/main/src/vscode-dts/vscode.proposed.chatParticipantAdditions.d.ts
    // Since this is a proposed API, we can't depend on it being available, which is why
    // we're dynamically checking for it.
    const unhelpfulReason =
      'unhelpfulReason' in feedback
        ? (feedback.unhelpfulReason as string)
        : undefined;
    this._telemetryService.trackCopilotParticipantFeedback({
      feedback: chatResultFeedbackKindToTelemetryValue(feedback.kind),
      reason: unhelpfulReason,
      response_type: (feedback.result as ChatResult)?.metadata.intent,
    });
  }

  _getConnectionNames(): string[] {
    return this._connectionController
      .getSavedConnections()
      .map((connection) => connection.name);
  }

  changeDriverSyntax(includeDriverSyntax: boolean): Promise<boolean> {
    if (
      !this._playgroundResultProvider._playgroundResult ||
      !isExportToLanguageResult(
        this._playgroundResultProvider._playgroundResult
      )
    ) {
      return Promise.resolve(false);
    }

    return this._transpile({
      ...this._playgroundResultProvider._playgroundResult,
      includeDriverSyntax,
    });
  }

  async exportPlaygroundToLanguage(language: string): Promise<boolean> {
    const editor = vscode.window.activeTextEditor;

    if (!isPlayground(editor?.document.uri)) {
      await vscode.window.showErrorMessage(
        'Please select one or more lines in the playground.'
      );
      return false;
    }

    const selectedText = getSelectedText();
    const codeToTranspile = selectedText || getAllText();
    let includeDriverSyntax = false;

    if (
      this._playgroundResultProvider._playgroundResult &&
      isExportToLanguageResult(this._playgroundResultProvider._playgroundResult)
    ) {
      includeDriverSyntax =
        this._playgroundResultProvider._playgroundResult.includeDriverSyntax;
    }

    return this._transpile({
      codeToTranspile,
      language,
      includeDriverSyntax,
    });
  }

  async _transpile({
    codeToTranspile,
    language,
    includeDriverSyntax,
  }: Omit<ExportToLanguageResult, 'content'>): Promise<boolean> {
    log.info(`Exporting to the '${language}' language...`);

    try {
      const transpiledContent =
        await this._exportPlaygroundToLanguageWithCancelModal({
          codeToTranspile,
          language,
          includeDriverSyntax,
        });

      if (!transpiledContent) {
        return true;
      }

      log.info(`The playground was exported to ${language}`, {
        codeToTranspile,
        language,
        includeDriverSyntax,
      });

      await vscode.commands.executeCommand(
        EXTENSION_COMMANDS.SHOW_EXPORT_TO_LANGUAGE_RESULT,
        {
          content: transpiledContent,
          codeToTranspile,
          language,
          includeDriverSyntax,
        }
      );

      this._telemetryService.trackPlaygroundExportedToLanguageExported({
        language,
        exported_code_length: transpiledContent?.length || 0,
        with_driver_syntax: includeDriverSyntax,
      });
    } catch (error) {
      log.error(`Export to ${language} failed`, error);
      const printableError = formatError(error);
      void vscode.window.showErrorMessage(
        `Unable to export to ${language}: ${printableError.message}`
      );
    }

    return true;
  }
}<|MERGE_RESOLUTION|>--- conflicted
+++ resolved
@@ -46,15 +46,12 @@
 import { isPlayground, getSelectedText, getAllText } from '../utils/playground';
 import type { DataService } from 'mongodb-data-service';
 import { ParticipantErrorTypes } from './participantErrorTypes';
-<<<<<<< HEAD
 import type PlaygroundResultProvider from '../editors/playgroundResultProvider';
 import {
   type ExportToLanguageResult,
   isExportToLanguageResult,
 } from '../types/playgroundType';
-=======
 import { PromptHistory } from './prompts/promptHistory';
->>>>>>> ce1f7630
 
 const log = createLogger('participant');
 
