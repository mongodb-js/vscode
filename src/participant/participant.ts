--- conflicted
+++ resolved
@@ -246,14 +246,6 @@
     } else {
       throw new Error('Unsupported tree item type');
     }
-<<<<<<< HEAD
-
-    await this.sendMessageToParticipant({
-      message: '',
-      isPartialQuery: true,
-    });
-=======
->>>>>>> 9c9ffc0e
   }
 
   async _getChatResponse({
