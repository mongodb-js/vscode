--- conflicted
+++ resolved
@@ -861,11 +861,7 @@
           `An error occurred when getting the collections from the database ${databaseName}.`
         )
       );
-<<<<<<< HEAD
-      return;
-=======
       return undefined;
->>>>>>> 853eccf2
     }
     if (collections.length === 0) {
       stream.markdown(
@@ -873,11 +869,7 @@
           `No collections were found in the database ${databaseName}.`
         )
       );
-<<<<<<< HEAD
-      return;
-=======
       return undefined;
->>>>>>> 853eccf2
     }
     if (collections.length === 1) {
       return collections[0].name;
