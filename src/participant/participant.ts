import * as vscode from 'vscode';
import { getSimplifiedSchema, parseSchema } from 'mongodb-schema';
import type { Document } from 'bson';
import type { Reference } from 'mongodb-rag-core';
import util from 'util';

import { createLogger } from '../logging';
import type ConnectionController from '../connectionController';
import type { LoadedConnection } from '../storage/connectionStorage';
import EXTENSION_COMMANDS from '../commands';
import type { StorageController } from '../storage';
import { StorageVariables } from '../storage';
import { getContentLength, Prompts } from './prompts';
import type { ChatResult } from './constants';
import {
  askToConnectChatResult,
  CHAT_PARTICIPANT_ID,
  emptyRequestChatResult,
  genericRequestChatResult,
  namespaceRequestChatResult,
  queryRequestChatResult,
  docsRequestChatResult,
  schemaRequestChatResult,
  createCancelledRequestChatResult,
  codeBlockIdentifier,
} from './constants';
import { SchemaFormatter } from './schema';
import { getSimplifiedSampleDocuments } from './sampleDocuments';
import { getCopilotModel } from './model';
import { createMarkdownLink } from './markdown';
import { ChatMetadataStore } from './chatMetadata';
import {
  DOCUMENTS_TO_SAMPLE_FOR_SCHEMA_PROMPT,
  type OpenSchemaCommandArgs,
} from './prompts/schema';
import {
  chatResultFeedbackKindToTelemetryValue,
  ParticipantErrorTypes,
  TelemetryEventTypes,
} from '../telemetry/telemetryService';
import { DocsChatbotAIService } from './docsChatbotAIService';
import type TelemetryService from '../telemetry/telemetryService';
import formatError from '../utils/formatError';
import type { ModelInput } from './prompts/promptBase';
import { processStreamWithIdentifiers } from './streamParsing';
import type { PromptIntent } from './prompts/intent';
import type { DataService } from 'mongodb-data-service';

const log = createLogger('participant');

const NUM_DOCUMENTS_TO_SAMPLE = 3;

const MONGODB_DOCS_LINK = 'https://www.mongodb.com/docs/';

interface NamespaceQuickPicks {
  label: string;
  data: string;
}

export type RunParticipantCodeCommandArgs = {
  runnableContent: string;
};

export type ParticipantCommand = '/query' | '/schema' | '/docs';

const MAX_MARKDOWN_LIST_LENGTH = 10;

export default class ParticipantController {
  _participant?: vscode.ChatParticipant;
  _connectionController: ConnectionController;
  _storageController: StorageController;
  _chatMetadataStore: ChatMetadataStore;
  _docsChatbotAIService: DocsChatbotAIService;
  _telemetryService: TelemetryService;

  constructor({
    connectionController,
    storageController,
    telemetryService,
  }: {
    connectionController: ConnectionController;
    storageController: StorageController;
    telemetryService: TelemetryService;
  }) {
    this._connectionController = connectionController;
    this._storageController = storageController;
    this._chatMetadataStore = new ChatMetadataStore();
    this._telemetryService = telemetryService;
    this._docsChatbotAIService = new DocsChatbotAIService();
  }

  createParticipant(context: vscode.ExtensionContext): vscode.ChatParticipant {
    // Chat participants appear as top-level options in the chat input
    // when you type `@`, and can contribute sub-commands in the chat input
    // that appear when you type `/`.
    this._participant = vscode.chat.createChatParticipant(
      CHAT_PARTICIPANT_ID,
      this.chatHandler.bind(this)
    );
    this._participant.iconPath = vscode.Uri.joinPath(
      vscode.Uri.parse(context.extensionPath),
      'images',
      'mongodb.png'
    );
    log.info('Chat participant created', {
      participantId: this._participant?.id,
    });
    this._participant.onDidReceiveFeedback(this.handleUserFeedback.bind(this));
    return this._participant;
  }

  getParticipant(): vscode.ChatParticipant | undefined {
    return this._participant;
  }

  /**
   * In order to get access to the model, and to write more messages to the chat after
   * an async event that occurs after we've already completed our response, we need
   * to be handling a chat request. This could be when a user clicks a button or link
   * in the chat. To work around this, we can write a message as the user, which will
   * trigger the chat handler and give us access to the model.
   */
  writeChatMessageAsUser(message: string): Thenable<unknown> {
    return vscode.commands.executeCommand('workbench.action.chat.open', {
      query: `@MongoDB ${message}`,
    });
  }

  async _getChatResponse({
    modelInput,
    token,
  }: {
    modelInput: ModelInput;
    token: vscode.CancellationToken;
  }): Promise<vscode.LanguageModelChatResponse> {
    const model = await getCopilotModel();

    if (!model) {
      throw new Error('Copilot model not found');
    }

    log.info('Sending request to model', {
      messages: modelInput.messages.map(
        (message: vscode.LanguageModelChatMessage) =>
          util.inspect({
            role: message.role,
            contentLength: getContentLength(message),
          })
      ),
    });
    this._telemetryService.trackCopilotParticipantPrompt(modelInput.stats);

    const modelResponse = await model.sendRequest(
      modelInput.messages,
      {},
      token
    );

    log.info('Model response received');

    return modelResponse;
  }

  async streamChatResponse({
    modelInput,
    stream,
    token,
  }: {
    modelInput: ModelInput;
    stream: vscode.ChatResponseStream;
    token: vscode.CancellationToken;
  }): Promise<{ outputLength: number }> {
    const chatResponse = await this._getChatResponse({
      modelInput,
      token,
    });

    let length = 0;
    for await (const fragment of chatResponse.text) {
      stream.markdown(fragment);
      length += fragment.length;
    }

    return {
      outputLength: length,
    };
  }

  _streamCodeBlockActions({
    runnableContent,
    stream,
  }: {
    runnableContent: string;
    stream: vscode.ChatResponseStream;
  }): void {
    runnableContent = runnableContent.trim();

    if (!runnableContent) {
      return;
    }

    const commandArgs: RunParticipantCodeCommandArgs = {
      runnableContent,
    };
    stream.button({
      command: EXTENSION_COMMANDS.RUN_PARTICIPANT_CODE,
      title: vscode.l10n.t('▶️ Run'),
      arguments: [commandArgs],
    });
    stream.button({
      command: EXTENSION_COMMANDS.OPEN_PARTICIPANT_CODE_IN_PLAYGROUND,
      title: vscode.l10n.t('Open in playground'),
      arguments: [commandArgs],
    });
  }

  async streamChatResponseContentToPlayground({
    modelInput,
    token,
  }: {
    modelInput: ModelInput;
    token: vscode.CancellationToken;
  }): Promise<string | null> {
    const chatResponse = await this._getChatResponse({
      modelInput,
      token,
    });

    const runnableContent: string[] = [];
    await processStreamWithIdentifiers({
      processStreamFragment: () => {},
      onStreamIdentifier: (content: string) => {
        runnableContent.push(content.trim());
      },
      inputIterable: chatResponse.text,
      identifier: codeBlockIdentifier,
    });
    return runnableContent.length ? runnableContent.join('') : null;
  }

  async streamChatResponseContentWithCodeActions({
    modelInput,
    stream,
    token,
  }: {
    modelInput: ModelInput;
    stream: vscode.ChatResponseStream;
    token: vscode.CancellationToken;
  }): Promise<{
    outputLength: number;
    hasCodeBlock: boolean;
  }> {
    const chatResponse = await this._getChatResponse({
      modelInput,
      token,
    });

    let outputLength = 0;
    let hasCodeBlock = false;
    await processStreamWithIdentifiers({
      processStreamFragment: (fragment: string) => {
        stream.markdown(fragment);
        outputLength += fragment.length;
      },
      onStreamIdentifier: (content: string) => {
        this._streamCodeBlockActions({ runnableContent: content, stream });
        hasCodeBlock = true;
      },
      inputIterable: chatResponse.text,
      identifier: codeBlockIdentifier,
    });

    log.info('Streamed response to chat', {
      outputLength,
      hasCodeBlock,
    });

    return {
      outputLength,
      hasCodeBlock,
    };
  }

  // This will stream all of the response content and create a string from it.
  // It should only be used when the entire response is needed at one time.
  async getChatResponseContent({
    modelInput,
    token,
  }: {
    modelInput: ModelInput;
    token: vscode.CancellationToken;
  }): Promise<string> {
    let responseContent = '';
    const chatResponse = await this._getChatResponse({
      modelInput,
      token,
    });
    for await (const fragment of chatResponse.text) {
      responseContent += fragment;
    }

    return responseContent;
  }

  async _handleRoutedGenericRequest(
    request: vscode.ChatRequest,
    context: vscode.ChatContext,
    stream: vscode.ChatResponseStream,
    token: vscode.CancellationToken
  ): Promise<ChatResult> {
    const modelInput = await Prompts.generic.buildMessages({
      request,
      context,
      connectionNames: this._getConnectionNames(),
    });

    const { hasCodeBlock, outputLength } =
      await this.streamChatResponseContentWithCodeActions({
        modelInput,
        token,
        stream,
      });

    this._telemetryService.trackCopilotParticipantResponse({
      command: 'generic',
      has_cta: false,
      found_namespace: false,
      has_runnable_content: hasCodeBlock,
      output_length: outputLength,
    });

    return genericRequestChatResult(context.history);
  }

  async _routeRequestToHandler({
    context,
    promptIntent,
    request,
    stream,
    token,
  }: {
    context: vscode.ChatContext;
    promptIntent: Omit<PromptIntent, 'Default'>;
    request: vscode.ChatRequest;
    stream: vscode.ChatResponseStream;
    token: vscode.CancellationToken;
  }): Promise<ChatResult> {
    switch (promptIntent) {
      case 'Query':
        return this.handleQueryRequest(request, context, stream, token);
      case 'Docs':
        return this.handleDocsRequest(request, context, stream, token);
      case 'Schema':
        return this.handleSchemaRequest(request, context, stream, token);
      case 'Code':
        return this.handleQueryRequest(request, context, stream, token);
      default:
        return this._handleRoutedGenericRequest(
          request,
          context,
          stream,
          token
        );
    }
  }

  async _getIntentFromChatRequest({
    context,
    request,
    token,
  }: {
    context: vscode.ChatContext;
    request: vscode.ChatRequest;
    token: vscode.CancellationToken;
  }): Promise<PromptIntent> {
    const modelInput = await Prompts.intent.buildMessages({
      connectionNames: this._getConnectionNames(),
      request,
      context,
    });

    const responseContent = await this.getChatResponseContent({
      modelInput,
      token,
    });

    log.info('Received intent response from model', {
      responseContentLength: responseContent.length,
    });

    return Prompts.intent.getIntentFromModelResponse(responseContent);
  }

  async handleGenericRequest(
    request: vscode.ChatRequest,
    context: vscode.ChatContext,
    stream: vscode.ChatResponseStream,
    token: vscode.CancellationToken
  ): Promise<ChatResult> {
    // We "prompt chain" to handle the generic requests.
    // First we ask the model to parse for intent.
    // If there is an intent, we can route it to one of the handlers (/commands).
    // When there is no intention or it's generic we handle it with a generic handler.
    const promptIntent = await this._getIntentFromChatRequest({
      context,
      request,
      token,
    });

    if (token.isCancellationRequested) {
      return this._handleCancelledRequest({
        context,
        stream,
      });
    }

    return this._routeRequestToHandler({
      context,
      promptIntent,
      request,
      stream,
      token,
    });
  }

  async connectWithParticipant({
    id,
    command,
  }: {
    id?: string;
    command?: string;
  }): Promise<boolean> {
    if (!id) {
      const didChangeActiveConnection =
        await this._connectionController.changeActiveConnection();
      if (!didChangeActiveConnection) {
        // If they don't choose a connection then we can't proceed;
        return false;
      }
    } else {
      await this._connectionController.connectWithConnectionId(id);
    }

    const connectionName = this._connectionController.getActiveConnectionName();

    return this.writeChatMessageAsUser(
      `${command ? `${command} ` : ''}${connectionName}`
    ) as Promise<boolean>;
  }

  getConnectionsTree(command: ParticipantCommand): vscode.MarkdownString[] {
    return [
      ...this._connectionController
        .getSavedConnections()
        .sort((a, b) => {
          const aTime = a.lastUsed ? new Date(a.lastUsed).getTime() : 0;
          const bTime = b.lastUsed ? new Date(b.lastUsed).getTime() : 0;
          return bTime - aTime;
        })
        .slice(0, MAX_MARKDOWN_LIST_LENGTH)
        .map((conn: LoadedConnection) =>
          createMarkdownLink({
            commandId: EXTENSION_COMMANDS.CONNECT_WITH_PARTICIPANT,
            data: {
              id: conn.id,
              command,
            },
            name: conn.name,
          })
        ),
      createMarkdownLink({
        commandId: EXTENSION_COMMANDS.CONNECT_WITH_PARTICIPANT,
        name: 'Show more',
        data: {
          command,
        },
      }),
    ];
  }

  async getDatabaseQuickPicks(
    command: ParticipantCommand
  ): Promise<NamespaceQuickPicks[]> {
    const dataService = this._connectionController.getActiveDataService();
    if (!dataService) {
      // Run a blank command to get the user to connect first.
      void this.writeChatMessageAsUser(command);
      return [];
    }

    try {
      const databases = await dataService.listDatabases({
        nameOnly: true,
      });
      return databases.map((db) => ({
        label: db.name,
        data: db.name,
      }));
    } catch (error) {
      return [];
    }
  }

  async _selectDatabaseWithQuickPick(
    command: ParticipantCommand
  ): Promise<string | undefined> {
    const databases = await this.getDatabaseQuickPicks(command);
    const selectedQuickPickItem = await vscode.window.showQuickPick(databases, {
      placeHolder: 'Select a database...',
    });
    return selectedQuickPickItem?.data;
  }

  async selectDatabaseWithParticipant({
    chatId,
    command,
    databaseName: _databaseName,
  }: {
    chatId: string;
    command: ParticipantCommand;
    databaseName?: string;
  }): Promise<boolean> {
    let databaseName: string | undefined = _databaseName;
    if (!databaseName) {
      databaseName = await this._selectDatabaseWithQuickPick(command);
      if (!databaseName) {
        return false;
      }
    }

    this._chatMetadataStore.setChatMetadata(chatId, {
      databaseName: databaseName,
    });

    return this.writeChatMessageAsUser(
      `${command} ${databaseName}`
    ) as Promise<boolean>;
  }

  async getCollectionQuickPicks({
    command,
    databaseName,
  }: {
    command: ParticipantCommand;
    databaseName: string;
  }): Promise<NamespaceQuickPicks[]> {
    const dataService = this._connectionController.getActiveDataService();
    if (!dataService) {
      // Run a blank command to get the user to connect first.
      void this.writeChatMessageAsUser(command);
      return [];
    }

    try {
      const collections = await dataService.listCollections(databaseName);
      return collections.map((db) => ({
        label: db.name,
        data: db.name,
      }));
    } catch (error) {
      return [];
    }
  }

  async _selectCollectionWithQuickPick({
    command,
    databaseName,
  }: {
    command: ParticipantCommand;
    databaseName: string;
  }): Promise<string | undefined> {
    const collections = await this.getCollectionQuickPicks({
      command,
      databaseName,
    });
    const selectedQuickPickItem = await vscode.window.showQuickPick(
      collections,
      {
        placeHolder: 'Select a collection...',
      }
    );
    return selectedQuickPickItem?.data;
  }

  async selectCollectionWithParticipant({
    command,
    chatId,
    databaseName,
    collectionName: _collectionName,
  }: {
    command: ParticipantCommand;
    chatId: string;
    databaseName: string;
    collectionName?: string;
  }): Promise<boolean> {
    let collectionName: string | undefined = _collectionName;
    if (!collectionName) {
      collectionName = await this._selectCollectionWithQuickPick({
        command,
        databaseName,
      });
      if (!collectionName) {
        return false;
      }
    }

    this._chatMetadataStore.setChatMetadata(chatId, {
      databaseName: databaseName,
      collectionName: collectionName,
    });
    return this.writeChatMessageAsUser(
      `${command} ${collectionName}`
    ) as Promise<boolean>;
  }

  renderDatabasesTree({
    command,
    context,
    stream,
    databases,
  }: {
    command: ParticipantCommand;
    context: vscode.ChatContext;
    stream: vscode.ChatResponseStream;
    databases: {
      _id: string;
      name: string;
    }[];
  }): void {
    databases.slice(0, MAX_MARKDOWN_LIST_LENGTH).forEach((db) =>
      stream.markdown(
        createMarkdownLink({
          commandId: EXTENSION_COMMANDS.SELECT_DATABASE_WITH_PARTICIPANT,
          data: {
            command,
            chatId: ChatMetadataStore.getChatIdFromHistoryOrNewChatId(
              context.history
            ),
            databaseName: db.name,
          },
          name: db.name,
        })
      )
    );

    if (databases.length > MAX_MARKDOWN_LIST_LENGTH) {
      stream.markdown(
        createMarkdownLink({
          data: {
            command,
            chatId: ChatMetadataStore.getChatIdFromHistoryOrNewChatId(
              context.history
            ),
          },
          commandId: EXTENSION_COMMANDS.SELECT_DATABASE_WITH_PARTICIPANT,
          name: 'Show more',
        })
      );
    }
  }

  renderCollectionsTree({
    collections,
    command,
    context,
    databaseName,
    stream,
  }: {
    collections: Awaited<ReturnType<DataService['listCollections']>>;
    command: ParticipantCommand;
    databaseName: string;
    context: vscode.ChatContext;
    stream: vscode.ChatResponseStream;
  }): void {
    collections.slice(0, MAX_MARKDOWN_LIST_LENGTH).forEach((coll) =>
      stream.markdown(
        createMarkdownLink({
          commandId: EXTENSION_COMMANDS.SELECT_COLLECTION_WITH_PARTICIPANT,
          data: {
            command,
            chatId: ChatMetadataStore.getChatIdFromHistoryOrNewChatId(
              context.history
            ),
            databaseName,
            collectionName: coll.name,
          },
          name: coll.name,
        })
      )
    );
    if (collections.length > MAX_MARKDOWN_LIST_LENGTH) {
      stream.markdown(
        createMarkdownLink({
          commandId: EXTENSION_COMMANDS.SELECT_COLLECTION_WITH_PARTICIPANT,
          data: {
            command,
            chatId: ChatMetadataStore.getChatIdFromHistoryOrNewChatId(
              context.history
            ),
            databaseName,
          },
          name: 'Show more',
        })
      );
    }
  }

  async _getNamespaceFromChat({
    request,
    context,
    token,
  }: {
    request: vscode.ChatRequest;
    context: vscode.ChatContext;
    token: vscode.CancellationToken;
  }): Promise<{
    databaseName: string | undefined;
    collectionName: string | undefined;
  }> {
    const messagesWithNamespace = await Prompts.namespace.buildMessages({
      context,
      request,
      connectionNames: this._getConnectionNames(),
    });

    let {
      databaseName,
      collectionName,
    }: {
      databaseName: string | undefined;
      collectionName: string | undefined;
    } = {
      databaseName: undefined,
      collectionName: undefined,
    };

    // When there's no user message content we can
    // skip the request to the model. This would happen with /schema.
    if (Prompts.doMessagesContainUserInput(messagesWithNamespace.messages)) {
      // VSCODE-626: When there's an empty message sent to the ai model,
      // it currently errors (not on insiders, only main VSCode).
      // Here we're defaulting to have some content as a workaround.
      // TODO: Remove this when the issue is fixed.
      if (
        !Prompts.doMessagesContainUserInput([
          messagesWithNamespace.messages[
            messagesWithNamespace.messages.length - 1
          ],
        ])
      ) {
        messagesWithNamespace.messages[
          messagesWithNamespace.messages.length - 1
          // eslint-disable-next-line new-cap
        ] = vscode.LanguageModelChatMessage.User('see previous messages');
      }
      const responseContentWithNamespace = await this.getChatResponseContent({
        modelInput: messagesWithNamespace,
        token,
      });
      ({ databaseName, collectionName } =
        Prompts.namespace.extractDatabaseAndCollectionNameFromResponse(
          responseContentWithNamespace
        ));
    }

    // See if there's a namespace set in the
    // chat metadata we can fallback to if the model didn't find it.
    const chatId = ChatMetadataStore.getChatIdFromHistoryOrNewChatId(
      context.history
    );
    const {
      databaseName: databaseNameFromMetadata,
      collectionName: collectionNameFromMetadata,
    } = this._chatMetadataStore.getChatMetadata(chatId) ?? {};

    log.info('Namespaces found in chat', {
      databaseName: databaseName || databaseNameFromMetadata,
      collectionName: collectionName || collectionNameFromMetadata,
    });

    return {
      databaseName: databaseName || databaseNameFromMetadata,
      collectionName: collectionName || collectionNameFromMetadata,
    };
  }

  async _getDatabases({
    stream,
  }: {
    stream: vscode.ChatResponseStream;
  }): Promise<
    | {
        _id: string;
        name: string;
      }[]
    | undefined
  > {
<<<<<<< HEAD
    stream.push(
      new vscode.ChatResponseProgressPart('Fetching database names...')
    );
    const dataService = this._connectionController.getActiveDataService();
    if (!dataService) {
      return;
    }

    try {
      const databases = await dataService.listDatabases({
        nameOnly: true,
      });
      return databases;
    } catch (error) {
      log.error('Unable to fetch databases:', error);

      return;
=======
    const dataService = this._connectionController.getActiveDataService();
    if (!dataService) {
      return undefined;
    }

    stream.push(
      new vscode.ChatResponseProgressPart('Fetching database names...')
    );

    try {
      return await dataService.listDatabases({
        nameOnly: true,
      });
    } catch (error) {
      log.error('Unable to fetch databases:', error);

      return undefined;
>>>>>>> bf2a0c7e
    }
  }

  async _getCollections({
    stream,
    databaseName,
  }: {
    stream: vscode.ChatResponseStream;
    databaseName: string;
  }): Promise<ReturnType<DataService['listCollections']> | undefined> {
<<<<<<< HEAD
    stream.push(
      new vscode.ChatResponseProgressPart('Fetching collection names...')
    );

    const dataService = this._connectionController.getActiveDataService();

    if (!dataService) {
      return;
    }
=======
    const dataService = this._connectionController.getActiveDataService();

    if (!dataService) {
      return undefined;
    }

    stream.push(
      new vscode.ChatResponseProgressPart('Fetching collection names...')
    );

>>>>>>> bf2a0c7e
    try {
      return await dataService.listCollections(databaseName);
    } catch (error) {
      log.error('Unable to fetch collections:', error);
<<<<<<< HEAD
      return;
=======

      return undefined;
>>>>>>> bf2a0c7e
    }
  }

  /** Gets the collection name if there is only one collection.
   *  Otherwise returns undefined and asks the user to select the collection. */
  async _getOrAskForCollectionName({
    context,
    databaseName,
    stream,
    command,
  }: {
    command: ParticipantCommand;
    context: vscode.ChatContext;
    databaseName: string;
    stream: vscode.ChatResponseStream;
  }): Promise<string | undefined> {
    const collections = await this._getCollections({ stream, databaseName });
<<<<<<< HEAD
    if (collections === undefined) {
      stream.markdown(
        vscode.l10n.t(
          `An error occurred when getting the collections from the database ${databaseName}.`
        )
      );
      return;
    }
    if (collections.length === 0) {
      stream.markdown(
        vscode.l10n.t(
          `No collections were found in the database ${databaseName}.`
        )
      );
=======

    if (collections === undefined) {
>>>>>>> bf2a0c7e
      return;
    }
    if (collections.length === 1) {
      return collections[0].name;
    }

    stream.markdown(
      vscode.l10n.t(
        `Which collection would you like to use within ${databaseName}?\n\n`
      )
    );

    this.renderCollectionsTree({
      collections,
      command,
      databaseName,
      context,
      stream,
    });
  }

  /** Gets the database name if there is only one collection.
   *  Otherwise returns undefined and asks the user to select the database. */
  async _getOrAskForDatabaseName({
    command,
    context,
    stream,
  }: {
    command: ParticipantCommand;
    context: vscode.ChatContext;
    stream: vscode.ChatResponseStream;
  }): Promise<string | undefined> {
    const databases = await this._getDatabases({ stream });

<<<<<<< HEAD
    if (databases === undefined) {
      stream.markdown(
        vscode.l10n.t('An error occurred when getting the databases.')
      );
      return;
    }
    if (databases.length === 0) {
      stream.markdown(vscode.l10n.t('No databases were found.'));
=======
    if (databases === undefined || databases.length === 0) {
      log.error('No databases found');
>>>>>>> bf2a0c7e
      return;
    }

    if (databases.length === 1) {
      return databases[0].name;
    }

    // If no database or collection name is found in the user prompt,
    // we retrieve the available namespaces from the current connection.
    // Users can then select a value by clicking on an item in the list.
    stream.markdown(
      `What is the name of the database you would like${
        command === '/query' ? ' this query' : ''
      } to run against?\n\n`
    );

    this.renderDatabasesTree({
      databases,
      command,
      context,
      stream,
    });
<<<<<<< HEAD

    return;
=======
>>>>>>> bf2a0c7e
  }

  /** Helper which either automatically picks and returns missing parts of the namespace (if any)
   *  or prompts the user to pick the missing namespace.
   */
  async _getOrAskForMissingNamespace({
    databaseName,
    collectionName,
    context,
    stream,
    command,
  }: {
    databaseName: string | undefined;
    collectionName: string | undefined;
    context: vscode.ChatContext;
    stream: vscode.ChatResponseStream;
    command: ParticipantCommand;
  }): Promise<{
    databaseName: string | undefined;
    collectionName: string | undefined;
  }> {
    if (!databaseName) {
      databaseName = await this._getOrAskForDatabaseName({
        command,
        context,
        stream,
      });

<<<<<<< HEAD
      // If the database name could not get automatically selected,
      // then the user has been prompted for it instead.
=======
      // databaseName will be undefined if some error occurs.
>>>>>>> bf2a0c7e
      if (!databaseName) {
        return { databaseName, collectionName };
      }

<<<<<<< HEAD
      // Save the database name in the metadata.
      const chatId = ChatMetadataStore.getChatIdFromHistoryOrNewChatId(
        context.history
      );
      this._chatMetadataStore.setChatMetadata(chatId, {
        ...this._chatMetadataStore.getChatMetadata(chatId),
=======
      this._chatMetadataStore.patchChatMetadata(context, {
>>>>>>> bf2a0c7e
        databaseName,
      });
    }

    if (!collectionName) {
      collectionName = await this._getOrAskForCollectionName({
        command,
        context,
        databaseName,
        stream,
      });

      // If the collection name could not get automatically selected,
      // then the user has been prompted for it instead.
      if (!collectionName) {
        return {
          databaseName,
          collectionName,
        };
      }

<<<<<<< HEAD
      // Save the collection name in the metadata.
      const chatId = ChatMetadataStore.getChatIdFromHistoryOrNewChatId(
        context.history
      );
      this._chatMetadataStore.setChatMetadata(chatId, {
        ...this._chatMetadataStore.getChatMetadata(chatId),
=======
      this._chatMetadataStore.patchChatMetadata(context, {
>>>>>>> bf2a0c7e
        collectionName,
      });
    }

    return { collectionName, databaseName };
  }

  _doesLastMessageAskForNamespace(
    history: ReadonlyArray<vscode.ChatRequestTurn | vscode.ChatResponseTurn>
  ): boolean {
    const lastMessageMetaData = history[
      history.length - 1
    ] as vscode.ChatResponseTurn;

    return (
      (lastMessageMetaData?.result as ChatResult)?.metadata?.intent ===
      'askForNamespace'
    );
  }

  _askToConnect({
    command,
    context,
    stream,
  }: {
    command: ParticipantCommand;
    context: vscode.ChatContext;
    stream: vscode.ChatResponseStream;
  }): ChatResult {
    log.info('Participant asked user to connect');

    stream.markdown(
      "Looks like you aren't currently connected, first let's get you connected to the cluster we'd like to create this query to run against.\n\n"
    );

    const tree = this.getConnectionsTree(command);
    for (const item of tree) {
      stream.markdown(item);
    }
    return askToConnectChatResult(context.history);
  }

  _handleCancelledRequest({
    context,
    stream,
  }: {
    context: vscode.ChatContext;
    stream: vscode.ChatResponseStream;
  }): ChatResult {
    stream.markdown('\nRequest cancelled.');

    return createCancelledRequestChatResult(context.history);
  }

  // The sample documents returned from this are simplified (strings and arrays shortened).
  // The sample documents are only returned when a user has the setting enabled.
  async _fetchCollectionSchemaAndSampleDocuments({
    databaseName,
    collectionName,
    amountOfDocumentsToSample = NUM_DOCUMENTS_TO_SAMPLE,
    schemaFormat = 'simplified',
    token,
    stream,
  }: {
    databaseName: string;
    collectionName: string;
    amountOfDocumentsToSample?: number;
    schemaFormat?: 'simplified' | 'full';
    token: vscode.CancellationToken;
    stream: vscode.ChatResponseStream;
  }): Promise<{
    schema?: string;
    sampleDocuments?: Document[];
    amountOfDocumentsSampled: number;
  }> {
    const dataService = this._connectionController.getActiveDataService();
    if (!dataService) {
      return {
        amountOfDocumentsSampled: 0,
      };
    }

    stream.push(
      new vscode.ChatResponseProgressPart(
        'Fetching documents and analyzing schema...'
      )
    );

    const abortController = new AbortController();
    token.onCancellationRequested(() => {
      abortController.abort();
    });

    try {
      const sampleDocuments = await dataService.sample(
        `${databaseName}.${collectionName}`,
        {
          query: {},
          size: amountOfDocumentsToSample,
        },
        { promoteValues: false, maxTimeMS: 10_000 },
        {
          abortSignal: abortController.signal,
        }
      );

      if (!sampleDocuments) {
        return {
          amountOfDocumentsSampled: 0,
        };
      }

      let schema: string;
      if (schemaFormat === 'simplified') {
        const unformattedSchema = await getSimplifiedSchema(sampleDocuments);
        schema = new SchemaFormatter().format(unformattedSchema);
      } else {
        const unformattedSchema = await parseSchema(sampleDocuments, {
          storeValues: false,
        });
        schema = JSON.stringify(unformattedSchema, null, 2);
      }

      const useSampleDocsInCopilot = !!vscode.workspace
        .getConfiguration('mdb')
        .get('useSampleDocsInCopilot');

      return {
        sampleDocuments: useSampleDocsInCopilot
          ? getSimplifiedSampleDocuments(sampleDocuments)
          : undefined,
        schema,
        amountOfDocumentsSampled: sampleDocuments.length,
      };
    } catch (err: any) {
      log.error('Unable to fetch schema and sample documents:', err);
      throw err;
    }
  }

  async handleEmptyNamespaceMessage({
    command,
    context,
    stream,
  }: {
    command: ParticipantCommand;
    context: vscode.ChatContext;
    stream: vscode.ChatResponseStream;
  }): Promise<ChatResult> {
    const lastMessageMetaData: vscode.ChatResponseTurn | undefined = context
      .history[context.history.length - 1] as vscode.ChatResponseTurn;
    const lastMessage = lastMessageMetaData?.result as ChatResult;
    if (lastMessage?.metadata?.intent !== 'askForNamespace') {
      stream.markdown(Prompts.generic.getEmptyRequestResponse());
      return emptyRequestChatResult(context.history);
    }

    // When the last message was asking for a database or collection name,
    // we re-ask the question.
    const databaseName = lastMessage.metadata.databaseName;
    if (databaseName) {
      const collections = await this._getCollections({
        stream,
        databaseName,
      });

      if (!collections) {
        return namespaceRequestChatResult({
          databaseName,
          collectionName: undefined,
          history: context.history,
        });
      }

      stream.markdown(
        vscode.l10n.t(
          'Please select a collection by either clicking on an item in the list or typing the name manually in the chat.'
        )
      );

      this.renderCollectionsTree({
        collections,
        command,
        databaseName,
        context,
        stream,
      });
    } else {
      const databases = await this._getDatabases({
        stream,
      });

      if (!databases) {
        return namespaceRequestChatResult({
          databaseName,
          collectionName: undefined,
          history: context.history,
        });
      }

      stream.markdown(
        vscode.l10n.t(
          'Please select a database by either clicking on an item in the list or typing the name manually in the chat.'
        )
      );

      this.renderDatabasesTree({
        databases,
        command,
        context,
        stream,
      });
    }

    return namespaceRequestChatResult({
      databaseName,
      collectionName: undefined,
      history: context.history,
    });
  }

  // @MongoDB /schema
  // eslint-disable-next-line complexity
  async handleSchemaRequest(
    request: vscode.ChatRequest,
    context: vscode.ChatContext,
    stream: vscode.ChatResponseStream,
    token: vscode.CancellationToken
  ): Promise<ChatResult> {
    if (!this._connectionController.getActiveDataService()) {
      return this._askToConnect({
        command: '/schema',
        context,
        stream,
      });
    }

    if (
      Prompts.isPromptEmpty(request) &&
      this._doesLastMessageAskForNamespace(context.history)
    ) {
      return this.handleEmptyNamespaceMessage({
        command: '/schema',
        context,
        stream,
      });
    }

    const namespace = await this._getNamespaceFromChat({
      request,
      context,
      token,
    });
    const { databaseName, collectionName } =
      await this._getOrAskForMissingNamespace({
        ...namespace,
        context,
        stream,
        command: '/schema',
      });

    // If either the database or collection name could not be automatically picked
    // then the user has been prompted to select one manually.
    if (databaseName === undefined || collectionName === undefined) {
      return namespaceRequestChatResult({
        databaseName,
        collectionName,
        history: context.history,
      });
    }

    if (token.isCancellationRequested) {
      return this._handleCancelledRequest({
        context,
        stream,
      });
    }

    let sampleDocuments: Document[] | undefined;
    let amountOfDocumentsSampled: number;
    let schema: string | undefined;
    try {
      ({
        sampleDocuments,
        amountOfDocumentsSampled, // There can be fewer than the amount we attempt to sample.
        schema,
      } = await this._fetchCollectionSchemaAndSampleDocuments({
        databaseName,
        schemaFormat: 'full',
        collectionName,
        amountOfDocumentsToSample: DOCUMENTS_TO_SAMPLE_FOR_SCHEMA_PROMPT,
        token,
        stream,
      }));

      if (!schema || amountOfDocumentsSampled === 0) {
        stream.markdown(
          vscode.l10n.t(
            'Unable to generate a schema from the collection, no documents found.'
          )
        );
        return schemaRequestChatResult(context.history);
      }
    } catch (e) {
      stream.markdown(
        vscode.l10n.t(
          `Unable to generate a schema from the collection, an error occurred: ${e}`
        )
      );
      return schemaRequestChatResult(context.history);
    }

    const modelInput = await Prompts.schema.buildMessages({
      request,
      context,
      databaseName,
      amountOfDocumentsSampled,
      collectionName,
      schema,
      connectionNames: this._getConnectionNames(),
      ...(sampleDocuments ? { sampleDocuments } : {}),
    });
    const response = await this.streamChatResponse({
      modelInput,
      stream,
      token,
    });

    stream.button({
      command: EXTENSION_COMMANDS.PARTICIPANT_OPEN_RAW_SCHEMA_OUTPUT,
      title: vscode.l10n.t('Open JSON Output'),
      arguments: [
        {
          schema,
        } as OpenSchemaCommandArgs,
      ],
    });

    this._telemetryService.trackCopilotParticipantResponse({
      command: 'schema',
      has_cta: true,
      found_namespace: true,
      has_runnable_content: false,
      output_length: response.outputLength,
    });

    return schemaRequestChatResult(context.history);
  }

  // @MongoDB /query find all documents where the "address" has the word Broadway in it.
  async handleQueryRequest(
    request: vscode.ChatRequest,
    context: vscode.ChatContext,
    stream: vscode.ChatResponseStream,
    token: vscode.CancellationToken
  ): Promise<ChatResult> {
    if (!this._connectionController.getActiveDataService()) {
      return this._askToConnect({
        command: '/query',
        context,
        stream,
      });
    }

    if (Prompts.isPromptEmpty(request)) {
      if (this._doesLastMessageAskForNamespace(context.history)) {
        return this.handleEmptyNamespaceMessage({
          command: '/query',
          context,
          stream,
        });
      }

      stream.markdown(Prompts.query.emptyRequestResponse);
      return emptyRequestChatResult(context.history);
    }

    // We "prompt chain" to handle the query requests.
    // First we ask the model to parse for the database and collection name.
    // If they exist, we can then use them in our final completion.
    // When they don't exist we ask the user for them.
    const namespace = await this._getNamespaceFromChat({
      request,
      context,
      token,
    });
    const { databaseName, collectionName } =
      await this._getOrAskForMissingNamespace({
        ...namespace,
        context,
        stream,
        command: '/query',
      });

    // If either the database or collection name could not be automatically picked
    // then the user has been prompted to select one manually.
    if (databaseName === undefined || collectionName === undefined) {
      return namespaceRequestChatResult({
        databaseName,
        collectionName,
        history: context.history,
      });
    }

    if (token.isCancellationRequested) {
      return this._handleCancelledRequest({
        context,
        stream,
      });
    }

    let schema: string | undefined;
    let sampleDocuments: Document[] | undefined;
    try {
      ({ schema, sampleDocuments } =
        await this._fetchCollectionSchemaAndSampleDocuments({
          databaseName,
          collectionName,
          token,
          stream,
        }));
    } catch (e) {
      // When an error fetching the collection schema or sample docs occurs,
      // we still want to continue as it isn't critical, however,
      // we do want to notify the user.
      stream.markdown(
        vscode.l10n.t(
          'An error occurred while fetching the collection schema and sample documents.\nThe generated query will not be able to reference the shape of your data.'
        )
      );
    }

    const modelInput = await Prompts.query.buildMessages({
      request,
      context,
      databaseName,
      collectionName,
      schema,
      connectionNames: this._getConnectionNames(),
      ...(sampleDocuments ? { sampleDocuments } : {}),
    });

    const { hasCodeBlock, outputLength } =
      await this.streamChatResponseContentWithCodeActions({
        modelInput,
        stream,
        token,
      });

    this._telemetryService.trackCopilotParticipantResponse({
      command: 'query',
      has_cta: false,
      found_namespace: true,
      has_runnable_content: hasCodeBlock,
      output_length: outputLength,
    });

    return queryRequestChatResult(context.history);
  }

  async _handleDocsRequestWithChatbot({
    prompt,
    chatId,
    token,
    stream,
  }: {
    prompt: string;
    chatId: string;
    token: vscode.CancellationToken;
    stream: vscode.ChatResponseStream;
  }): Promise<{
    responseContent: string;
    responseReferences?: Reference[];
    docsChatbotMessageId: string;
  }> {
    stream.push(
      new vscode.ChatResponseProgressPart('Consulting MongoDB documentation...')
    );

    let { docsChatbotConversationId } =
      this._chatMetadataStore.getChatMetadata(chatId) ?? {};
    const abortController = new AbortController();
    token.onCancellationRequested(() => {
      abortController.abort();
    });
    if (!docsChatbotConversationId) {
      const conversation = await this._docsChatbotAIService.createConversation({
        signal: abortController.signal,
      });
      docsChatbotConversationId = conversation._id;
      this._chatMetadataStore.setChatMetadata(chatId, {
        docsChatbotConversationId,
      });
      log.info('Docs chatbot created for chatId', chatId);
    }

    const response = await this._docsChatbotAIService.addMessage({
      message: prompt,
      conversationId: docsChatbotConversationId,
      signal: abortController.signal,
    });

    log.info('Docs chatbot message sent', {
      chatId,
      docsChatbotConversationId,
      docsChatbotMessageId: response.id,
    });

    return {
      responseContent: response.content,
      responseReferences: response.references,
      docsChatbotMessageId: response.id,
    };
  }

  async _handleDocsRequestWithCopilot(
    ...args: [
      vscode.ChatRequest,
      vscode.ChatContext,
      vscode.ChatResponseStream,
      vscode.CancellationToken
    ]
  ): Promise<void> {
    const [request, context, stream, token] = args;
    const modelInput = await Prompts.generic.buildMessages({
      request,
      context,
      connectionNames: this._getConnectionNames(),
    });

    const { hasCodeBlock, outputLength } =
      await this.streamChatResponseContentWithCodeActions({
        modelInput,
        stream,
        token,
      });

    this._streamGenericDocsLink(stream);

    this._telemetryService.trackCopilotParticipantResponse({
      command: 'docs/copilot',
      has_cta: true,
      found_namespace: false,
      has_runnable_content: hasCodeBlock,
      output_length: outputLength,
    });
  }

  _streamResponseReference({
    reference,
    stream,
  }: {
    reference: Reference;
    stream: vscode.ChatResponseStream;
  }): void {
    const link = new vscode.MarkdownString(
      `- [${reference.title}](${reference.url})\n`
    );
    link.supportHtml = true;
    stream.markdown(link);
  }

  _streamGenericDocsLink(stream: vscode.ChatResponseStream): void {
    this._streamResponseReference({
      reference: {
        url: MONGODB_DOCS_LINK,
        title: 'View MongoDB documentation',
      },
      stream,
    });
  }

  async handleDocsRequest(
    ...args: [
      vscode.ChatRequest,
      vscode.ChatContext,
      vscode.ChatResponseStream,
      vscode.CancellationToken
    ]
  ): Promise<ChatResult> {
    const [request, context, stream, token] = args;

    if (Prompts.isPromptEmpty(request)) {
      stream.markdown(Prompts.generic.getEmptyRequestResponse());
      this._streamGenericDocsLink(stream);
      return emptyRequestChatResult(context.history);
    }

    const chatId = ChatMetadataStore.getChatIdFromHistoryOrNewChatId(
      context.history
    );
    let docsResult: {
      responseContent?: string;
      responseReferences?: Reference[];
      docsChatbotMessageId?: string;
    } = {};

    try {
      docsResult = await this._handleDocsRequestWithChatbot({
        prompt: request.prompt,
        chatId,
        token,
        stream,
      });

      if (docsResult.responseContent) {
        stream.markdown(docsResult.responseContent);
      }

      if (docsResult.responseReferences) {
        for (const reference of docsResult.responseReferences) {
          this._streamResponseReference({
            reference,
            stream,
          });
        }
      }

      this._telemetryService.trackCopilotParticipantResponse({
        command: 'docs/chatbot',
        has_cta: !!docsResult.responseReferences,
        found_namespace: false,
        has_runnable_content: false,
        output_length: docsResult.responseContent?.length ?? 0,
      });
    } catch (error) {
      // If the docs chatbot API is not available, fall back to Copilot’s LLM and include
      // the MongoDB documentation link for users to go to our documentation site directly.
      log.error(error);

      if (token.isCancellationRequested) {
        return this._handleCancelledRequest({
          context,
          stream,
        });
      }

      this._telemetryService.track(
        TelemetryEventTypes.PARTICIPANT_RESPONSE_FAILED,
        {
          command: 'docs',
          error_name: ParticipantErrorTypes.DOCS_CHATBOT_API,
        }
      );

      await this._handleDocsRequestWithCopilot(...args);
    }

    return docsRequestChatResult({
      chatId,
      docsChatbotMessageId: docsResult.docsChatbotMessageId,
    });
  }

  async exportCodeToPlayground(): Promise<boolean> {
    const activeTextEditor = vscode.window.activeTextEditor;
    if (!activeTextEditor) {
      await vscode.window.showErrorMessage('Active editor not found.');
      return false;
    }

    const sortedSelections = Array.from(activeTextEditor.selections).sort(
      (a, b) => a.start.compareTo(b.start)
    );
    const selectedText = sortedSelections
      .map((selection) => activeTextEditor.document.getText(selection))
      .join('\n');
    const code =
      selectedText || activeTextEditor.document.getText().trim() || '';
    try {
      const progressResult = await vscode.window.withProgress(
        {
          location: vscode.ProgressLocation.Notification,
          title: 'Exporting code to a playground...',
          cancellable: true,
        },
        async (progress, token): Promise<string | null> => {
          const modelInput = await Prompts.exportToPlayground.buildMessages({
            request: { prompt: code },
          });

          const result = await Promise.race([
            this.getChatResponseContent({
              modelInput,
              token,
            }),
            new Promise<undefined>((resolve) =>
              token.onCancellationRequested(() => {
                resolve(undefined);
              })
            ),
          ]);

          if (result?.includes("Sorry, I can't assist with that.")) {
            void vscode.window.showErrorMessage(
              "Sorry, I can't assist with that."
            );
            return null;
          }

          return this.streamChatResponseContentToPlayground({
            modelInput,
            token,
          });
        }
      );

      if (progressResult) {
        await vscode.commands.executeCommand(
          EXTENSION_COMMANDS.OPEN_PARTICIPANT_CODE_IN_PLAYGROUND,
          {
            runnableContent: progressResult,
          }
        );
      } else {
        await vscode.window.showErrorMessage('Exporting to playground failed.');
      }

      return true;
    } catch (error) {
      const message = formatError(error).message;
      if (
        error instanceof vscode.LanguageModelError &&
        message.includes('Canceled')
      ) {
        await vscode.window.showInformationMessage(
          'The running export to a playground operation was canceled.'
        );
        return false;
      }

      this._telemetryService.trackCopilotParticipantError(
        error,
        'exportToPlayground'
      );
      await vscode.window.showErrorMessage(
        `An error occurred exporting to a playground: ${message}`
      );
      return false;
    }
  }

  async chatHandler(
    ...args: [
      vscode.ChatRequest,
      vscode.ChatContext,
      vscode.ChatResponseStream,
      vscode.CancellationToken
    ]
  ): Promise<ChatResult> {
    const [request, , stream] = args;
    try {
      const hasBeenShownWelcomeMessageAlready = !!this._storageController.get(
        StorageVariables.COPILOT_HAS_BEEN_SHOWN_WELCOME_MESSAGE
      );
      if (!hasBeenShownWelcomeMessageAlready) {
        stream.markdown(
          vscode.l10n.t(`
Welcome to MongoDB Participant!\n\n
Interact with your MongoDB clusters and generate MongoDB-related code more efficiently with intelligent AI-powered feature, available today in the MongoDB extension.\n\n
Please see our [FAQ](https://www.mongodb.com/docs/generative-ai-faq/) for more information.\n\n`)
        );

        this._telemetryService.track(
          TelemetryEventTypes.PARTICIPANT_WELCOME_SHOWN
        );

        await this._storageController.update(
          StorageVariables.COPILOT_HAS_BEEN_SHOWN_WELCOME_MESSAGE,
          true
        );
      }

      switch (request.command) {
        case 'query':
          return await this.handleQueryRequest(...args);
        case 'docs':
          return await this.handleDocsRequest(...args);
        case 'schema':
          return await this.handleSchemaRequest(...args);
        default:
          if (!request.prompt?.trim()) {
            stream.markdown(Prompts.generic.getEmptyRequestResponse());
            return emptyRequestChatResult(args[1].history);
          }

          return await this.handleGenericRequest(...args);
      }
    } catch (error) {
      this._telemetryService.trackCopilotParticipantError(
        error,
        request.command || 'generic'
      );
      // Re-throw other errors so they show up in the UI.
      throw error;
    }
  }

  async _rateDocsChatbotMessage(
    feedback: vscode.ChatResultFeedback
  ): Promise<void> {
    const chatId = feedback.result.metadata?.chatId;
    if (!chatId) {
      return;
    }

    const { docsChatbotConversationId } =
      this._chatMetadataStore.getChatMetadata(chatId) ?? {};
    if (
      !docsChatbotConversationId ||
      !feedback.result.metadata?.docsChatbotMessageId
    ) {
      return;
    }

    try {
      const rating = await this._docsChatbotAIService.rateMessage({
        conversationId: docsChatbotConversationId,
        messageId: feedback.result.metadata?.docsChatbotMessageId,
        rating: !!feedback.kind,
      });
      log.info('Docs chatbot rating sent', rating);
    } catch (error) {
      log.error(error);
    }
  }

  async handleUserFeedback(feedback: vscode.ChatResultFeedback): Promise<void> {
    if (feedback.result.metadata?.intent === 'docs') {
      await this._rateDocsChatbotMessage(feedback);
    }

    // unhelpfulReason is available in insider builds and is accessed through
    // https://github.com/microsoft/vscode/blob/main/src/vscode-dts/vscode.proposed.chatParticipantAdditions.d.ts
    // Since this is a proposed API, we can't depend on it being available, which is why
    // we're dynamically checking for it.
    const unhelpfulReason =
      'unhelpfulReason' in feedback
        ? (feedback.unhelpfulReason as string)
        : undefined;
    this._telemetryService.trackCopilotParticipantFeedback({
      feedback: chatResultFeedbackKindToTelemetryValue(feedback.kind),
      reason: unhelpfulReason,
      response_type: (feedback.result as ChatResult)?.metadata.intent,
    });
  }

  _getConnectionNames(): string[] {
    return this._connectionController
      .getSavedConnections()
      .map((connection) => connection.name);
  }
}<|MERGE_RESOLUTION|>--- conflicted
+++ resolved
@@ -795,33 +795,14 @@
       }[]
     | undefined
   > {
-<<<<<<< HEAD
+    const dataService = this._connectionController.getActiveDataService();
+    if (!dataService) {
+      return undefined;
+    }
+
     stream.push(
       new vscode.ChatResponseProgressPart('Fetching database names...')
     );
-    const dataService = this._connectionController.getActiveDataService();
-    if (!dataService) {
-      return;
-    }
-
-    try {
-      const databases = await dataService.listDatabases({
-        nameOnly: true,
-      });
-      return databases;
-    } catch (error) {
-      log.error('Unable to fetch databases:', error);
-
-      return;
-=======
-    const dataService = this._connectionController.getActiveDataService();
-    if (!dataService) {
-      return undefined;
-    }
-
-    stream.push(
-      new vscode.ChatResponseProgressPart('Fetching database names...')
-    );
 
     try {
       return await dataService.listDatabases({
@@ -831,7 +812,6 @@
       log.error('Unable to fetch databases:', error);
 
       return undefined;
->>>>>>> bf2a0c7e
     }
   }
 
@@ -842,38 +822,22 @@
     stream: vscode.ChatResponseStream;
     databaseName: string;
   }): Promise<ReturnType<DataService['listCollections']> | undefined> {
-<<<<<<< HEAD
+    const dataService = this._connectionController.getActiveDataService();
+
+    if (!dataService) {
+      return undefined;
+    }
+
     stream.push(
       new vscode.ChatResponseProgressPart('Fetching collection names...')
     );
 
-    const dataService = this._connectionController.getActiveDataService();
-
-    if (!dataService) {
-      return;
-    }
-=======
-    const dataService = this._connectionController.getActiveDataService();
-
-    if (!dataService) {
-      return undefined;
-    }
-
-    stream.push(
-      new vscode.ChatResponseProgressPart('Fetching collection names...')
-    );
-
->>>>>>> bf2a0c7e
     try {
       return await dataService.listCollections(databaseName);
     } catch (error) {
       log.error('Unable to fetch collections:', error);
-<<<<<<< HEAD
-      return;
-=======
 
       return undefined;
->>>>>>> bf2a0c7e
     }
   }
 
@@ -891,7 +855,6 @@
     stream: vscode.ChatResponseStream;
   }): Promise<string | undefined> {
     const collections = await this._getCollections({ stream, databaseName });
-<<<<<<< HEAD
     if (collections === undefined) {
       stream.markdown(
         vscode.l10n.t(
@@ -906,10 +869,6 @@
           `No collections were found in the database ${databaseName}.`
         )
       );
-=======
-
-    if (collections === undefined) {
->>>>>>> bf2a0c7e
       return;
     }
     if (collections.length === 1) {
@@ -944,7 +903,6 @@
   }): Promise<string | undefined> {
     const databases = await this._getDatabases({ stream });
 
-<<<<<<< HEAD
     if (databases === undefined) {
       stream.markdown(
         vscode.l10n.t('An error occurred when getting the databases.')
@@ -953,10 +911,6 @@
     }
     if (databases.length === 0) {
       stream.markdown(vscode.l10n.t('No databases were found.'));
-=======
-    if (databases === undefined || databases.length === 0) {
-      log.error('No databases found');
->>>>>>> bf2a0c7e
       return;
     }
 
@@ -979,11 +933,6 @@
       context,
       stream,
     });
-<<<<<<< HEAD
-
-    return;
-=======
->>>>>>> bf2a0c7e
   }
 
   /** Helper which either automatically picks and returns missing parts of the namespace (if any)
@@ -1012,26 +961,12 @@
         stream,
       });
 
-<<<<<<< HEAD
-      // If the database name could not get automatically selected,
-      // then the user has been prompted for it instead.
-=======
       // databaseName will be undefined if some error occurs.
->>>>>>> bf2a0c7e
       if (!databaseName) {
         return { databaseName, collectionName };
       }
 
-<<<<<<< HEAD
-      // Save the database name in the metadata.
-      const chatId = ChatMetadataStore.getChatIdFromHistoryOrNewChatId(
-        context.history
-      );
-      this._chatMetadataStore.setChatMetadata(chatId, {
-        ...this._chatMetadataStore.getChatMetadata(chatId),
-=======
       this._chatMetadataStore.patchChatMetadata(context, {
->>>>>>> bf2a0c7e
         databaseName,
       });
     }
@@ -1053,16 +988,7 @@
         };
       }
 
-<<<<<<< HEAD
-      // Save the collection name in the metadata.
-      const chatId = ChatMetadataStore.getChatIdFromHistoryOrNewChatId(
-        context.history
-      );
-      this._chatMetadataStore.setChatMetadata(chatId, {
-        ...this._chatMetadataStore.getChatMetadata(chatId),
-=======
       this._chatMetadataStore.patchChatMetadata(context, {
->>>>>>> bf2a0c7e
         collectionName,
       });
     }
