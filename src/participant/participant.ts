import * as vscode from 'vscode';
import { getSimplifiedSchema, parseSchema } from 'mongodb-schema';
import type { Document } from 'bson';
import { config } from 'dotenv';
import path from 'path';
import { promises as fs } from 'fs';

import { createLogger } from '../logging';
import type ConnectionController from '../connectionController';
import type { LoadedConnection } from '../storage/connectionStorage';
import EXTENSION_COMMANDS from '../commands';
import type { StorageController } from '../storage';
import { StorageVariables } from '../storage';
import { GenericPrompt, isPromptEmpty } from './prompts/generic';
import type { ChatResult } from './constants';
import {
  askToConnectChatResult,
  CHAT_PARTICIPANT_ID,
  emptyRequestChatResult,
  genericRequestChatResult,
  namespaceRequestChatResult,
  queryRequestChatResult,
<<<<<<< HEAD
  schemaRequestChatResult,
=======
  docsRequestChatResult,
>>>>>>> e8b91be6
} from './constants';
import { QueryPrompt } from './prompts/query';
import { COL_NAME_ID, DB_NAME_ID, NamespacePrompt } from './prompts/namespace';
import { SchemaFormatter } from './schema';
import { getSimplifiedSampleDocuments } from './sampleDocuments';
import { getCopilotModel } from './model';
import { createMarkdownLink } from './markdown';
import { ChatMetadataStore } from './chatMetadata';
<<<<<<< HEAD
import { doesLastMessageAskForNamespace } from './prompts/history';
import {
  DOCUMENTS_TO_SAMPLE_FOR_SCHEMA_PROMPT,
  type OpenSchemaCommandArgs,
  SchemaPrompt,
} from './prompts/schema';
import { chatResultFeedbackKindToTelemetryValue } from '../telemetry/telemetryService';
=======
import { DocsChatbotAIService } from './docsChatbotAIService';
import {
  chatResultFeedbackKindToTelemetryValue,
  TelemetryEventTypes,
} from '../telemetry/telemetryService';
>>>>>>> e8b91be6
import type TelemetryService from '../telemetry/telemetryService';
import type { Reference } from 'mongodb-rag-core';

const log = createLogger('participant');

const NUM_DOCUMENTS_TO_SAMPLE = 3;

const MONGODB_DOCS_LINK = 'https://www.mongodb.com/docs/';

interface NamespaceQuickPicks {
  label: string;
  data: string;
}

export type RunParticipantQueryCommandArgs = {
  runnableContent: string;
};

const DB_NAME_REGEX = `${DB_NAME_ID}: (.*)`;
const COL_NAME_REGEX = `${COL_NAME_ID}: (.*)`;

type ParticipantCommand = '/query' | '/schema';

const MAX_MARKDOWN_LIST_LENGTH = 10;

export function parseForDatabaseAndCollectionName(text: string): {
  databaseName?: string;
  collectionName?: string;
} {
  const databaseName = text.match(DB_NAME_REGEX)?.[1].trim();
  const collectionName = text.match(COL_NAME_REGEX)?.[1].trim();
  return { databaseName, collectionName };
}

export function getRunnableContentFromString(text: string): string {
  const matchedJSresponseContent = text.match(/```javascript((.|\n)*)```/);

  const code =
    matchedJSresponseContent && matchedJSresponseContent.length > 1
      ? matchedJSresponseContent[1]
      : '';
  return code.trim();
}

export default class ParticipantController {
  _participant?: vscode.ChatParticipant;
  _connectionController: ConnectionController;
  _storageController: StorageController;
  _chatMetadataStore: ChatMetadataStore;
  _docsChatbotAIService?: DocsChatbotAIService;
  _telemetryService: TelemetryService;

  constructor({
    connectionController,
    storageController,
    telemetryService,
  }: {
    connectionController: ConnectionController;
    storageController: StorageController;
    telemetryService: TelemetryService;
  }) {
    this._connectionController = connectionController;
    this._storageController = storageController;
    this._chatMetadataStore = new ChatMetadataStore();
    this._telemetryService = telemetryService;
  }

  // To integrate with the MongoDB documentation chatbot,
  // set the MONGODB_DOCS_CHATBOT_BASE_URI environment variable when running the extension from a branch.
  // This variable is automatically injected during the .vsix build process via GitHub Actions.
  async _readDocsChatbotBaseUri(
    context: vscode.ExtensionContext
  ): Promise<string | undefined> {
    config({ path: path.join(context.extensionPath, '.env') });

    try {
      const docsChatbotBaseUriFileLocation = path.join(
        context.extensionPath,
        './constants.json'
      );
      // eslint-disable-next-line no-sync
      const constantsFile = await fs.readFile(
        docsChatbotBaseUriFileLocation,
        'utf8'
      );
      const { docsChatbotBaseUri } = JSON.parse(constantsFile) as {
        docsChatbotBaseUri?: string;
      };
      return docsChatbotBaseUri;
    } catch (error) {
      log.error(
        'Failed to read docsChatbotBaseUri from the constants file',
        error
      );
      return;
    }
  }

  createParticipant(context: vscode.ExtensionContext): vscode.ChatParticipant {
    // Chat participants appear as top-level options in the chat input
    // when you type `@`, and can contribute sub-commands in the chat input
    // that appear when you type `/`.
    this._participant = vscode.chat.createChatParticipant(
      CHAT_PARTICIPANT_ID,
      this.chatHandler.bind(this)
    );
    this._participant.iconPath = vscode.Uri.joinPath(
      vscode.Uri.parse(context.extensionPath),
      'images',
      'mongodb.png'
    );
    log.info('Chat Participant Created', {
      participantId: this._participant?.id,
    });
    this._participant.onDidReceiveFeedback(this.handleUserFeedback.bind(this));
    return this._participant;
  }

  async createDocsChatbot(context: vscode.ExtensionContext): Promise<void> {
    const docsChatbotBaseUri = await this._readDocsChatbotBaseUri(context);
    this._docsChatbotAIService = new DocsChatbotAIService(docsChatbotBaseUri);
  }

  getParticipant(): vscode.ChatParticipant | undefined {
    return this._participant;
  }

  handleError(err: any, stream: vscode.ChatResponseStream): void {
    // Making the chat request might fail because
    // - model does not exist
    // - user consent not given
    // - quote limits exceeded
    if (err instanceof vscode.LanguageModelError) {
      log.error(err.message, err.code, err.cause);
      if (
        err.cause instanceof Error &&
        err.cause.message.includes('off_topic')
      ) {
        stream.markdown(
          vscode.l10n.t(
            "I'm sorry, I can only explain computer science concepts.\n\n"
          )
        );
      }
    } else {
      // Re-throw other errors so they show up in the UI.
      throw err;
    }
  }

  /**
   * In order to get access to the model, and to write more messages to the chat after
   * an async event that occurs after we've already completed our response, we need
   * to be handling a chat request. This could be when a user clicks a button or link
   * in the chat. To work around this, we can write a message as the user, which will
   * trigger the chat handler and give us access to the model.
   */
  writeChatMessageAsUser(message: string): Thenable<unknown> {
    return vscode.commands.executeCommand('workbench.action.chat.open', {
      query: `@MongoDB ${message}`,
    });
  }

  async getChatResponseContent({
    messages,
    stream,
    token,
  }: {
    messages: vscode.LanguageModelChatMessage[];
    stream: vscode.ChatResponseStream;
    token: vscode.CancellationToken;
  }): Promise<string> {
    const model = await getCopilotModel();
    let responseContent = '';
    if (model) {
      try {
        const chatResponse = await model.sendRequest(messages, {}, token);
        for await (const fragment of chatResponse.text) {
          responseContent += fragment;
        }
      } catch (err) {
        this.handleError(err, stream);
      }
    }

    return responseContent;
  }

  _streamRunnableContentActions({
    responseContent,
    stream,
  }: {
    responseContent: string;
    stream: vscode.ChatResponseStream;
  }): void {
    const runnableContent = getRunnableContentFromString(responseContent);
    if (runnableContent) {
      const commandArgs: RunParticipantQueryCommandArgs = {
        runnableContent,
      };
      stream.button({
        command: EXTENSION_COMMANDS.RUN_PARTICIPANT_QUERY,
        title: vscode.l10n.t('▶️ Run'),
        arguments: [commandArgs],
      });
      stream.button({
        command: EXTENSION_COMMANDS.OPEN_PARTICIPANT_QUERY_IN_PLAYGROUND,
        title: vscode.l10n.t('Open in playground'),
        arguments: [commandArgs],
      });
    }
  }

  // @MongoDB what is mongodb?
  async handleGenericRequest(
    request: vscode.ChatRequest,
    context: vscode.ChatContext,
    stream: vscode.ChatResponseStream,
    token: vscode.CancellationToken
  ): Promise<ChatResult> {
    const messages = GenericPrompt.buildMessages({
      request,
      context,
    });

    const abortController = new AbortController();
    token.onCancellationRequested(() => {
      abortController.abort();
    });
    const responseContent = await this.getChatResponseContent({
      messages,
      stream,
      token,
    });
    stream.markdown(responseContent);

    this._streamRunnableContentActions({
      responseContent,
      stream,
    });

    return genericRequestChatResult(context.history);
  }

  async connectWithParticipant({
    id,
    command,
  }: {
    id?: string;
    command?: string;
  }): Promise<boolean> {
    if (!id) {
      const didChangeActiveConnection =
        await this._connectionController.changeActiveConnection();
      if (!didChangeActiveConnection) {
        // If they don't choose a connection then we can't proceed;
        return false;
      }
    } else {
      await this._connectionController.connectWithConnectionId(id);
    }

    const connectionName = this._connectionController.getActiveConnectionName();

    return this.writeChatMessageAsUser(
      `${command ? `${command} ` : ''}${connectionName}`
    ) as Promise<boolean>;
  }

  getConnectionsTree(command: ParticipantCommand): vscode.MarkdownString[] {
    return [
      ...this._connectionController
        .getSavedConnections()
        .sort((a, b) => {
          const aTime = a.lastUsed ? new Date(a.lastUsed).getTime() : 0;
          const bTime = b.lastUsed ? new Date(b.lastUsed).getTime() : 0;
          return bTime - aTime;
        })
        .slice(0, MAX_MARKDOWN_LIST_LENGTH)
        .map((conn: LoadedConnection) =>
          createMarkdownLink({
            commandId: EXTENSION_COMMANDS.CONNECT_WITH_PARTICIPANT,
            data: {
              id: conn.id,
              command,
            },
            name: conn.name,
          })
        ),
      createMarkdownLink({
        commandId: EXTENSION_COMMANDS.CONNECT_WITH_PARTICIPANT,
        name: 'Show more',
        data: {
          command,
        },
      }),
    ];
  }

  async getDatabaseQuickPicks(
    command: ParticipantCommand
  ): Promise<NamespaceQuickPicks[]> {
    const dataService = this._connectionController.getActiveDataService();
    if (!dataService) {
      // Run a blank command to get the user to connect first.
      void this.writeChatMessageAsUser(command);
      return [];
    }

    try {
      const databases = await dataService.listDatabases({
        nameOnly: true,
      });
      return databases.map((db) => ({
        label: db.name,
        data: db.name,
      }));
    } catch (error) {
      return [];
    }
  }

  async _selectDatabaseWithQuickPick(
    command: ParticipantCommand
  ): Promise<string | undefined> {
    const databases = await this.getDatabaseQuickPicks(command);
    const selectedQuickPickItem = await vscode.window.showQuickPick(databases, {
      placeHolder: 'Select a database...',
    });
    return selectedQuickPickItem?.data;
  }

  async selectDatabaseWithParticipant({
    chatId,
    command,
    databaseName: _databaseName,
  }: {
    chatId: string;
    command: ParticipantCommand;
    databaseName?: string;
  }): Promise<boolean> {
    let databaseName: string | undefined = _databaseName;
    if (!databaseName) {
      databaseName = await this._selectDatabaseWithQuickPick(command);
      if (!databaseName) {
        return false;
      }
    }

    this._chatMetadataStore.setChatMetadata(chatId, {
      databaseName: databaseName,
    });

    return this.writeChatMessageAsUser(
      `${command} ${databaseName}`
    ) as Promise<boolean>;
  }

  async getCollectionQuickPicks({
    command,
    databaseName,
  }: {
    command: ParticipantCommand;
    databaseName: string;
  }): Promise<NamespaceQuickPicks[]> {
    const dataService = this._connectionController.getActiveDataService();
    if (!dataService) {
      // Run a blank command to get the user to connect first.
      void this.writeChatMessageAsUser(command);
      return [];
    }

    try {
      const collections = await dataService.listCollections(databaseName);
      return collections.map((db) => ({
        label: db.name,
        data: db.name,
      }));
    } catch (error) {
      return [];
    }
  }

  async _selectCollectionWithQuickPick({
    command,
    databaseName,
  }: {
    command: ParticipantCommand;
    databaseName: string;
  }): Promise<string | undefined> {
    const collections = await this.getCollectionQuickPicks({
      command,
      databaseName,
    });
    const selectedQuickPickItem = await vscode.window.showQuickPick(
      collections,
      {
        placeHolder: 'Select a collection...',
      }
    );
    return selectedQuickPickItem?.data;
  }

  async selectCollectionWithParticipant({
    command,
    chatId,
    databaseName,
    collectionName: _collectionName,
  }: {
    command: ParticipantCommand;
    chatId: string;
    databaseName: string;
    collectionName?: string;
  }): Promise<boolean> {
    let collectionName: string | undefined = _collectionName;
    if (!collectionName) {
      collectionName = await this._selectCollectionWithQuickPick({
        command,
        databaseName,
      });
      if (!collectionName) {
        return false;
      }
    }

    this._chatMetadataStore.setChatMetadata(chatId, {
      databaseName: databaseName,
      collectionName: collectionName,
    });
    return this.writeChatMessageAsUser(
      `${command} ${collectionName}`
    ) as Promise<boolean>;
  }

  async getDatabasesTree({
    command,
    context,
  }: {
    command: ParticipantCommand;
    context: vscode.ChatContext;
  }): Promise<vscode.MarkdownString[]> {
    const dataService = this._connectionController.getActiveDataService();
    if (!dataService) {
      return [];
    }

    try {
      const databases = await dataService.listDatabases({
        nameOnly: true,
      });
      return [
        ...databases.slice(0, MAX_MARKDOWN_LIST_LENGTH).map((db) =>
          createMarkdownLink({
            commandId: EXTENSION_COMMANDS.SELECT_DATABASE_WITH_PARTICIPANT,
            data: {
              command,
              chatId: ChatMetadataStore.getChatIdFromHistoryOrNewChatId(
                context.history
              ),
              databaseName: db.name,
            },
            name: db.name,
          })
        ),
        ...(databases.length > MAX_MARKDOWN_LIST_LENGTH
          ? [
              createMarkdownLink({
                data: {
                  command,
                  chatId: ChatMetadataStore.getChatIdFromHistoryOrNewChatId(
                    context.history
                  ),
                },
                commandId: EXTENSION_COMMANDS.SELECT_DATABASE_WITH_PARTICIPANT,
                name: 'Show more',
              }),
            ]
          : []),
      ];
    } catch (error) {
      // Users can always do this manually when asked to provide a database name.
      return [];
    }
  }

  async getCollectionTree({
    command,
    context,
    databaseName,
  }: {
    command: ParticipantCommand;
    databaseName: string;
    context: vscode.ChatContext;
  }): Promise<vscode.MarkdownString[]> {
    const dataService = this._connectionController.getActiveDataService();
    if (!dataService) {
      return [];
    }

    try {
      const collections = await dataService.listCollections(databaseName);
      return [
        ...collections.slice(0, MAX_MARKDOWN_LIST_LENGTH).map((coll) =>
          createMarkdownLink({
            commandId: EXTENSION_COMMANDS.SELECT_COLLECTION_WITH_PARTICIPANT,
            data: {
              command,
              chatId: ChatMetadataStore.getChatIdFromHistoryOrNewChatId(
                context.history
              ),
              databaseName,
              collectionName: coll.name,
            },
            name: coll.name,
          })
        ),
        ...(collections.length > MAX_MARKDOWN_LIST_LENGTH
          ? [
              createMarkdownLink({
                commandId:
                  EXTENSION_COMMANDS.SELECT_COLLECTION_WITH_PARTICIPANT,
                data: {
                  command,
                  chatId: ChatMetadataStore.getChatIdFromHistoryOrNewChatId(
                    context.history
                  ),
                },
                name: 'Show more',
              }),
            ]
          : []),
      ];
    } catch (error) {
      // Users can always do this manually when asked to provide a collection name.
      return [];
    }
  }

  async _getNamespaceFromChat({
    request,
    context,
    stream,
    token,
  }: {
    request: vscode.ChatRequest;
    context: vscode.ChatContext;
    stream: vscode.ChatResponseStream;
    token: vscode.CancellationToken;
  }): Promise<{
    databaseName: string | undefined;
    collectionName: string | undefined;
  }> {
    const messagesWithNamespace = NamespacePrompt.buildMessages({
      context,
      request,
      connectionNames: this._connectionController
        .getSavedConnections()
        .map((connection) => connection.name),
    });
    const responseContentWithNamespace = await this.getChatResponseContent({
      messages: messagesWithNamespace,
      stream,
      token,
    });
    const namespace = parseForDatabaseAndCollectionName(
      responseContentWithNamespace
    );

    // See if there's a namespace set in the
    // chat metadata we can fallback to if the model didn't find it.
    const chatId = ChatMetadataStore.getChatIdFromHistoryOrNewChatId(
      context.history
    );
    const {
      databaseName: databaseNameFromMetadata,
      collectionName: collectionNameFromMetadata,
    } = this._chatMetadataStore.getChatMetadata(chatId) ?? {};

    return {
      databaseName: namespace.databaseName ?? databaseNameFromMetadata,
      collectionName: namespace.collectionName ?? collectionNameFromMetadata,
    };
  }

  async _askForNamespace({
    command,
    context,
    databaseName,
    collectionName,
    stream,
  }: {
    command: ParticipantCommand;
    context: vscode.ChatContext;
    databaseName: string | undefined;
    collectionName: string | undefined;
    stream: vscode.ChatResponseStream;
  }): Promise<ChatResult> {
    // If no database or collection name is found in the user prompt,
    // we retrieve the available namespaces from the current connection.
    // Users can then select a value by clicking on an item in the list.
    if (!databaseName) {
      const tree = await this.getDatabasesTree({
        command,
        context,
      });
      stream.markdown(
        `What is the name of the database you would like ${
          command === '/query' ? 'this query' : ''
        } to run against?\n\n`
      );
      for (const item of tree) {
        stream.markdown(item);
      }
    } else if (!collectionName) {
      const tree = await this.getCollectionTree({
        command,
        databaseName,
        context,
      });
      stream.markdown(
        `Which collection would you like to use within ${databaseName}?\n\n`
      );
      for (const item of tree) {
        stream.markdown(item);
      }
    }

    return namespaceRequestChatResult({
      databaseName,
      collectionName,
      history: context.history,
    });
  }

  _askToConnect({
    command,
    context,
    stream,
  }: {
    command: ParticipantCommand;
    context: vscode.ChatContext;
    stream: vscode.ChatResponseStream;
  }): ChatResult {
    stream.markdown(
      "Looks like you aren't currently connected, first let's get you connected to the cluster we'd like to create this query to run against.\n\n"
    );

    const tree = this.getConnectionsTree(command);
    for (const item of tree) {
      stream.markdown(item);
    }
    return askToConnectChatResult(context.history);
  }

  // The sample documents returned from this are simplified (strings and arrays shortened).
  // The sample documents are only returned when a user has the setting enabled.
  async _fetchCollectionSchemaAndSampleDocuments({
    abortSignal,
    databaseName,
    collectionName,
    amountOfDocumentsToSample = NUM_DOCUMENTS_TO_SAMPLE,
    schemaFormat = 'simplified',
  }: {
    abortSignal;
    databaseName: string;
    collectionName: string;
    amountOfDocumentsToSample?: number;
    schemaFormat?: 'simplified' | 'full';
  }): Promise<{
    schema?: string;
    sampleDocuments?: Document[];
    amountOfDocumentsSampled: number;
  }> {
    const dataService = this._connectionController.getActiveDataService();
    if (!dataService) {
      return {
        amountOfDocumentsSampled: 0,
      };
    }

    try {
      const sampleDocuments = await dataService.sample(
        `${databaseName}.${collectionName}`,
        {
          query: {},
          size: amountOfDocumentsToSample,
        },
        { promoteValues: false },
        {
          abortSignal,
        }
      );

      let schema: string;
      if (schemaFormat === 'simplified') {
        const unformattedSchema = await getSimplifiedSchema(sampleDocuments);
        schema = new SchemaFormatter().format(unformattedSchema);
      } else {
        const unformattedSchema = await parseSchema(sampleDocuments, {
          storeValues: false,
        });
        schema = JSON.stringify(unformattedSchema, null, 2);
      }

      const useSampleDocsInCopilot = !!vscode.workspace
        .getConfiguration('mdb')
        .get('useSampleDocsInCopilot');

      return {
        sampleDocuments: useSampleDocsInCopilot
          ? getSimplifiedSampleDocuments(sampleDocuments)
          : undefined,
        schema,
        amountOfDocumentsSampled: sampleDocuments.length,
      };
    } catch (err: any) {
      log.error('Unable to fetch schema and sample documents', err);
      throw err;
    }
  }

  async handleEmptyNamespaceMessage({
    command,
    context,
    stream,
  }: {
    command: ParticipantCommand;
    context: vscode.ChatContext;
    stream: vscode.ChatResponseStream;
  }): Promise<ChatResult> {
    const lastMessageMetaData: vscode.ChatResponseTurn | undefined = context
      .history[context.history.length - 1] as vscode.ChatResponseTurn;
    const lastMessage = lastMessageMetaData?.result as ChatResult;
    if (lastMessage?.metadata?.intent !== 'askForNamespace') {
      stream.markdown(GenericPrompt.getEmptyRequestResponse());
      return emptyRequestChatResult(context.history);
    }

    // When the last message was asking for a database or collection name,
    // we re-ask the question.
    let tree: vscode.MarkdownString[];
    const databaseName = lastMessage.metadata.databaseName;
    if (databaseName) {
      stream.markdown(
        vscode.l10n.t(
          'Please select a collection by either clicking on an item in the list or typing the name manually in the chat.'
        )
      );
      tree = await this.getCollectionTree({
        command,
        databaseName,
        context,
      });
    } else {
      stream.markdown(
        vscode.l10n.t(
          'Please select a database by either clicking on an item in the list or typing the name manually in the chat.'
        )
      );
      tree = await this.getDatabasesTree({
        command,
        context,
      });
    }

    for (const item of tree) {
      stream.markdown(item);
    }

    return namespaceRequestChatResult({
      databaseName,
      collectionName: undefined,
      history: context.history,
    });
  }

  // @MongoDB /schema
  async handleSchemaRequest(
    request: vscode.ChatRequest,
    context: vscode.ChatContext,
    stream: vscode.ChatResponseStream,
    token: vscode.CancellationToken
  ): Promise<ChatResult> {
    if (!this._connectionController.getActiveDataService()) {
      return this._askToConnect({
        command: '/schema',
        context,
        stream,
      });
    }

    if (
      isPromptEmpty(request) &&
      doesLastMessageAskForNamespace(context.history)
    ) {
      return this.handleEmptyNamespaceMessage({
        command: '/schema',
        context,
        stream,
      });
    }

    const { databaseName, collectionName } = await this._getNamespaceFromChat({
      request,
      context,
      stream,
      token,
    });
    if (!databaseName || !collectionName) {
      return await this._askForNamespace({
        command: '/schema',
        context,
        databaseName,
        collectionName,
        stream,
      });
    }

    const abortController = new AbortController();
    token.onCancellationRequested(() => {
      abortController.abort();
    });

    stream.push(
      new vscode.ChatResponseProgressPart(
        'Fetching documents and analyzing schema...'
      )
    );

    let sampleDocuments: Document[] | undefined;
    let amountOfDocumentsSampled: number;
    let schema: string | undefined;
    try {
      ({
        sampleDocuments,
        amountOfDocumentsSampled, // There can be fewer than the amount we attempt to sample.
        schema,
      } = await this._fetchCollectionSchemaAndSampleDocuments({
        abortSignal: abortController.signal,
        databaseName,
        schemaFormat: 'full',
        collectionName,
        amountOfDocumentsToSample: DOCUMENTS_TO_SAMPLE_FOR_SCHEMA_PROMPT,
      }));

      if (!schema || amountOfDocumentsSampled === 0) {
        stream.markdown(
          vscode.l10n.t(
            'Unable to generate a schema from the collection, no documents found.'
          )
        );
        return schemaRequestChatResult(context.history);
      }
    } catch (e) {
      stream.markdown(
        vscode.l10n.t(
          `Unable to generate a schema from the collection, an error occurred: ${e}`
        )
      );
      return schemaRequestChatResult(context.history);
    }

    const messages = SchemaPrompt.buildMessages({
      request,
      context,
      databaseName,
      amountOfDocumentsSampled,
      collectionName,
      schema,
      connectionNames: this._connectionController
        .getSavedConnections()
        .map((connection) => connection.name),
      ...(sampleDocuments ? { sampleDocuments } : {}),
    });
    const responseContent = await this.getChatResponseContent({
      messages,
      stream,
      token,
    });
    stream.markdown(responseContent);

    stream.button({
      command: EXTENSION_COMMANDS.PARTICIPANT_OPEN_RAW_SCHEMA_OUTPUT,
      title: vscode.l10n.t('Open JSON Output'),
      arguments: [
        {
          schema,
        } as OpenSchemaCommandArgs,
      ],
    });

    return schemaRequestChatResult(context.history);
  }

  // @MongoDB /query find all documents where the "address" has the word Broadway in it.
  async handleQueryRequest(
    request: vscode.ChatRequest,
    context: vscode.ChatContext,
    stream: vscode.ChatResponseStream,
    token: vscode.CancellationToken
  ): Promise<ChatResult> {
    if (!this._connectionController.getActiveDataService()) {
      return this._askToConnect({
        command: '/query',
        context,
        stream,
      });
    }

    if (isPromptEmpty(request)) {
      if (doesLastMessageAskForNamespace(context.history)) {
        return this.handleEmptyNamespaceMessage({
          command: '/query',
          context,
          stream,
        });
      }

      stream.markdown(QueryPrompt.getEmptyRequestResponse());
      return emptyRequestChatResult(context.history);
    }

    // We "prompt chain" to handle the query requests.
    // First we ask the model to parse for the database and collection name.
    // If they exist, we can then use them in our final completion.
    // When they don't exist we ask the user for them.
    const { databaseName, collectionName } = await this._getNamespaceFromChat({
      request,
      context,
      stream,
      token,
    });
    if (!databaseName || !collectionName) {
      return await this._askForNamespace({
        command: '/query',
        context,
        databaseName,
        collectionName,
        stream,
      });
    }

    const abortController = new AbortController();
    token.onCancellationRequested(() => {
      abortController.abort();
    });

    let schema: string | undefined;
    let sampleDocuments: Document[] | undefined;
    try {
      ({ schema, sampleDocuments } =
        await this._fetchCollectionSchemaAndSampleDocuments({
          abortSignal: abortController.signal,
          databaseName,
          collectionName,
        }));
    } catch (e) {
      // When an error fetching the collection schema or sample docs occurs,
      // we still want to continue as it isn't critical, however,
      // we do want to notify the user.
      stream.markdown(
        vscode.l10n.t(
          'An error occurred while fetching the collection schema and sample documents.\nThe generated query will not be able to reference your data.'
        )
      );
    }

    const messages = await QueryPrompt.buildMessages({
      request,
      context,
      databaseName,
      collectionName,
      schema,
      connectionNames: this._connectionController
        .getSavedConnections()
        .map((connection) => connection.name),
      ...(sampleDocuments ? { sampleDocuments } : {}),
    });
    const responseContent = await this.getChatResponseContent({
      messages,
      stream,
      token,
    });

    stream.markdown(responseContent);

    this._streamRunnableContentActions({
      responseContent,
      stream,
    });

    return queryRequestChatResult(context.history);
  }

  async _handleDocsRequestWithChatbot({
    docsChatbotAIService,
    prompt,
    chatId,
  }: {
    docsChatbotAIService: DocsChatbotAIService;
    prompt: string;
    chatId: string;
  }): Promise<{
    responseContent: string;
    responseReferences?: Reference[];
  }> {
    let { docsChatbotConversationId } =
      this._chatMetadataStore.getChatMetadata(chatId) ?? {};
    if (!docsChatbotConversationId) {
      const conversation = await docsChatbotAIService.createConversation();
      docsChatbotConversationId = conversation._id;
      this._chatMetadataStore.setChatMetadata(chatId, {
        docsChatbotConversationId,
      });
    }

    const response = await docsChatbotAIService.addMessage({
      message: prompt,
      conversationId: docsChatbotConversationId,
    });

    return {
      responseContent: response.content,
      responseReferences: response.references,
    };
  }

  async _handleDocsRequestWithCopilot(
    ...args: [
      vscode.ChatRequest,
      vscode.ChatContext,
      vscode.ChatResponseStream,
      vscode.CancellationToken
    ]
  ): Promise<{
    responseContent: string;
    responseReferences?: Reference[];
  }> {
    const [request, context, stream, token] = args;
    const messages = GenericPrompt.buildMessages({
      request,
      context,
    });

    const abortController = new AbortController();
    token.onCancellationRequested(() => {
      abortController.abort();
    });
    const responseContent = await this.getChatResponseContent({
      messages,
      stream,
      token,
    });
    const responseReferences = [
      {
        url: MONGODB_DOCS_LINK,
        title: 'View MongoDB documentation',
      },
    ];

    return {
      responseContent,
      responseReferences,
    };
  }

  async handleDocsRequest(
    ...args: [
      vscode.ChatRequest,
      vscode.ChatContext,
      vscode.ChatResponseStream,
      vscode.CancellationToken
    ]
  ): Promise<ChatResult> {
    const [request, context, stream, token] = args;
    const abortController = new AbortController();
    token.onCancellationRequested(() => {
      abortController.abort();
    });

    const chatId = ChatMetadataStore.getChatIdFromHistoryOrNewChatId(
      context.history
    );

    let docsChatbotHasThrownError = false;
    let docsResult: {
      responseContent?: string;
      responseReferences?: Reference[];
    } = {};

    if (this._docsChatbotAIService) {
      try {
        docsResult = await this._handleDocsRequestWithChatbot({
          docsChatbotAIService: this._docsChatbotAIService,
          prompt: request.prompt,
          chatId,
        });
      } catch (error) {
        // If the docs chatbot API is not available, fall back to Copilot’s LLM and include
        // the MongoDB documentation link for users to go to our documentation site directly.
        docsChatbotHasThrownError = true;
        log.error(error);
      }
    }

    if (!this._docsChatbotAIService || docsChatbotHasThrownError) {
      docsResult = await this._handleDocsRequestWithCopilot(...args);
    }

    if (docsResult.responseContent) {
      stream.markdown(docsResult.responseContent);
      this._streamRunnableContentActions({
        responseContent: docsResult.responseContent,
        stream,
      });
    }

    if (docsResult.responseReferences) {
      for (const ref of docsResult.responseReferences) {
        const link = new vscode.MarkdownString(
          `- <a href="${ref.url}">${ref.title}</a>\n`
        );
        link.supportHtml = true;
        stream.markdown(link);
      }
    }

    return docsRequestChatResult(chatId);
  }

  async chatHandler(
    ...args: [
      vscode.ChatRequest,
      vscode.ChatContext,
      vscode.ChatResponseStream,
      vscode.CancellationToken
    ]
  ): Promise<ChatResult | undefined> {
    const [request, , stream] = args;

    if (
      !request.command &&
      (!request.prompt || request.prompt.trim().length === 0)
    ) {
      stream.markdown(GenericPrompt.getEmptyRequestResponse());
      return emptyRequestChatResult(args[1].history);
    }

    const hasBeenShownWelcomeMessageAlready = !!this._storageController.get(
      StorageVariables.COPILOT_HAS_BEEN_SHOWN_WELCOME_MESSAGE
    );
    if (!hasBeenShownWelcomeMessageAlready) {
      stream.markdown(
        vscode.l10n.t(`
  Welcome to MongoDB Participant!\n\n
  Interact with your MongoDB clusters and generate MongoDB-related code more efficiently with intelligent AI-powered feature, available today in the MongoDB extension.\n\n
  Please see our [FAQ](https://www.mongodb.com/docs/generative-ai-faq/) for more information.\n\n`)
      );

      this._telemetryService.track(
        TelemetryEventTypes.PARTICIPANT_WELCOME_SHOWN
      );

      await this._storageController.update(
        StorageVariables.COPILOT_HAS_BEEN_SHOWN_WELCOME_MESSAGE,
        true
      );
    }

    if (request.command === 'query') {
      return await this.handleQueryRequest(...args);
    } else if (request.command === 'docs') {
      return await this.handleDocsRequest(...args);
    } else if (request.command === 'schema') {
      return await this.handleSchemaRequest(...args);
    }
    return await this.handleGenericRequest(...args);
  }

  handleUserFeedback(feedback: vscode.ChatResultFeedback): void {
    this._telemetryService.trackCopilotParticipantFeedback({
      feedback: chatResultFeedbackKindToTelemetryValue(feedback.kind),
      reason: feedback.unhelpfulReason,
      response_type: (feedback.result as ChatResult)?.metadata.intent,
    });
  }
}<|MERGE_RESOLUTION|>--- conflicted
+++ resolved
@@ -4,6 +4,7 @@
 import { config } from 'dotenv';
 import path from 'path';
 import { promises as fs } from 'fs';
+import type { Reference } from 'mongodb-rag-core';
 
 import { createLogger } from '../logging';
 import type ConnectionController from '../connectionController';
@@ -20,11 +21,8 @@
   genericRequestChatResult,
   namespaceRequestChatResult,
   queryRequestChatResult,
-<<<<<<< HEAD
+  docsRequestChatResult,
   schemaRequestChatResult,
-=======
-  docsRequestChatResult,
->>>>>>> e8b91be6
 } from './constants';
 import { QueryPrompt } from './prompts/query';
 import { COL_NAME_ID, DB_NAME_ID, NamespacePrompt } from './prompts/namespace';
@@ -33,23 +31,18 @@
 import { getCopilotModel } from './model';
 import { createMarkdownLink } from './markdown';
 import { ChatMetadataStore } from './chatMetadata';
-<<<<<<< HEAD
 import { doesLastMessageAskForNamespace } from './prompts/history';
 import {
   DOCUMENTS_TO_SAMPLE_FOR_SCHEMA_PROMPT,
   type OpenSchemaCommandArgs,
   SchemaPrompt,
 } from './prompts/schema';
-import { chatResultFeedbackKindToTelemetryValue } from '../telemetry/telemetryService';
-=======
-import { DocsChatbotAIService } from './docsChatbotAIService';
 import {
   chatResultFeedbackKindToTelemetryValue,
   TelemetryEventTypes,
 } from '../telemetry/telemetryService';
->>>>>>> e8b91be6
+import { DocsChatbotAIService } from './docsChatbotAIService';
 import type TelemetryService from '../telemetry/telemetryService';
-import type { Reference } from 'mongodb-rag-core';
 
 const log = createLogger('participant');
 
