--- conflicted
+++ resolved
@@ -276,21 +276,14 @@
       token,
     });
 
-<<<<<<< HEAD
-    let responseLength = '';
-    let codeBlocksInResponse = 0;
-=======
     let outputLength = 0;
     let hasCodeBlock = false;
->>>>>>> 36a67843
     await processStreamWithIdentifiers({
       processStreamFragment: (fragment: string) => {
-        responseLength += fragment.length;
         stream.markdown(fragment);
         outputLength += fragment.length;
       },
       onStreamIdentifier: (content: string) => {
-        codeBlocksInResponse++;
         this._streamCodeBlockActions({ runnableContent: content, stream });
         hasCodeBlock = true;
       },
@@ -298,17 +291,15 @@
       identifier: codeBlockIdentifier,
     });
 
-<<<<<<< HEAD
     log.info('Streamed response to chat', {
-      responseLength: responseLength,
-      codeBlocksInResponse,
-    });
-=======
+      outputLength,
+      hasCodeBlock,
+    });
+
     return {
       outputLength,
       hasCodeBlock,
     };
->>>>>>> 36a67843
   }
 
   // This will stream all of the response content and create a string from it.
