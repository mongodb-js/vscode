--- conflicted
+++ resolved
@@ -29,15 +29,11 @@
 import { getCopilotModel } from './model';
 import { createMarkdownLink } from './markdown';
 import { ChatMetadataStore } from './chatMetadata';
-<<<<<<< HEAD
 import { DocsChatbotAIService } from './docsChatbotAIService';
-import { chatResultFeedbackKindToTelemetryValue } from '../telemetry/telemetryService';
-=======
 import {
   chatResultFeedbackKindToTelemetryValue,
   TelemetryEventTypes,
 } from '../telemetry/telemetryService';
->>>>>>> b37272fe
 import type TelemetryService from '../telemetry/telemetryService';
 import type { Reference } from 'mongodb-rag-core';
 
