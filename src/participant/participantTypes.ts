--- conflicted
+++ resolved
@@ -1,7 +1,6 @@
 import type * as vscode from 'vscode';
 import type { DocumentSource } from '../documentSource';
 
-<<<<<<< HEAD
 export type ParticipantCommandType = 'query' | 'schema' | 'docs';
 export type ParticipantCommand = `/${ParticipantCommandType}`;
 
@@ -26,25 +25,12 @@
 };
 
 /** Based on options from Copilot's chat open command IChatViewOpenOptions */
-=======
->>>>>>> 9c9ffc0e
 export type SendMessageToParticipantOptions = {
   message: string;
   command?: ParticipantCommandType;
   isNewChat?: boolean;
   isPartialQuery?: boolean;
-<<<<<<< HEAD
   telemetry?: TelemetryMetadata;
-  /**
-   * Any previous chat requests and responses that should be shown in the chat view.
-   * Note that currently these requests do not end up included in vscode's context.history.
-   */
-  previousRequests?: {
-    request: string;
-    response: string;
-  }[];
-=======
->>>>>>> 9c9ffc0e
 };
 
 export type SendMessageToParticipantFromInputOptions = Pick<
