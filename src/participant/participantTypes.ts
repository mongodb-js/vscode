--- conflicted
+++ resolved
@@ -21,11 +21,7 @@
 
 type TelemetryMetadata = {
   source: DocumentSource;
-<<<<<<< HEAD
-  sourceDetails?: string;
-=======
   source_details?: 'database' | 'collection';
->>>>>>> 7879cf95
 };
 
 /** Based on options from Copilot's chat open command IChatViewOpenOptions */
