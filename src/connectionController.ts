import * as vscode from 'vscode';
import { connect } from 'mongodb-data-service';
import type {
  DataService,
  ConnectionOptions as ConnectionOptionsFromCurrentDS,
} from 'mongodb-data-service';
import ConnectionString from 'mongodb-connection-string-url';
import { EventEmitter } from 'events';
import type { MongoClientOptions } from 'mongodb';
import { v4 as uuidv4 } from 'uuid';
import { CONNECTION_STATUS } from './views/webview-app/extension-app-message-constants';
import { createLogger } from './logging';
import formatError from './utils/formatError';
import type LegacyConnectionModel from './views/webview-app/legacy/connection-model/legacy-connection-model';
import type { StorageController } from './storage';
import type { StatusView } from './views';
import type TelemetryService from './telemetry/telemetryService';
import LINKS from './utils/links';
import type {
  ConnectionInfo as ConnectionInfoFromLegacyDS,
  ConnectionOptions as ConnectionOptionsFromLegacyDS,
} from 'mongodb-data-service-legacy';
import {
  extractSecrets,
  convertConnectionModelToInfo,
} from 'mongodb-data-service-legacy';
import type { LoadedConnection } from './storage/connectionStorage';
import { ConnectionStorage } from './storage/connectionStorage';

export function launderConnectionOptionTypeFromLegacyToCurrent(
  opts: ConnectionOptionsFromLegacyDS
): ConnectionOptionsFromCurrentDS {
  // Ensure that, at most, the types for OIDC mismatch here.
  return opts as Omit<typeof opts, 'oidc'>;
}

// eslint-disable-next-line @typescript-eslint/no-var-requires
const packageJSON = require('../package.json');

const log = createLogger('connection controller');

const MAX_CONNECTION_NAME_LENGTH = 512;

export enum DataServiceEventTypes {
  CONNECTIONS_DID_CHANGE = 'CONNECTIONS_DID_CHANGE',
  ACTIVE_CONNECTION_CHANGED = 'ACTIVE_CONNECTION_CHANGED',
}

export enum ConnectionTypes {
  CONNECTION_FORM = 'CONNECTION_FORM',
  CONNECTION_STRING = 'CONNECTION_STRING',
  CONNECTION_ID = 'CONNECTION_ID',
}

export enum NewConnectionType {
  NEW_CONNECTION = 'NEW_CONNECTION',
  SAVED_CONNECTION = 'SAVED_CONNECTION',
}

interface ConnectionAttemptResult {
  successfullyConnected: boolean;
  connectionErrorMessage: string;
}

interface ConnectionQuickPicks {
  label: string;
  data: { type: NewConnectionType; connectionId?: string };
}
<<<<<<< HEAD
=======

type StoreConnectionInfoWithConnectionOptions = StoreConnectionInfo &
  Required<Pick<StoreConnectionInfo, 'connectionOptions'>>;

type StoreConnectionInfoWithSecretStorageLocation = StoreConnectionInfo &
  Required<Pick<StoreConnectionInfo, 'secretStorageLocation'>>;

type LoadedConnection = StoreConnectionInfoWithConnectionOptions &
  StoreConnectionInfoWithSecretStorageLocation;

>>>>>>> 68a90ab2
export default class ConnectionController {
  // This is a map of connection ids to their configurations.
  // These connections can be saved on the session (runtime),
  // on the workspace, or globally in vscode.
  _connections: {
    [connectionId: string]: LoadedConnection;
  } = Object.create(null);
  _activeDataService: DataService | null = null;
  _connectionStorage: ConnectionStorage;
  _telemetryService: TelemetryService;

  private readonly _serviceName = 'mdb.vscode.savedConnections';
  private _currentConnectionId: null | string = null;

  // When we are connecting to a server we save a connection version to
  // the request. That way if a new connection attempt is made while
  // the connection is being established, we know we can ignore the
  // request when it is completed so we don't have two live connections at once.
  private _connectingVersion: null | string = null;

  private _connecting = false;
  private _connectingConnectionId: null | string = null;
  private _disconnecting = false;

  private _statusView: StatusView;

  // Used by other parts of the extension that respond to changes in the connections.
  private eventEmitter: EventEmitter = new EventEmitter();

  constructor({
    statusView,
    storageController,
    telemetryService,
  }: {
    statusView: StatusView;
    storageController: StorageController;
    telemetryService: TelemetryService;
  }) {
    this._statusView = statusView;
    this._telemetryService = telemetryService;
    this._connectionStorage = new ConnectionStorage({
      storageController,
    });
  }

  async loadSavedConnections(): Promise<void> {
<<<<<<< HEAD
    const loadedConnections = await this._connectionStorage.loadConnections();

    for (const connection of loadedConnections) {
      this._connections[connection.id] = connection;
    }

=======
    const globalAndWorkspaceConnections = Object.entries({
      ...this._storageController.get(
        StorageVariables.GLOBAL_SAVED_CONNECTIONS,
        StorageLocation.GLOBAL
      ),
      ...this._storageController.get(
        StorageVariables.WORKSPACE_SAVED_CONNECTIONS,
        StorageLocation.WORKSPACE
      ),
    });

    await Promise.all(
      globalAndWorkspaceConnections.map(
        async ([connectionId, connectionInfo]) => {
          const connectionInfoWithSecrets =
            await this._getConnectionInfoWithSecrets(connectionInfo);
          if (!connectionInfoWithSecrets) {
            return;
          }

          this._connections[connectionId] = connectionInfoWithSecrets;
        }
      )
    );

    const loadedConnections = Object.values(this._connections);
>>>>>>> 68a90ab2
    if (loadedConnections.length) {
      this.eventEmitter.emit(DataServiceEventTypes.CONNECTIONS_DID_CHANGE);
    }

    // TODO: re-enable with fewer 'Saved Connections Loaded' events
    // https://jira.mongodb.org/browse/VSCODE-462
    /* this._telemetryService.trackSavedConnectionsLoaded({
      saved_connections: globalAndWorkspaceConnections.length,
      loaded_connections: loadedConnections.length,
      ).length,
      connections_with_secrets_in_secret_storage: loadedConnections.filter(
        (connection) =>
          connection.secretStorageLocation ===
          SecretStorageLocation.SecretStorage
      ).length,
    }); */
<<<<<<< HEAD
=======
  }

  // TODO: Move this into the connectionStorage.
  async _getConnectionInfoWithSecrets(
    connectionInfo: StoreConnectionInfo
  ): Promise<LoadedConnection | undefined> {
    try {
      // We tried migrating this connection earlier but failed because Keytar was not
      // available. So we return simply the connection without secrets.
      if (
        connectionInfo.connectionModel ||
        !connectionInfo.secretStorageLocation ||
        connectionInfo.secretStorageLocation === 'vscode.Keytar' ||
        connectionInfo.secretStorageLocation ===
          SecretStorageLocation.KeytarSecondAttempt
      ) {
        // We had migrations in VSCode for ~5 months. We drop the connections
        // that did not migrate.
        return undefined;
      }

      const unparsedSecrets =
        (await this._storageController.getSecret(connectionInfo.id)) ?? '';

      return this._mergedConnectionInfoWithSecrets(
        connectionInfo as LoadedConnection,
        unparsedSecrets
      );
    } catch (error) {
      log.error('Error while retrieving connection info', error);
      return undefined;
    }
  }

  _mergedConnectionInfoWithSecrets(
    connectionInfo: LoadedConnection,
    unparsedSecrets: string
  ): LoadedConnection {
    if (!unparsedSecrets) {
      return connectionInfo;
    }

    const secrets = JSON.parse(unparsedSecrets);
    const connectionInfoWithSecrets = mergeSecrets(
      {
        id: connectionInfo.id,
        connectionOptions: connectionInfo.connectionOptions,
      },
      secrets
    );

    return {
      ...connectionInfo,
      connectionOptions: connectionInfoWithSecrets.connectionOptions,
    };
>>>>>>> 68a90ab2
  }

  async connectWithURI(): Promise<boolean> {
    let connectionString: string | undefined;

    log.info('connectWithURI command called');

    try {
      connectionString = await vscode.window.showInputBox({
        value: '',
        ignoreFocusOut: true,
        placeHolder:
          'e.g. mongodb+srv://username:password@cluster0.mongodb.net/admin',
        prompt: 'Enter your connection string (SRV or standard)',
        validateInput: (uri: string) => {
          if (
            !uri.startsWith('mongodb://') &&
            !uri.startsWith('mongodb+srv://')
          ) {
            return 'MongoDB connection strings begin with "mongodb://" or "mongodb+srv://"';
          }

          try {
            // eslint-disable-next-line no-new
            new ConnectionString(uri);
          } catch (error) {
            return formatError(error).message;
          }

          return null;
        },
      });
    } catch (e) {
      return false;
    }

    if (!connectionString) {
      return false;
    }

    return this.addNewConnectionStringAndConnect(connectionString);
  }

  // Resolves the new connection id when the connection is successfully added.
  // Resolves false when it is added and not connected.
  // The connection can fail to connect but be successfully added.
  async addNewConnectionStringAndConnect(
    connectionString: string
  ): Promise<boolean> {
    log.info('Trying to connect to a new connection configuration...');

    const connectionStringData = new ConnectionString(connectionString);

    // TODO: Allow overriding appname + use driverInfo instead
    // (https://jira.mongodb.org/browse/MONGOSH-1015)
    connectionStringData.searchParams.set(
      'appname',
      `${packageJSON.name} ${packageJSON.version}`
    );

    try {
      const connectResult = await this.saveNewConnectionAndConnect(
        {
          id: uuidv4(),
          connectionOptions: {
            connectionString: connectionStringData.toString(),
          },
        },
        ConnectionTypes.CONNECTION_STRING
      );

      return connectResult.successfullyConnected;
    } catch (error) {
      const printableError = formatError(error);
      log.error('Failed to connect with a connection string', error);
      void vscode.window.showErrorMessage(
        `Unable to connect: ${printableError.message}`
      );
      return false;
    }
  }

  public sendTelemetry(
    newDataService: DataService,
    connectionType: ConnectionTypes
  ): void {
    void this._telemetryService.trackNewConnection(
      newDataService,
      connectionType
    );
  }

  parseNewConnection(
    rawConnectionModel: LegacyConnectionModel
  ): ConnectionInfoFromLegacyDS {
    return convertConnectionModelToInfo({
      ...rawConnectionModel,
      appname: `${packageJSON.name} ${packageJSON.version}`, // Override the default connection appname.
    });
  }

<<<<<<< HEAD
  async saveNewConnectionAndConnect(
=======
  private async _saveConnectionWithSecrets(
    newStoreConnectionInfoWithSecrets: LoadedConnection
  ): Promise<LoadedConnection> {
    // We don't want to store secrets to disc.
    const { connectionInfo: safeConnectionInfo, secrets } = extractSecrets(
      newStoreConnectionInfoWithSecrets as ConnectionInfoFromLegacyDS
    );
    const savedConnectionInfo = await this._storageController.saveConnection({
      ...newStoreConnectionInfoWithSecrets,
      connectionOptions: safeConnectionInfo.connectionOptions, // The connection info without secrets.
    });
    await this._storageController.setSecret(
      savedConnectionInfo.id,
      JSON.stringify(secrets)
    );

    return savedConnectionInfo;
  }

  async saveNewConnectionFromFormAndConnect(
>>>>>>> 68a90ab2
    originalConnectionInfo: ConnectionInfoFromLegacyDS,
    connectionType: ConnectionTypes
  ): Promise<ConnectionAttemptResult> {
    const savedConnectionWithoutSecrets =
      await this._connectionStorage.saveNewConnection(originalConnectionInfo);

    this._connections[savedConnectionWithoutSecrets.id] = {
      ...savedConnectionWithoutSecrets,
      connectionOptions: originalConnectionInfo.connectionOptions, // The connection options with secrets.
    };

    log.info(
      'Connect called to connect to instance',
      savedConnectionWithoutSecrets.name
    );

    return this._connect(savedConnectionWithoutSecrets.id, connectionType);
  }

  async _connectWithDataService(
    connectionOptions: ConnectionOptionsFromLegacyDS
  ) {
    return connect({
      connectionOptions:
        launderConnectionOptionTypeFromLegacyToCurrent(connectionOptions),
      productName: packageJSON.name,
      productDocsLink: LINKS.extensionDocs(),
    });
  }

  async _connect(
    connectionId: string,
    connectionType: ConnectionTypes
  ): Promise<ConnectionAttemptResult> {
    // Store a version of this connection, so we can see when the conection
    // is successful if it is still the most recent connection attempt.
    this._connectingVersion = connectionId;
    const connectingAttemptVersion = this._connectingVersion;
    this._connecting = true;
    this._connectingConnectionId = connectionId;
    this.eventEmitter.emit(DataServiceEventTypes.CONNECTIONS_DID_CHANGE);

    if (this._activeDataService) {
      log.info('Disconnecting from the previous connection...', {
        connectionId: this._currentConnectionId,
      });
      await this.disconnect();
    }

    this._statusView.showMessage('Connecting to MongoDB...');
    log.info('Connecting to MongoDB...', {
      connectionInfo: JSON.stringify(
        extractSecrets(this._connections[connectionId]).connectionInfo
      ),
    });

    const connectionOptions = this._connections[connectionId].connectionOptions;

    if (!connectionOptions) {
      throw new Error('Connect failed: connectionOptions are missing.');
    }

    let dataService;
    let connectError;

    try {
      dataService = await this._connectWithDataService(connectionOptions);
    } catch (error) {
      connectError = error;
    }

    const shouldEndPrevConnectAttempt = this._endPrevConnectAttempt({
      connectionId,
      connectingAttemptVersion,
      dataService,
    });

    if (shouldEndPrevConnectAttempt) {
      return {
        successfullyConnected: false,
        connectionErrorMessage: 'connection attempt overriden',
      };
    }

    this._statusView.hideMessage();

    if (connectError) {
      this._connecting = false;
      this.eventEmitter.emit(DataServiceEventTypes.CONNECTIONS_DID_CHANGE);

      throw connectError;
    }

    log.info('Successfully connected', { connectionId });
    void vscode.window.showInformationMessage('MongoDB connection successful.');

    this._activeDataService = dataService;
    this._currentConnectionId = connectionId;
    this._connecting = false;
    this._connectingConnectionId = null;
    this.eventEmitter.emit(DataServiceEventTypes.CONNECTIONS_DID_CHANGE);
    this.eventEmitter.emit(DataServiceEventTypes.ACTIVE_CONNECTION_CHANGED);

    // Send metrics to Segment
    this.sendTelemetry(dataService, connectionType);

    void vscode.commands.executeCommand(
      'setContext',
      'mdb.connectedToMongoDB',
      true
    );

    return {
      successfullyConnected: true,
      connectionErrorMessage: '',
    };
  }

  private _endPrevConnectAttempt({
    connectionId,
    connectingAttemptVersion,
    dataService,
  }: {
    connectionId: string;
    connectingAttemptVersion: null | string;
    dataService: DataService | null;
  }): boolean {
    if (
      connectingAttemptVersion !== this._connectingVersion ||
      !this._connections[connectionId]
    ) {
      // If the current attempt is no longer the most recent attempt
      // or the connection no longer exists we silently end the connection
      // and return.
      void dataService?.disconnect().catch(() => {
        /* ignore */
      });

      return true;
    }

    return false;
  }

  async connectWithConnectionId(connectionId: string): Promise<boolean> {
    if (!this._connections[connectionId]) {
      throw new Error('Connection not found.');
    }

    try {
      await this._connect(connectionId, ConnectionTypes.CONNECTION_ID);

      return true;
    } catch (error) {
      log.error('Failed to connect by a connection id', error);
      const printableError = formatError(error);
      void vscode.window.showErrorMessage(
        `Unable to connect: ${printableError.message}`
      );
      return false;
    }
  }

  async disconnect(): Promise<boolean> {
    log.info(
      'Disconnect called, currently connected to',
      this._currentConnectionId
    );

    this._currentConnectionId = null;
    this._disconnecting = true;

    this.eventEmitter.emit(DataServiceEventTypes.CONNECTIONS_DID_CHANGE);
    this.eventEmitter.emit(DataServiceEventTypes.ACTIVE_CONNECTION_CHANGED);

    if (!this._activeDataService) {
      void vscode.window.showErrorMessage(
        'Unable to disconnect: no active connection.'
      );

      return false;
    }

    this._statusView.showMessage('Disconnecting from current connection...');

    try {
      // Disconnect from the active connection.
      await this._activeDataService.disconnect();
      void vscode.window.showInformationMessage('MongoDB disconnected.');
      this._activeDataService = null;

      void vscode.commands.executeCommand(
        'setContext',
        'mdb.connectedToMongoDB',
        false
      );
    } catch (error) {
      // Show an error, however we still reset the active connection to free up the extension.
      void vscode.window.showErrorMessage(
        'An error occured while disconnecting from the current connection.'
      );
    }

    this._disconnecting = false;
    this._statusView.hideMessage();

    return true;
  }

<<<<<<< HEAD
=======
  private async _removeSecretsFromKeychain(connectionId: string) {
    await this._storageController.deleteSecret(connectionId);
  }

>>>>>>> 68a90ab2
  async removeSavedConnection(connectionId: string): Promise<void> {
    delete this._connections[connectionId];

    await this._connectionStorage.removeConnection(connectionId);

    this.eventEmitter.emit(DataServiceEventTypes.CONNECTIONS_DID_CHANGE);
  }

  // Prompts the user to remove the connection then removes it on affirmation.
  async removeMongoDBConnection(connectionId: string): Promise<boolean> {
    if (!this._connections[connectionId]) {
      // No active connection(s) to remove.
      void vscode.window.showErrorMessage('Connection does not exist.');

      return false;
    }

    const removeConfirmationResponse =
      await vscode.window.showInformationMessage(
        `Are you sure to want to remove connection ${this._connections[connectionId].name}?`,
        { modal: true },
        'Yes'
      );

    if (removeConfirmationResponse !== 'Yes') {
      return false;
    }

    if (this._activeDataService && connectionId === this._currentConnectionId) {
      await this.disconnect();
    }

    if (!this._connections[connectionId]) {
      // If the connection was removed while we were disconnecting we resolve.
      return false;
    }

    await this.removeSavedConnection(connectionId);

    void vscode.window.showInformationMessage('MongoDB connection removed.');

    return true;
  }

  async onRemoveMongoDBConnection(): Promise<boolean> {
    log.info('mdb.removeConnection command called');

    const connectionIds = Object.keys(this._connections);

    if (connectionIds.length === 0) {
      // No active connection(s) to remove.
      void vscode.window.showErrorMessage('No connections to remove.');

      return false;
    }

    if (connectionIds.length === 1) {
      return this.removeMongoDBConnection(connectionIds[0]);
    }

    // There is more than 1 possible connection to remove.
    // We attach the index of the connection so that we can infer their pick.
    const connectionNameToRemove: string | undefined =
      await vscode.window.showQuickPick(
        connectionIds.map(
          (id, index) => `${index + 1}: ${this._connections[id].name}`
        ),
        {
          placeHolder: 'Choose a connection to remove...',
        }
      );

    if (!connectionNameToRemove) {
      return false;
    }

    // We attach the index of the connection so that we can infer their pick.
    const connectionIndexToRemove =
      Number(connectionNameToRemove.split(':', 1)[0]) - 1;
    const connectionIdToRemove = connectionIds[connectionIndexToRemove];

    return this.removeMongoDBConnection(connectionIdToRemove);
  }

  async renameConnection(connectionId: string): Promise<boolean> {
    let inputtedConnectionName: string | undefined;

    try {
      inputtedConnectionName = await vscode.window.showInputBox({
        value: this._connections[connectionId].name,
        placeHolder: 'e.g. My Connection Name',
        prompt: 'Enter new connection name.',
        validateInput: (inputConnectionName: string) => {
          if (
            inputConnectionName &&
            inputConnectionName.length > MAX_CONNECTION_NAME_LENGTH
          ) {
            return `Connection name too long (Max ${MAX_CONNECTION_NAME_LENGTH} characters).`;
          }

          return null;
        },
      });
    } catch (e) {
      throw new Error(`An error occurred parsing the connection name: ${e}`);
    }

    if (!inputtedConnectionName) {
      return false;
    }

    this._connections[connectionId].name = inputtedConnectionName;
    this.eventEmitter.emit(DataServiceEventTypes.CONNECTIONS_DID_CHANGE);
    this.eventEmitter.emit(DataServiceEventTypes.ACTIVE_CONNECTION_CHANGED);

    await this._connectionStorage.saveConnection(
      this._connections[connectionId]
    );

    // No storing needed.
    return true;
  }

  addEventListener(
    eventType: DataServiceEventTypes,
    listener: () => void
  ): void {
    this.eventEmitter.addListener(eventType, listener);
  }

  removeEventListener(
    eventType: DataServiceEventTypes,
    listener: () => void
  ): void {
    this.eventEmitter.removeListener(eventType, listener);
  }

  isConnecting(): boolean {
    return this._connecting;
  }

  isDisconnecting(): boolean {
    return this._disconnecting;
  }

  isCurrentlyConnected(): boolean {
    return this._activeDataService !== null;
  }

  getSavedConnections(): LoadedConnection[] {
    return Object.values(this._connections);
  }

  getSavedConnectionName(connectionId: string): string {
    return this._connections[connectionId]
      ? this._connections[connectionId].name
      : '';
  }

  getConnectingConnectionId(): string | null {
    return this._connectingConnectionId;
  }

  getActiveConnectionId(): string | null {
    return this._currentConnectionId;
  }

  getActiveConnectionName(): string {
    if (!this._currentConnectionId) {
      return '';
    }

    return this._connections[this._currentConnectionId]
      ? this._connections[this._currentConnectionId].name
      : '';
  }

  _getConnectionStringWithProxy({
    url,
    options,
  }: {
    url: string;
    options: MongoClientOptions;
  }): string {
    const connectionStringData = new ConnectionString(url);

    if (options.proxyHost) {
      connectionStringData.searchParams.set('proxyHost', options.proxyHost);
    }

    if (options.proxyPassword) {
      connectionStringData.searchParams.set(
        'proxyPassword',
        options.proxyPassword
      );
    }

    if (options.proxyPort) {
      connectionStringData.searchParams.set(
        'proxyPort',
        `${options.proxyPort}`
      );
    }

    if (options.proxyUsername) {
      connectionStringData.searchParams.set(
        'proxyUsername',
        options.proxyUsername
      );
    }

    return connectionStringData.toString();
  }

  getActiveConnectionString(): string {
    const mongoClientConnectionOptions = this.getMongoClientConnectionOptions();
    const connectionString = mongoClientConnectionOptions?.url;

    if (!connectionString) {
      throw new Error('Connection string not found.');
    }

    if (mongoClientConnectionOptions?.options.proxyHost) {
      return this._getConnectionStringWithProxy(mongoClientConnectionOptions);
    }

    return connectionString;
  }

  getActiveDataService() {
    return this._activeDataService;
  }

  getMongoClientConnectionOptions():
    | {
        url: string;
        options: NonNullable<
          ReturnType<DataService['getMongoClientConnectionOptions']>
        >['options'];
      }
    | undefined {
    return this._activeDataService?.getMongoClientConnectionOptions();
  }

  // Copy connection string from the sidebar does not need appname in it.
  copyConnectionStringByConnectionId(connectionId: string): string {
    const connectionOptions = this._connections[connectionId].connectionOptions;

    if (!connectionOptions) {
      throw new Error(
        'Copy connection string failed: connectionOptions are missing.'
      );
    }

    const url = new ConnectionString(connectionOptions.connectionString);
    url.searchParams.delete('appname');
    return url.toString();
  }

  getConnectionStatus(): CONNECTION_STATUS {
    if (this.isCurrentlyConnected()) {
      if (this.isDisconnecting()) {
        return CONNECTION_STATUS.DISCONNECTING;
      }

      return CONNECTION_STATUS.CONNECTED;
    }

    if (this.isConnecting()) {
      return CONNECTION_STATUS.CONNECTING;
    }

    return CONNECTION_STATUS.DISCONNECTED;
  }

  getConnectionStatusStringForConnection(connectionId: string): string {
    if (this.getActiveConnectionId() === connectionId) {
      if (this.isDisconnecting()) {
        return 'disconnecting...';
      }

      return 'connected';
    }

    if (
      this.isConnecting() &&
      this.getConnectingConnectionId() === connectionId
    ) {
      return 'connecting...';
    }

    return '';
  }

  // Exposed for testing.
  clearAllConnections(): void {
    this._connections = {};
    this._activeDataService = null;
    this._currentConnectionId = null;
    this._connecting = false;
    this._disconnecting = false;
    this._connectingConnectionId = '';
    this._connectingVersion = null;
  }

  getConnectingVersion(): string | null {
    return this._connectingVersion;
  }

  setActiveDataService(newDataService: DataService): void {
    this._activeDataService = newDataService;
  }

  setConnnecting(connecting: boolean): void {
    this._connecting = connecting;
  }

  setDisconnecting(disconnecting: boolean): void {
    this._disconnecting = disconnecting;
  }

  getConnectionQuickPicks(): ConnectionQuickPicks[] {
    if (!this._connections) {
      return [
        {
          label: 'Add new connection',
          data: {
            type: NewConnectionType.NEW_CONNECTION,
          },
        },
      ];
    }

    return [
      {
        label: 'Add new connection',
        data: {
          type: NewConnectionType.NEW_CONNECTION,
        },
      },
      ...Object.values(this._connections)
        .sort((connectionA: LoadedConnection, connectionB: LoadedConnection) =>
          (connectionA.name || '').localeCompare(connectionB.name || '')
        )
        .map((item: LoadedConnection) => ({
          label: item.name,
          data: {
            type: NewConnectionType.SAVED_CONNECTION,
            connectionId: item.id,
          },
        })),
    ];
  }

  async changeActiveConnection(): Promise<boolean> {
    const selectedQuickPickItem = await vscode.window.showQuickPick(
      this.getConnectionQuickPicks(),
      {
        placeHolder: 'Select new connection...',
      }
    );

    if (!selectedQuickPickItem) {
      return true;
    }

    if (selectedQuickPickItem.data.type === NewConnectionType.NEW_CONNECTION) {
      return this.connectWithURI();
    }

    if (!selectedQuickPickItem.data.connectionId) {
      return true;
    }

    return this.connectWithConnectionId(
      selectedQuickPickItem.data.connectionId
    );
  }
}<|MERGE_RESOLUTION|>--- conflicted
+++ resolved
@@ -66,19 +66,7 @@
   label: string;
   data: { type: NewConnectionType; connectionId?: string };
 }
-<<<<<<< HEAD
-=======
-
-type StoreConnectionInfoWithConnectionOptions = StoreConnectionInfo &
-  Required<Pick<StoreConnectionInfo, 'connectionOptions'>>;
-
-type StoreConnectionInfoWithSecretStorageLocation = StoreConnectionInfo &
-  Required<Pick<StoreConnectionInfo, 'secretStorageLocation'>>;
-
-type LoadedConnection = StoreConnectionInfoWithConnectionOptions &
-  StoreConnectionInfoWithSecretStorageLocation;
-
->>>>>>> 68a90ab2
+
 export default class ConnectionController {
   // This is a map of connection ids to their configurations.
   // These connections can be saved on the session (runtime),
@@ -125,41 +113,12 @@
   }
 
   async loadSavedConnections(): Promise<void> {
-<<<<<<< HEAD
     const loadedConnections = await this._connectionStorage.loadConnections();
 
     for (const connection of loadedConnections) {
       this._connections[connection.id] = connection;
     }
 
-=======
-    const globalAndWorkspaceConnections = Object.entries({
-      ...this._storageController.get(
-        StorageVariables.GLOBAL_SAVED_CONNECTIONS,
-        StorageLocation.GLOBAL
-      ),
-      ...this._storageController.get(
-        StorageVariables.WORKSPACE_SAVED_CONNECTIONS,
-        StorageLocation.WORKSPACE
-      ),
-    });
-
-    await Promise.all(
-      globalAndWorkspaceConnections.map(
-        async ([connectionId, connectionInfo]) => {
-          const connectionInfoWithSecrets =
-            await this._getConnectionInfoWithSecrets(connectionInfo);
-          if (!connectionInfoWithSecrets) {
-            return;
-          }
-
-          this._connections[connectionId] = connectionInfoWithSecrets;
-        }
-      )
-    );
-
-    const loadedConnections = Object.values(this._connections);
->>>>>>> 68a90ab2
     if (loadedConnections.length) {
       this.eventEmitter.emit(DataServiceEventTypes.CONNECTIONS_DID_CHANGE);
     }
@@ -176,64 +135,6 @@
           SecretStorageLocation.SecretStorage
       ).length,
     }); */
-<<<<<<< HEAD
-=======
-  }
-
-  // TODO: Move this into the connectionStorage.
-  async _getConnectionInfoWithSecrets(
-    connectionInfo: StoreConnectionInfo
-  ): Promise<LoadedConnection | undefined> {
-    try {
-      // We tried migrating this connection earlier but failed because Keytar was not
-      // available. So we return simply the connection without secrets.
-      if (
-        connectionInfo.connectionModel ||
-        !connectionInfo.secretStorageLocation ||
-        connectionInfo.secretStorageLocation === 'vscode.Keytar' ||
-        connectionInfo.secretStorageLocation ===
-          SecretStorageLocation.KeytarSecondAttempt
-      ) {
-        // We had migrations in VSCode for ~5 months. We drop the connections
-        // that did not migrate.
-        return undefined;
-      }
-
-      const unparsedSecrets =
-        (await this._storageController.getSecret(connectionInfo.id)) ?? '';
-
-      return this._mergedConnectionInfoWithSecrets(
-        connectionInfo as LoadedConnection,
-        unparsedSecrets
-      );
-    } catch (error) {
-      log.error('Error while retrieving connection info', error);
-      return undefined;
-    }
-  }
-
-  _mergedConnectionInfoWithSecrets(
-    connectionInfo: LoadedConnection,
-    unparsedSecrets: string
-  ): LoadedConnection {
-    if (!unparsedSecrets) {
-      return connectionInfo;
-    }
-
-    const secrets = JSON.parse(unparsedSecrets);
-    const connectionInfoWithSecrets = mergeSecrets(
-      {
-        id: connectionInfo.id,
-        connectionOptions: connectionInfo.connectionOptions,
-      },
-      secrets
-    );
-
-    return {
-      ...connectionInfo,
-      connectionOptions: connectionInfoWithSecrets.connectionOptions,
-    };
->>>>>>> 68a90ab2
   }
 
   async connectWithURI(): Promise<boolean> {
@@ -335,30 +236,7 @@
     });
   }
 
-<<<<<<< HEAD
   async saveNewConnectionAndConnect(
-=======
-  private async _saveConnectionWithSecrets(
-    newStoreConnectionInfoWithSecrets: LoadedConnection
-  ): Promise<LoadedConnection> {
-    // We don't want to store secrets to disc.
-    const { connectionInfo: safeConnectionInfo, secrets } = extractSecrets(
-      newStoreConnectionInfoWithSecrets as ConnectionInfoFromLegacyDS
-    );
-    const savedConnectionInfo = await this._storageController.saveConnection({
-      ...newStoreConnectionInfoWithSecrets,
-      connectionOptions: safeConnectionInfo.connectionOptions, // The connection info without secrets.
-    });
-    await this._storageController.setSecret(
-      savedConnectionInfo.id,
-      JSON.stringify(secrets)
-    );
-
-    return savedConnectionInfo;
-  }
-
-  async saveNewConnectionFromFormAndConnect(
->>>>>>> 68a90ab2
     originalConnectionInfo: ConnectionInfoFromLegacyDS,
     connectionType: ConnectionTypes
   ): Promise<ConnectionAttemptResult> {
@@ -568,13 +446,6 @@
     return true;
   }
 
-<<<<<<< HEAD
-=======
-  private async _removeSecretsFromKeychain(connectionId: string) {
-    await this._storageController.deleteSecret(connectionId);
-  }
-
->>>>>>> 68a90ab2
   async removeSavedConnection(connectionId: string): Promise<void> {
     delete this._connections[connectionId];
 
