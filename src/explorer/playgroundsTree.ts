import * as vscode from 'vscode';
import PlaygroundsTreeHeader from './playgroundsTreeHeader';
import { PLAYGROUND_ITEM } from './playgroundsTreeItem';
import { createLogger } from '../logging';
import PlaygroundsTreeItem from './playgroundsTreeItem';
import EXTENSION_COMMANDS from '../commands';
import { getPlaygrounds } from '../utils/playground';

const log = createLogger('playgrounds tree controller');

export default class PlaygroundsTree
  implements vscode.TreeDataProvider<vscode.TreeItem>
{
  public excludeFromPlaygroundsSearch: string[];
  private _playgroundsTreeHeaders: PlaygroundsTreeHeader[];
  private _onDidChangeTreeData: vscode.EventEmitter<any>;
  private _playgroundsTreeItems: { [key: string]: PlaygroundsTreeItem };
  readonly onDidChangeTreeData: vscode.Event<any>;

  contextValue = 'playgroundsTree' as const;

  constructor() {
    this.excludeFromPlaygroundsSearch =
      vscode.workspace
        .getConfiguration('mdb')
        .get('excludeFromPlaygroundsSearch') || [];
    this._playgroundsTreeHeaders = [];
    this._playgroundsTreeItems = {};
    this._onDidChangeTreeData = new vscode.EventEmitter<void>();
    this.onDidChangeTreeData = this._onDidChangeTreeData.event;
  }

  public activateTreeViewEventHandlers = (
    treeView: vscode.TreeView<vscode.TreeItem>
  ): void => {
    treeView.onDidCollapseElement((event: any) => {
      log.info('Tree item was collapsed:', event.element.label);

      if (event.element.onDidCollapse) {
        event.element.onDidCollapse();
      }

      if (event.element.doesNotRequireTreeUpdate) {
        // When the element is already loaded (synchronous), we do not need to
        // fully refresh the tree.
        return;
      }

      this.onTreeItemUpdate();
    });

    treeView.onDidExpandElement(async (event: any): Promise<void> => {
      log.info('Tree item was expanded:', event.element.label);

      if (!event.element.onDidExpand) {
        return;
      }

      await event.element.onDidExpand();

      if (event.element.doesNotRequireTreeUpdate) {
        // When the element is already loaded (synchronous), we do not
        // need to fully refresh the tree.
        return;
      }

      this.onTreeItemUpdate();
    });

    treeView.onDidChangeSelection(async (event: any) => {
      if (event.selection && event.selection.length === 1) {
        const selectedItem = event.selection[0];

        if (selectedItem.contextValue === PLAYGROUND_ITEM) {
          await vscode.commands.executeCommand(
            EXTENSION_COMMANDS.MDB_OPEN_PLAYGROUND_FROM_TREE_VIEW,
            selectedItem
          );
        }
      }
    });
  };

  public refresh = (): Promise<boolean> => {
    this.excludeFromPlaygroundsSearch =
      vscode.workspace
        .getConfiguration('mdb')
        .get('excludeFromPlaygroundsSearch') || [];

    this._onDidChangeTreeData.fire(null);

    return Promise.resolve(true);
  };

  public onTreeItemUpdate(): void {
    this._onDidChangeTreeData.fire(null);
  }

  public getTreeItem(element: PlaygroundsTreeHeader): vscode.TreeItem {
    return element;
  }

  public async getPlaygrounds(fsPath: string): Promise<any> {
    const excludeFromPlaygroundsSearch: string[] =
      (await vscode.workspace
        .getConfiguration('mdb')
        .get('excludeFromPlaygroundsSearch')) || [];
<<<<<<< HEAD

    const playgrounds = await getPlaygrounds({
      fsPath,
      excludeFromPlaygroundsSearch,
    });

    this._playgroundsTreeItems = {};

    playgrounds.forEach((element) => {
      this._playgroundsTreeItems[element.path] = new PlaygroundsTreeItem(
        element.name,
        element.path
      );
    });
=======

    const playgrounds = await getPlaygrounds({
      fsPath,
      excludeFromPlaygroundsSearch,
    });

    this._playgroundsTreeItems = Object.fromEntries(
      playgrounds.map((playground) => [
        playground.path,
        new PlaygroundsTreeItem(playground.name, playground.path),
      ])
    );
>>>>>>> eebb3f65

    return this._playgroundsTreeItems;
  }

  public async getChildren(element?: any): Promise<any[]> {
    // When no element is present we are at the root.
    if (!element) {
      this._playgroundsTreeHeaders = [];

      let workspaceFolders = vscode.workspace.workspaceFolders;

      if (workspaceFolders) {
        workspaceFolders = workspaceFolders.filter(
          (folder) => folder.uri.scheme === 'file'
        );

        for (const folder of workspaceFolders) {
          const playgrounds = await this.getPlaygrounds(folder.uri.fsPath);

          if (Object.keys(playgrounds).length > 0) {
            this._playgroundsTreeHeaders.push(
              new PlaygroundsTreeHeader(folder.uri, playgrounds)
            );
          }
        }
      }

      return Promise.resolve(this._playgroundsTreeHeaders);
    }

    return element.getChildren();
  }
}<|MERGE_RESOLUTION|>--- conflicted
+++ resolved
@@ -105,22 +105,6 @@
       (await vscode.workspace
         .getConfiguration('mdb')
         .get('excludeFromPlaygroundsSearch')) || [];
-<<<<<<< HEAD
-
-    const playgrounds = await getPlaygrounds({
-      fsPath,
-      excludeFromPlaygroundsSearch,
-    });
-
-    this._playgroundsTreeItems = {};
-
-    playgrounds.forEach((element) => {
-      this._playgroundsTreeItems[element.path] = new PlaygroundsTreeItem(
-        element.name,
-        element.path
-      );
-    });
-=======
 
     const playgrounds = await getPlaygrounds({
       fsPath,
@@ -133,7 +117,6 @@
         new PlaygroundsTreeItem(playground.name, playground.path),
       ])
     );
->>>>>>> eebb3f65
 
     return this._playgroundsTreeItems;
   }
