import * as vscode from 'vscode';
const ns = require('mongodb-ns');
const path = require('path');
import { StatusView } from '../views';

import CollectionTreeItem, {
  MAX_DOCUMENTS_VISIBLE
} from './collectionTreeItem';
import TreeItemParent from './treeItemParentInterface';

export default class DatabaseTreeItem extends vscode.TreeItem
  implements TreeItemParent, vscode.TreeDataProvider<DatabaseTreeItem> {
  contextValue = 'databaseTreeItem';

  _childrenCacheIsUpToDate = false;
  private _childrenCache: { [collectionName: string]: CollectionTreeItem };

  private _dataService: any;

  databaseName: string;
  isExpanded: boolean;

  constructor(
    databaseName: string,
    dataService: any,
    isExpanded: boolean,
    existingChildrenCache: { [key: string]: CollectionTreeItem }
  ) {
    super(
      databaseName,
      isExpanded
        ? vscode.TreeItemCollapsibleState.Expanded
        : vscode.TreeItemCollapsibleState.Collapsed
    );

    this.databaseName = databaseName;
    this._dataService = dataService;

    this.isExpanded = isExpanded;
    this._childrenCache = existingChildrenCache;
  }

  get tooltip(): string {
    return this.databaseName;
  }

  getTreeItem(element: DatabaseTreeItem): DatabaseTreeItem {
    return element;
  }

  getChildren(): Thenable<any[]> {
    if (!this.isExpanded) {
      return Promise.resolve([]);
    }

    if (this._childrenCacheIsUpToDate) {
      return Promise.resolve(Object.values(this._childrenCache));
    }

    return new Promise((resolve, reject) => {
      this._dataService.listCollections(
        this.databaseName,
        {}, // No filter.
        (err: any, collections: string[]) => {
          if (err) {
            return reject(
              new Error(`Unable to list collections: ${err.message}`)
            );
          }

          this._childrenCacheIsUpToDate = true;

          if (collections) {
            const pastChildrenCache = this._childrenCache;
            this._childrenCache = {};
            // Create new collection tree items, using previously cached items
            // where possible.
            collections.forEach((collection: any) => {
              if (pastChildrenCache[collection.name]) {
                this._childrenCache[collection.name] = new CollectionTreeItem(
                  collection,
                  this.databaseName,
                  this._dataService,
                  pastChildrenCache[collection.name].isExpanded,
                  pastChildrenCache[collection.name].getChildrenCache(),
                  pastChildrenCache[collection.name].getMaxDocumentsToShow()
                );
              } else {
                this._childrenCache[collection.name] = new CollectionTreeItem(
                  collection,
                  this.databaseName,
                  this._dataService,
                  false, // Not expanded.
                  [], // No cached documents.
                  MAX_DOCUMENTS_VISIBLE
                );
              }
            });
          } else {
            this._childrenCache = {};
          }

          return resolve(Object.values(this._childrenCache));
        }
      );
    });
  }

  get iconPath():
    | string
    | vscode.Uri
    | { light: string | vscode.Uri; dark: string | vscode.Uri } {
<<<<<<< HEAD
    const LIGHT = path.join(__dirname, '..', '..', '..', 'images', 'light');
    const DARK = path.join(__dirname, '..', '..', '..', 'images', 'dark');

    return {
      light: path.join(LIGHT, 'database.svg'),
      dark: path.join(DARK, 'database.svg')
=======
    return {
      light: path.join(
        __filename,
        '..',
        '..',
        '..',
        'resources',
        'light',
        'database.svg'
      ),
      dark: path.join(
        __filename,
        '..',
        '..',
        '..',
        'resources',
        'dark',
        'database.svg'
      )
>>>>>>> ddcad4c5
    };
  }

  onDidCollapse(): void {
    this.isExpanded = false;
    this._childrenCacheIsUpToDate = false;
  }

  onDidExpand(): Promise<boolean> {
    this._childrenCacheIsUpToDate = false;
    this.isExpanded = true;
    return Promise.resolve(true);
  }

  resetCache(): void {
    this._childrenCache = {};
    this._childrenCacheIsUpToDate = false;
  }

  getChildrenCache(): { [key: string]: CollectionTreeItem } {
    return this._childrenCache;
  }

  async onAddCollectionClicked(
    context: vscode.ExtensionContext
  ): Promise<boolean> {
    const databaseName = this.databaseName;

    let collectionName;
    try {
      collectionName = await vscode.window.showInputBox({
        value: '',
        placeHolder: 'e.g. myNewCollection',
        prompt: 'Enter the new collection name.',
        validateInput: (inputCollectionName: any) => {
          if (!inputCollectionName) {
            return null;
          }

          if (
            !ns(`${databaseName}.${inputCollectionName}`).validCollectionName
          ) {
            return 'MongoDB collection names cannot contain `/\\. "$` or the null character, and must be fewer than 64 characters';
          }

          if (ns(`${databaseName}.${inputCollectionName}`).system) {
            return 'MongoDB collection names cannot start with "system.". (Reserved for internal use.)';
          }

          return null;
        }
      });
    } catch (e) {
      return Promise.reject(
<<<<<<< HEAD
        `An error occured parsing the collection name: ${e}`
=======
        new Error(`An error occured parsing the collection name: ${e}`)
>>>>>>> ddcad4c5
      );
    }

    if (!collectionName) {
      return Promise.resolve(false);
    }

    const statusBarItem = new StatusView(context);
    statusBarItem.showMessage('Creating new collection...');

    return new Promise((resolve) => {
      this._dataService.createCollection(
        `${databaseName}.${collectionName}`,
        {}, // No options.
        (err) => {
          statusBarItem.hideMessage();

          if (err) {
<<<<<<< HEAD
            return reject(
              new Error(`Create collection failed: ${err.message}`)
            );
=======
            vscode.window.showErrorMessage(
              `Create collection failed: ${err.message}`
            );
            return resolve(false);
>>>>>>> ddcad4c5
          }

          this._childrenCacheIsUpToDate = false;
          return resolve(true);
        }
      );
    });
  }

  // Prompt the user to input the database name to confirm the drop, then drop.
  async onDropDatabaseClicked(): Promise<boolean> {
    const databaseName = this.databaseName;

    let inputtedDatabaseName;
    try {
      inputtedDatabaseName = await vscode.window.showInputBox({
        value: '',
        placeHolder: 'e.g. myNewCollection',
        prompt: `Are you sure you wish to drop this database? Enter the database name '${databaseName}' to confirm.`,
        validateInput: (inputDatabaseName: any) => {
          if (
            inputDatabaseName &&
            !databaseName.startsWith(inputDatabaseName)
          ) {
            return 'Database name does not match';
          }

          return null;
        }
      });
    } catch (e) {
      return Promise.reject(
        new Error(`An error occured parsing the collection name: ${e}`)
      );
    }

    if (!inputtedDatabaseName || databaseName !== inputtedDatabaseName) {
      return Promise.resolve(false);
    }

    return new Promise((resolve) => {
      this._dataService.dropDatabase(databaseName, (err) => {
        if (err) {
          vscode.window.showErrorMessage(
            `Drop database failed: ${err.message}`
          );
          return resolve(false);
        }

        this._childrenCacheIsUpToDate = false;
        return resolve(true);
      });
    });
  }
}<|MERGE_RESOLUTION|>--- conflicted
+++ resolved
@@ -110,34 +110,12 @@
     | string
     | vscode.Uri
     | { light: string | vscode.Uri; dark: string | vscode.Uri } {
-<<<<<<< HEAD
     const LIGHT = path.join(__dirname, '..', '..', '..', 'images', 'light');
     const DARK = path.join(__dirname, '..', '..', '..', 'images', 'dark');
 
     return {
       light: path.join(LIGHT, 'database.svg'),
       dark: path.join(DARK, 'database.svg')
-=======
-    return {
-      light: path.join(
-        __filename,
-        '..',
-        '..',
-        '..',
-        'resources',
-        'light',
-        'database.svg'
-      ),
-      dark: path.join(
-        __filename,
-        '..',
-        '..',
-        '..',
-        'resources',
-        'dark',
-        'database.svg'
-      )
->>>>>>> ddcad4c5
     };
   }
 
@@ -192,11 +170,7 @@
       });
     } catch (e) {
       return Promise.reject(
-<<<<<<< HEAD
-        `An error occured parsing the collection name: ${e}`
-=======
         new Error(`An error occured parsing the collection name: ${e}`)
->>>>>>> ddcad4c5
       );
     }
 
@@ -215,16 +189,10 @@
           statusBarItem.hideMessage();
 
           if (err) {
-<<<<<<< HEAD
-            return reject(
-              new Error(`Create collection failed: ${err.message}`)
-            );
-=======
             vscode.window.showErrorMessage(
               `Create collection failed: ${err.message}`
             );
             return resolve(false);
->>>>>>> ddcad4c5
           }
 
           this._childrenCacheIsUpToDate = false;
