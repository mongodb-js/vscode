--- conflicted
+++ resolved
@@ -1,11 +1,7 @@
 import { EJSON } from 'bson';
 import type { Document } from 'bson';
 
-<<<<<<< HEAD
 const isObjectOrArray = (value: unknown): value is object =>
-=======
-const isObjectOrArray = (value: unknown): boolean =>
->>>>>>> c84482b4
   value !== null && typeof value === 'object';
 
 function simplifyEJSON(item: Document[] | Document): Document {
@@ -26,16 +22,10 @@
     (item as Document).$binary?.subType === '04' &&
     typeof (item as Document).$binary?.base64 === 'string'
   ) {
-<<<<<<< HEAD
     const hexString = Buffer.from(
       (item as Document).$binary.base64,
-      'base64'
+      'base64',
     ).toString('hex');
-=======
-    const hexString = Buffer.from(item.$binary.base64, 'base64').toString(
-      'hex',
-    );
->>>>>>> c84482b4
     const match = /^(.{8})(.{4})(.{4})(.{4})(.{12})$/.exec(hexString);
     if (!match) return item;
     const asUUID = match.slice(1, 6).join('-');
@@ -51,10 +41,6 @@
 }
 
 export function getEJSON(item: Document[] | Document): Document {
-<<<<<<< HEAD
   const ejson = EJSON.serialize(item, { relaxed: false });
-=======
-  const ejson = EJSON.serialize(item);
->>>>>>> c84482b4
   return simplifyEJSON(ejson);
 }