import * as vscode from 'vscode';
import { afterEach, beforeEach } from 'mocha';
import assert from 'assert';
import { DataService } from 'mongodb-data-service';
import { ObjectId } from 'mongodb';
import sinon from 'sinon';
import type { SinonSpy, SinonStub } from 'sinon';
import type {
  Document,
  Filter,
  FindOneAndReplaceOptions,
  DeleteOptions,
} from 'mongodb';

import {
  CollectionTreeItem,
  CollectionTypes,
  ConnectionTreeItem,
  DatabaseTreeItem,
  DocumentTreeItem,
  SchemaTreeItem,
} from '../../explorer';
import EXTENSION_COMMANDS from '../../commands';
import FieldTreeItem from '../../explorer/fieldTreeItem';
import IndexListTreeItem from '../../explorer/indexListTreeItem';
import { mdbTestExtension } from './stubbableMdbExtension';
import { mockTextEditor } from './stubs';
import {
  StorageLocation,
  StorageVariables,
} from '../../storage/storageController';
import { VIEW_COLLECTION_SCHEME } from '../../editors/collectionDocumentsProvider';

const testDatabaseURI = 'mongodb://localhost:27018';

suite('MDBExtensionController Test Suite', function () {
  this.timeout(10000);

  suite('when not connected', () => {
    let showErrorMessageStub: SinonSpy;
    const sandbox = sinon.createSandbox();

    beforeEach(() => {
      sandbox.stub(vscode.window, 'showInformationMessage');
      sandbox.stub(vscode.workspace, 'openTextDocument');
      sandbox.stub(vscode.window, 'showTextDocument');
      showErrorMessageStub = sandbox.stub(vscode.window, 'showErrorMessage');
    });

    afterEach(() => {
      sandbox.restore();
    });

    test('mdb.addDatabase command fails when not connected to the connection', async () => {
      const testTreeItem = new ConnectionTreeItem(
        'tasty_sandwhich',
        vscode.TreeItemCollapsibleState.None,
        false,
        mdbTestExtension.testExtensionController._connectionController,
        false,
        {}
      );
      const addDatabaseSucceeded = await vscode.commands.executeCommand(
        'mdb.addDatabase',
        testTreeItem
      );
      assert(
        addDatabaseSucceeded === false,
        'Expected the command handler to return a false succeeded response'
      );

      const expectedMessage =
        'Please connect to this connection before adding a database.';
      assert(
        showErrorMessageStub.firstCall.args[0] === expectedMessage,
        `Expected an error message "${expectedMessage}" to be shown when attempting to add a database to a not connected connection found "${showErrorMessageStub.firstCall.args[0]}"`
      );
    });
  });

  suite('when connected', () => {
    let showInformationMessageStub: SinonStub;
    let openTextDocumentStub: SinonStub;
    let fakeActiveConnectionId: SinonSpy;
    let showErrorMessageStub: SinonStub;
    let fakeCreatePlaygroundFileWithContent: SinonSpy;

    const sandbox = sinon.createSandbox();

    beforeEach(() => {
      showInformationMessageStub = sandbox.stub(
        vscode.window,
        'showInformationMessage'
      );
      openTextDocumentStub = sandbox.stub(vscode.workspace, 'openTextDocument');
      fakeActiveConnectionId = sandbox.fake.returns('tasty_sandwhich');
      sandbox.replace(
        mdbTestExtension.testExtensionController._connectionController,
        'getActiveConnectionId',
        fakeActiveConnectionId
      );
      fakeCreatePlaygroundFileWithContent = sandbox.fake();
      sandbox.replace(
        mdbTestExtension.testExtensionController._playgroundController,
        '_createPlaygroundFileWithContent',
        fakeCreatePlaygroundFileWithContent
      );
      showErrorMessageStub = sandbox.stub(vscode.window, 'showErrorMessage');
      sandbox.stub(vscode.window, 'showTextDocument');
    });

    afterEach(() => {
      sandbox.restore();
    });

    test('mdb.viewCollectionDocuments command should call onViewCollectionDocuments on the editor controller with the collection namespace', async () => {
      const textCollectionTree = new CollectionTreeItem(
        {
          name: 'testColName',
          type: CollectionTypes.collection,
        },
        'testDbName',
        {},
        false,
        false,
        null
      );
      await vscode.commands.executeCommand(
        'mdb.viewCollectionDocuments',
        textCollectionTree
      );
      assert.strictEqual(
        openTextDocumentStub.firstCall.args[0].path.indexOf(
          'Results: testDbName.testColName'
        ),
        0
      );
      assert(openTextDocumentStub.firstCall.args[0].path.includes('.json'));
      assert.strictEqual(
        openTextDocumentStub.firstCall.args[0].scheme,
        VIEW_COLLECTION_SCHEME
      );
      assert(
        openTextDocumentStub.firstCall.args[0].query.includes(
          'namespace=testDbName.testColName'
        )
      );
    });

    test('mdb.viewCollectionDocuments command should also work with the documents list', async () => {
      const textCollectionTree = new CollectionTreeItem(
        {
          name: 'testColName',
          type: CollectionTypes.collection,
        },
        'testDbName',
        {},
        false,
        false,
        null
      );
      await vscode.commands.executeCommand(
        'mdb.viewCollectionDocuments',
        textCollectionTree
      );
      assert.strictEqual(
        openTextDocumentStub.firstCall.args[0].path.indexOf(
          'Results: testDbName.testColName'
        ),
        0
      );
      assert(openTextDocumentStub.firstCall.args[0].path.includes('.json'));
      assert.strictEqual(
        openTextDocumentStub.firstCall.args[0].scheme,
        VIEW_COLLECTION_SCHEME
      );
      assert(
        openTextDocumentStub.firstCall.args[0].query.includes(
          'namespace=testDbName.testColName'
        )
      );
    });

    test('mdb.addConnection command should call openWebview on the webview controller', async () => {
      const openWebviewStub = sandbox.stub(
        mdbTestExtension.testExtensionController._webviewController,
        'openWebview'
      );
      await vscode.commands.executeCommand('mdb.addConnection');
      assert.strictEqual(openWebviewStub.calledOnce, true);
    });

    test('mdb.addConnectionWithURI command should call connectWithURI on the connection controller', async () => {
      const fakeConnectWithURI = sandbox.fake();
      sandbox.replace(
        mdbTestExtension.testExtensionController._connectionController,
        'connectWithURI',
        fakeConnectWithURI
      );
      await vscode.commands.executeCommand('mdb.addConnectionWithURI');
      assert.strictEqual(fakeConnectWithURI.calledOnce, true);
    });

    test('mdb.refreshConnection command should reset the cache on a connection tree item', async () => {
      const testTreeItem = new ConnectionTreeItem(
        'test',
        vscode.TreeItemCollapsibleState.None,
        false,
        mdbTestExtension.testExtensionController._connectionController,
        false,
        {}
      );
      testTreeItem.cacheIsUpToDate = true;

      const fakeRefresh = sandbox.fake();
      sandbox.replace(
        mdbTestExtension.testExtensionController._explorerController,
        'refresh',
        fakeRefresh
      );
      await vscode.commands.executeCommand(
        'mdb.refreshConnection',
        testTreeItem
      );
      assert.strictEqual(
        testTreeItem.cacheIsUpToDate,
        false,
        'Expected cache on tree item to be set to not up to date.'
      );
      assert.strictEqual(
        fakeRefresh.called,
        true,
        'Expected explorer controller refresh to be called.'
      );
    });

    test('mdb.treeItemRemoveConnection command should call removeMongoDBConnection on the connection controller with the tree item connection id', async () => {
      const testTreeItem = new ConnectionTreeItem(
        'craving_for_pancakes_with_maple_syrup',
        vscode.TreeItemCollapsibleState.None,
        false,
        mdbTestExtension.testExtensionController._connectionController,
        false,
        {}
      );
      const fakeRemoveMongoDBConnection = sandbox.fake();
      sandbox.replace(
        mdbTestExtension.testExtensionController._connectionController,
        'removeMongoDBConnection',
        fakeRemoveMongoDBConnection
      );
      await vscode.commands.executeCommand(
        'mdb.treeItemRemoveConnection',
        testTreeItem
      );
      assert.strictEqual(fakeRemoveMongoDBConnection.calledOnce, true);
      assert.strictEqual(
        fakeRemoveMongoDBConnection.firstCall.args[0],
        'craving_for_pancakes_with_maple_syrup'
      );
    });

    test('mdb.copyConnectionString command should try to copy the driver url to the vscode env clipboard', async () => {
      const testTreeItem = new ConnectionTreeItem(
        'craving_for_pancakes_with_maple_syrup',
        vscode.TreeItemCollapsibleState.None,
        false,
        mdbTestExtension.testExtensionController._connectionController,
        false,
        {}
      );
      const fakeWriteText = sandbox.fake();
      sandbox.replaceGetter(vscode.env, 'clipboard', () => ({
        writeText: fakeWriteText,
        readText: sandbox.fake(),
      }));
      const fakeCopyConnectionStringByConnectionId =
        sandbox.fake.returns('weStubThisUri');
      sandbox.replace(
        mdbTestExtension.testExtensionController._connectionController,
        'copyConnectionStringByConnectionId',
        fakeCopyConnectionStringByConnectionId
      );
      await vscode.commands.executeCommand(
        'mdb.copyConnectionString',
        testTreeItem
      );
      assert.strictEqual(fakeWriteText.calledOnce, true);
      assert.strictEqual(fakeWriteText.firstCall.args[0], 'weStubThisUri');
    });

    test('mdb.copyDatabaseName command should try to copy the database name to the vscode env clipboard', async () => {
      const testTreeItem = new DatabaseTreeItem(
        'isClubMateTheBestDrinkEver',
        {},
        false,
        false,
        {}
      );
      const fakeWriteText = sandbox.fake();
      sandbox.replaceGetter(vscode.env, 'clipboard', () => ({
        writeText: fakeWriteText,
        readText: sandbox.fake(),
      }));
      await vscode.commands.executeCommand(
        'mdb.copyDatabaseName',
        testTreeItem
      );
      assert.strictEqual(fakeWriteText.calledOnce, true);
      assert.strictEqual(
        fakeWriteText.firstCall.args[0],
        'isClubMateTheBestDrinkEver'
      );
    });

    test('mdb.copyCollectionName command should try to copy the collection name to the vscode env clipboard', async () => {
      const testTreeItem = new CollectionTreeItem(
        {
          name: 'waterBuffalo',
          type: CollectionTypes.collection,
        },
        'airZebra',
        {},
        false,
        false,
        null
      );
      const fakeWriteText = sandbox.fake();
      sandbox.replaceGetter(vscode.env, 'clipboard', () => ({
        writeText: fakeWriteText,
        readText: sandbox.fake(),
      }));
      await vscode.commands.executeCommand(
        'mdb.copyCollectionName',
        testTreeItem
      );
      assert(
        fakeWriteText.called,
        'Expected "writeText" to be called on "vscode.env.clipboard".'
      );
      assert(
        fakeWriteText.firstCall.args[0] === 'waterBuffalo',
        `Expected the clipboard to be sent the uri string "waterBuffalo", found ${fakeWriteText.firstCall.args[0]}.`
      );
    });

    test('mdb.copySchemaFieldName command should try to copy the field name to the vscode env clipboard', async () => {
      const testTreeItem = new FieldTreeItem(
        {
          name: 'dolphins are sentient',
          probability: 1,
          type: 'String',
          types: [],
        },
        false,
        {}
      );
      const fakeWriteText = sandbox.fake();
      sandbox.replaceGetter(vscode.env, 'clipboard', () => ({
        writeText: fakeWriteText,
        readText: sandbox.fake(),
      }));
      const commandResult = await vscode.commands.executeCommand(
        'mdb.copySchemaFieldName',
        testTreeItem
      );
      assert(commandResult);
      assert(
        fakeWriteText.called,
        'Expected "writeText" to be called on "vscode.env.clipboard".'
      );
      assert(
        fakeWriteText.firstCall.args[0] === 'dolphins are sentient',
        `Expected the clipboard to be sent the schema field name "dolphins are sentient", found ${fakeWriteText.firstCall.args[0]}.`
      );
    });

<<<<<<< HEAD
  test('mdb.addDatabase should create a MongoDB playground with create collection template', async () => {
    const mockTreeItem = new ConnectionTreeItem(
      'tasty_sandwhich',
      vscode.TreeItemCollapsibleState.None,
      false,
      mdbTestExtension.testExtensionController._connectionController,
      false,
      {}
    );

    const mockActiveConnectionId = sinon.fake.returns('tasty_sandwhich');
    sinon.replace(
      mdbTestExtension.testExtensionController._connectionController,
      'getActiveConnectionId',
      mockActiveConnectionId
    );

    await vscode.commands.executeCommand('mdb.addDatabase', mockTreeItem);

    const activeTextEditor =
      mdbTestExtension.testExtensionController._playgroundController
        ._activeTextEditor;
    assert(activeTextEditor?.document.languageId === 'javascript');
    assert(activeTextEditor?.document.uri.scheme === 'untitled');

    const content = activeTextEditor.document.getText();
    assert(content.includes('// Create a new database.'));
    assert(content.includes('NEW_DATABASE_NAME'));
    assert(content.includes('NEW_COLLECTION_NAME'));

    await vscode.commands.executeCommand('workbench.action.closeActiveEditor');
  });
=======
    test('mdb.refreshDatabase command should reset the cache on the database tree item', async () => {
      const testTreeItem = new DatabaseTreeItem(
        'pinkLemonade',
        {},
        false,
        false,
        {}
      );
      testTreeItem.cacheIsUpToDate = true;
>>>>>>> eebb3f65

      const fakeRefresh = sandbox.fake();
      sandbox.replace(
        mdbTestExtension.testExtensionController._explorerController,
        'refresh',
        fakeRefresh
      );
      await vscode.commands.executeCommand('mdb.refreshDatabase', testTreeItem);
      assert.strictEqual(
        testTreeItem.cacheIsUpToDate,
        false,
        'Expected cache on tree item to be set to not up to date.'
      );
      assert(
        fakeRefresh.called === true,
        'Expected explorer controller refresh to be called.'
      );
    });

    test('mdb.refreshCollection command should reset the expanded state of its children and call to refresh the explorer controller', async () => {
      const testTreeItem = new CollectionTreeItem(
        {
          name: 'iSawACatThatLookedLikeALionToday',
          type: CollectionTypes.collection,
        },
        'airZebra',
        {},
        false,
        false,
        null
      );
      testTreeItem.isExpanded = true;

<<<<<<< HEAD
  test('mdb.addCollection should create a MongoDB playground with create collection template', async () => {
    const mockTreeItem = new DatabaseTreeItem(
      'iceCreamDB',
      {},
      false,
      false,
      {}
    );

    const mockActiveConnectionId = sinon.fake.returns('tasty_sandwhich');
    sinon.replace(
      mdbTestExtension.testExtensionController._connectionController,
      'getActiveConnectionId',
      mockActiveConnectionId
    );

    await vscode.commands.executeCommand('mdb.addCollection', mockTreeItem);

    const activeTextEditor =
      mdbTestExtension.testExtensionController._playgroundController
        ._activeTextEditor;
    assert(activeTextEditor?.document.languageId === 'javascript');
    assert(activeTextEditor?.document.uri.scheme === 'untitled');

    const content = activeTextEditor.document.getText();
    assert(content.includes('// The current database to use.'));
    assert(content.includes('iceCreamDB'));
    assert(content.includes('NEW_COLLECTION_NAME'));
    assert(!content.includes('time-series'));

    await vscode.commands.executeCommand('workbench.action.closeActiveEditor');
  });
=======
      // Set expanded.
      testTreeItem.getSchemaChild().isExpanded = true;
      testTreeItem.getDocumentListChild().isExpanded = true;
>>>>>>> eebb3f65

      const fakeRefresh = sandbox.fake();
      sandbox.replace(
        mdbTestExtension.testExtensionController._explorerController,
        'refresh',
        fakeRefresh
      );
      await vscode.commands.executeCommand(
        'mdb.refreshCollection',
        testTreeItem
      );
      assert(
        testTreeItem.getSchemaChild().isExpanded === false,
        'Expected collection tree item child to be reset to not expanded.'
      );
      assert(
        fakeRefresh.called === true,
        'Expected explorer controller refresh to be called.'
      );
    });

    test('mdb.refreshDocumentList command should update the document count and call to refresh the explorer controller', async () => {
      let count = 9000;
      const testTreeItem = new CollectionTreeItem(
        {
          name: 'iSawACatThatLookedLikeALionToday',
          type: CollectionTypes.collection,
        },
        'airZebra',
        { estimatedCount: () => Promise.resolve(count) },
        false,
        false,
        null
      );
      await testTreeItem.onDidExpand();

      const collectionChildren = await testTreeItem.getChildren();
      const docListTreeItem = collectionChildren[0];
      assert.strictEqual(docListTreeItem.description, '9K');
      count = 10000;
      docListTreeItem.isExpanded = true;

      const fakeRefresh = sandbox.fake();
      sandbox.replace(
        mdbTestExtension.testExtensionController._explorerController,
        'refresh',
        fakeRefresh
      );

      await vscode.commands.executeCommand(
        'mdb.refreshDocumentList',
        docListTreeItem
      );
      assert(
        docListTreeItem.cacheIsUpToDate === false,
        'Expected document list cache to be out of date.'
      );
      assert(
        testTreeItem.documentCount === 10000,
        `Expected document count to be 10000, found ${testTreeItem.documentCount}.`
      );
      assert(
        fakeRefresh.called === true,
        'Expected explorer controller refresh to be called.'
      );
    });

    test('mdb.refreshSchema command should reset its cache and call to refresh the explorer controller', async () => {
      const testTreeItem = new SchemaTreeItem(
        'zebraWearwolf',
        'giraffeVampire',
        {} as DataService,
        false,
        false,
        false,
        false,
        {}
      );

      // Set cached.
      testTreeItem.cacheIsUpToDate = true;

      const fakeRefresh = sandbox.fake();
      sandbox.replace(
        mdbTestExtension.testExtensionController._explorerController,
        'refresh',
        fakeRefresh
      );
      await vscode.commands.executeCommand('mdb.refreshSchema', testTreeItem);
      assert(
        !testTreeItem.cacheIsUpToDate,
        'Expected schema field cache to be not up to date.'
      );
      assert(
        fakeRefresh.called === true,
        'Expected explorer controller refresh to be called.'
      );
    });

    test('mdb.refreshIndexes command should reset its cache and call to refresh the explorer controller', async () => {
      const testTreeItem = new IndexListTreeItem(
        'zebraWearwolf',
        'giraffeVampire',
        {} as DataService,
        false,
        false,
        []
      );

      // Set cached.
      testTreeItem.cacheIsUpToDate = true;

      const fakeRefresh = sandbox.fake();
      sandbox.replace(
        mdbTestExtension.testExtensionController._explorerController,
        'refresh',
        fakeRefresh
      );
      await vscode.commands.executeCommand('mdb.refreshIndexes', testTreeItem);
      assert(
        !testTreeItem.cacheIsUpToDate,
        'Expected schema field cache to be not up to date.'
      );
      assert(
        fakeRefresh.called === true,
        'Expected explorer controller refresh to be called.'
      );
    });

    test('mdb.addDatabase should create a MongoDB playground with create collection template', async () => {
      const testTreeItem = new ConnectionTreeItem(
        'tasty_sandwhich',
        vscode.TreeItemCollapsibleState.None,
        false,
        mdbTestExtension.testExtensionController._connectionController,
        false,
        {}
      );
      await vscode.commands.executeCommand('mdb.addDatabase', testTreeItem);

      const content = fakeCreatePlaygroundFileWithContent.firstCall.args[0];
      assert(content.includes('// Create a new database.'));
      assert(content.includes('NEW_DATABASE_NAME'));
      assert(content.includes('NEW_COLLECTION_NAME'));
    });

    test('mdb.addCollection should create a MongoDB playground with create collection template', async () => {
      const testTreeItem = new DatabaseTreeItem(
        'iceCreamDB',
        {},
        false,
        false,
        {}
      );
      await vscode.commands.executeCommand('mdb.addCollection', testTreeItem);

      const content = fakeCreatePlaygroundFileWithContent.firstCall.args[0];
      assert(content.includes('// The current database to use.'));
      assert(content.includes('iceCreamDB'));
      assert(content.includes('NEW_COLLECTION_NAME'));
      assert(!content.includes('time-series'));
    });

    test('mdb.searchForDocuments should create a MongoDB playground with search template', async () => {
      await vscode.commands.executeCommand('mdb.searchForDocuments', {
        databaseName: 'dbbbbbName',
        collectionName: 'colllllllllName',
      });

      const content = fakeCreatePlaygroundFileWithContent.firstCall.args[0];
      assert(
        content.includes('Search for documents in the current collection.')
      );
      assert(content.includes('dbbbbbName'));
      assert(content.includes('colllllllllName'));
    });

    test('mdb.createIndexFromTreeView should create a MongoDB playground with index template', async () => {
      await vscode.commands.executeCommand('mdb.createIndexFromTreeView', {
        databaseName: 'dbbbbbName',
        collectionName: 'colllllllllName',
      });

      const content = fakeCreatePlaygroundFileWithContent.firstCall.args[0];
      assert(content.includes('Create a new index in the collection.'));
      assert(content.includes('dbbbbbName'));
      assert(content.includes('colllllllllName'));
    });

    test('mdb.createPlayground should create a MongoDB playground with default template', async () => {
      const fakeGetConfiguration = sandbox.fake.returns({
        get: () => true,
      });
      sandbox.replace(
        vscode.workspace,
        'getConfiguration',
        fakeGetConfiguration
      );
      await vscode.commands.executeCommand('mdb.createPlayground');

      const content = fakeCreatePlaygroundFileWithContent.firstCall.args[0];
      assert(content.includes('// MongoDB Playground'));
    });

    test('mdb.createPlayground command should create a MongoDB playground without template', async () => {
      const fakeGetConfiguration = sandbox.fake.returns({
        get: () => false,
      });
      sandbox.replace(
        vscode.workspace,
        'getConfiguration',
        fakeGetConfiguration
      );
      await vscode.commands.executeCommand('mdb.createPlayground');

      const content = fakeCreatePlaygroundFileWithContent.firstCall.args[0];
      assert.strictEqual(content, '');
    });

    test('mdb.addDatabase command fails when disconnecting', async () => {
      const testTreeItem = new ConnectionTreeItem(
        'tasty_sandwhich',
        vscode.TreeItemCollapsibleState.None,
        false,
        mdbTestExtension.testExtensionController._connectionController,
        false,
        {}
      );
      const inputBoxResolvesStub = sandbox.stub();
      inputBoxResolvesStub.onCall(0).resolves('theDbName');
      inputBoxResolvesStub.onCall(1).resolves('theCollectionName');
      sandbox.replace(vscode.window, 'showInputBox', inputBoxResolvesStub);

      const fakeIsDisconnecting = sandbox.fake.returns(true);
      sandbox.replace(
        mdbTestExtension.testExtensionController._connectionController,
        'isDisconnecting',
        fakeIsDisconnecting
      );

      const addDatabaseSucceeded = await vscode.commands.executeCommand(
        'mdb.addDatabase',
        testTreeItem
      );
      assert(
        addDatabaseSucceeded === false,
        'Expected the add database command handler to return a false succeeded response'
      );

      const expectedMessage =
        'Unable to add database: currently disconnecting.';
      assert(
        showErrorMessageStub.firstCall.args[0] === expectedMessage,
        `Expected the error message "${expectedMessage}" to be shown when attempting to add a database while disconnecting, found "${showErrorMessageStub.firstCall.args[0]}"`
      );
    });

    test('mdb.addDatabase command fails when connecting', async () => {
      const testTreeItem = new ConnectionTreeItem(
        'tasty_sandwhich',
        vscode.TreeItemCollapsibleState.None,
        false,
        mdbTestExtension.testExtensionController._connectionController,
        false,
        {}
      );
      const inputBoxResolvesStub = sandbox.stub();
      inputBoxResolvesStub.onCall(0).resolves('theDbName');
      inputBoxResolvesStub.onCall(1).resolves('theCollectionName');
      sandbox.replace(vscode.window, 'showInputBox', inputBoxResolvesStub);

      const fakeIsConnecting = sandbox.fake.returns(true);
      sandbox.replace(
        mdbTestExtension.testExtensionController._connectionController,
        'isConnecting',
        fakeIsConnecting
      );

      const addDatabaseSucceeded = await vscode.commands.executeCommand(
        'mdb.addDatabase',
        testTreeItem
      );
      assert(
        addDatabaseSucceeded === false,
        'Expected the add database command handler to return a false succeeded response'
      );

      const expectedMessage = 'Unable to add database: currently connecting.';
      assert(
        showErrorMessageStub.firstCall.args[0] === expectedMessage,
        `Expected the error message "${expectedMessage}" to be shown when attempting to add a database while disconnecting, found "${showErrorMessageStub.firstCall.args[0]}"`
      );
    });

    test('mdb.addCollection command fails when disconnecting', async () => {
      const testTreeItem = new DatabaseTreeItem(
        'iceCreamDB',
        {},
        false,
        false,
        {}
      );
      const inputBoxResolvesStub = sandbox.stub();
      inputBoxResolvesStub.onCall(0).resolves('mintChocolateChips');
      sandbox.replace(vscode.window, 'showInputBox', inputBoxResolvesStub);

      const fakeIsDisconnecting = sandbox.fake.returns(true);
      sandbox.replace(
        mdbTestExtension.testExtensionController._connectionController,
        'isDisconnecting',
        fakeIsDisconnecting
      );

      const addCollectionSucceeded = await vscode.commands.executeCommand(
        'mdb.addCollection',
        testTreeItem
      );
      assert(
        addCollectionSucceeded === false,
        'Expected the add collection command handler to return a false succeeded response'
      );
      const expectedMessage =
        'Unable to add collection: currently disconnecting.';
      assert(
        showErrorMessageStub.firstCall.args[0] === expectedMessage,
        `Expected "${expectedMessage}" when adding a database to a not connected connection, recieved "${showErrorMessageStub.firstCall.args[0]}"`
      );
    });

    // https://code.visualstudio.com/api/references/contribution-points#Sorting-of-groups
    test('mdb.dropCollection calls data service to drop the collection after inputting the collection name', async () => {
      let calledNamespace = '';
      const testCollectionTreeItem = new CollectionTreeItem(
        { name: 'testColName', type: CollectionTypes.collection },
        'testDbName',
        {
          dropCollection: (namespace, callback): void => {
            calledNamespace = namespace;
            callback(null, true);
          },
        },
        false,
        false,
        null
      );

      const inputBoxResolvesStub = sandbox.stub();
      inputBoxResolvesStub.onCall(0).resolves('testColName');
      sandbox.replace(vscode.window, 'showInputBox', inputBoxResolvesStub);

      const successfullyDropped = await vscode.commands.executeCommand(
        'mdb.dropCollection',
        testCollectionTreeItem
      );
      assert(successfullyDropped);
      assert.strictEqual(calledNamespace, 'testDbName.testColName');
    });

    test('mdb.dropCollection fails when a collection doesnt exist', async () => {
      const testConnectionController =
        mdbTestExtension.testExtensionController._connectionController;
      await testConnectionController.addNewConnectionStringAndConnect(
        testDatabaseURI
      );

      const testCollectionTreeItem = new CollectionTreeItem(
        { name: 'doesntExistColName', type: CollectionTypes.collection },
        'doesntExistDBName',
        testConnectionController.getActiveDataService(),
        false,
        false,
        null
      );
      const inputBoxResolvesStub = sandbox.stub();
      inputBoxResolvesStub.onCall(0).resolves('doesntExistColName');
      sandbox.replace(vscode.window, 'showInputBox', inputBoxResolvesStub);

      const successfullyDropped = await vscode.commands.executeCommand(
        'mdb.dropCollection',
        testCollectionTreeItem
      );
      assert(
        successfullyDropped === false,
        'Expected the drop collection command handler to return a false succeeded response'
      );

      const expectedMessage = 'Drop collection failed: ns not found';
      assert(
        showErrorMessageStub.firstCall.args[0] === expectedMessage,
        `Expected "${expectedMessage}" when dropping a collection that doesn't exist, recieved "${showErrorMessageStub.firstCall.args[0]}"`
      );
      await testConnectionController.disconnect();
      testConnectionController.clearAllConnections();
    });

    test('mdb.dropCollection fails when the input doesnt match the collection name', async () => {
      const testCollectionTreeItem = new CollectionTreeItem(
        { name: 'orange', type: CollectionTypes.collection },
        'fruitsThatAreTasty',
        {},
        false,
        false,
        null
      );
      const inputBoxResolvesStub = sandbox.stub();
      inputBoxResolvesStub.onCall(0).resolves('apple');
      sandbox.replace(vscode.window, 'showInputBox', inputBoxResolvesStub);

      const successfullyDropped = await vscode.commands.executeCommand(
        'mdb.dropCollection',
        testCollectionTreeItem
      );
      assert(
        successfullyDropped === false,
        'Expected the drop collection command handler to return a false succeeded response'
      );
    });

    test('mdb.dropCollection fails when the collection name input is empty', async () => {
      const testCollectionTreeItem = new CollectionTreeItem(
        { name: 'orange', type: CollectionTypes.view },
        'fruitsThatAreTasty',
        {},
        false,
        false,
        null
      );
      const inputBoxResolvesStub = sandbox.stub();
      inputBoxResolvesStub.onCall(0).resolves(/* Return undefined. */);
      sandbox.replace(vscode.window, 'showInputBox', inputBoxResolvesStub);

      const successfullyDropped = await vscode.commands.executeCommand(
        'mdb.dropCollection',
        testCollectionTreeItem
      );
      assert(
        successfullyDropped === false,
        'Expected the drop collection command handler to return a false succeeded response'
      );
    });

    test('mdb.dropDatabase calls dataservice to drop the database after inputting the database name', async () => {
      let calledDatabaseName = '';
      const testDatabaseTreeItem = new DatabaseTreeItem(
        'iMissTangerineAltoids',
        {
          dropDatabase: (dbName, callback): void => {
            calledDatabaseName = dbName;
            callback(null, true);
          },
        },
        false,
        false,
        {}
      );

<<<<<<< HEAD
  test('mdb.searchForDocuments should create a MongoDB playground with search template', async () => {
    await vscode.commands.executeCommand('mdb.searchForDocuments', {
      databaseName: 'dbbbbbName',
      collectionName: 'colllllllllName',
    });

    const activeTextEditor =
      mdbTestExtension.testExtensionController._playgroundController
        ._activeTextEditor;
    assert(activeTextEditor?.document.languageId === 'javascript');
    assert(activeTextEditor?.document.uri.scheme === 'untitled');

    const content = activeTextEditor.document.getText();
    assert(content.includes('Search for documents in the current collection.'));
    assert(content.includes('dbbbbbName'));
    assert(content.includes('colllllllllName'));

    await vscode.commands.executeCommand('workbench.action.closeActiveEditor');
  });

  test('mdb.createIndexFromTreeView should create a MongoDB playground with index template', async () => {
    await vscode.commands.executeCommand('mdb.createIndexFromTreeView', {
      databaseName: 'dbbbbbName',
      collectionName: 'colllllllllName',
    });

    const activeTextEditor =
      mdbTestExtension.testExtensionController._playgroundController
        ._activeTextEditor;
    assert(activeTextEditor?.document.languageId === 'javascript');
    assert(activeTextEditor?.document.uri.scheme === 'untitled');

    const content = activeTextEditor.document.getText();
    assert(content.includes('Create a new index in the collection.'));
    assert(content.includes('dbbbbbName'));
    assert(content.includes('colllllllllName'));

    await vscode.commands.executeCommand('workbench.action.closeActiveEditor');
  });

  test('mdb.createPlayground should create a MongoDB playground with default template', async () => {
    const mockGetConfiguration = sinon.fake.returns({
      get: () => true,
    });
    sinon.replace(vscode.workspace, 'getConfiguration', mockGetConfiguration);

    await vscode.commands.executeCommand('mdb.createPlayground');

    const activeTextEditor =
      mdbTestExtension.testExtensionController._playgroundController
        ._activeTextEditor;
    assert(activeTextEditor?.document.languageId === 'javascript');
    assert(activeTextEditor?.document.uri.scheme === 'untitled');

    const content = activeTextEditor.document.getText();
    assert(content.includes('// MongoDB Playground'));

    await vscode.commands.executeCommand('workbench.action.closeActiveEditor');
  });

  test('mdb.createPlayground command should create a MongoDB playground without template', async () => {
    const mockGetConfiguration = sinon.fake.returns({
      get: () => false,
=======
      const inputBoxResolvesStub = sandbox.stub();
      inputBoxResolvesStub.onCall(0).resolves('iMissTangerineAltoids');
      sandbox.replace(vscode.window, 'showInputBox', inputBoxResolvesStub);

      const successfullyDropped = await vscode.commands.executeCommand(
        'mdb.dropDatabase',
        testDatabaseTreeItem
      );
      assert.strictEqual(successfullyDropped, true);
      assert.strictEqual(calledDatabaseName, 'iMissTangerineAltoids');
    });

    test('mdb.dropDatabase succeeds even when a database doesnt exist (mdb behavior)', async () => {
      const testConnectionController =
        mdbTestExtension.testExtensionController._connectionController;
      await testConnectionController.addNewConnectionStringAndConnect(
        testDatabaseURI
      );

      const testDatabaseTreeItem = new DatabaseTreeItem(
        'narnia____a',
        testConnectionController.getActiveDataService(),
        false,
        false,
        {}
      );
      const inputBoxResolvesStub = sandbox.stub();
      inputBoxResolvesStub.onCall(0).resolves('narnia____a');
      sandbox.replace(vscode.window, 'showInputBox', inputBoxResolvesStub);

      const successfullyDropped = await vscode.commands.executeCommand(
        'mdb.dropDatabase',
        testDatabaseTreeItem
      );
      assert(
        successfullyDropped,
        'Expected the drop database command handler to return a successful boolean response'
      );
      assert(
        showErrorMessageStub.called === false,
        'Expected no error messages'
      );
    });

    test('mdb.dropDatabase fails when the input doesnt match the database name', async () => {
      const testDatabaseTreeItem = new DatabaseTreeItem(
        'cinnamonToastCrunch',
        {},
        false,
        false,
        {}
      );
      const inputBoxResolvesStub = sandbox.stub();
      inputBoxResolvesStub.onCall(0).resolves('apple');
      sandbox.replace(vscode.window, 'showInputBox', inputBoxResolvesStub);

      const successfullyDropped = await vscode.commands.executeCommand(
        'mdb.dropDatabase',
        testDatabaseTreeItem
      );
      assert(
        successfullyDropped === false,
        'Expected the drop database command handler to return a false succeeded response'
      );
    });

    test('mdb.dropDatabase fails when the database name input is empty', async () => {
      const testDatabaseTreeItem = new DatabaseTreeItem(
        'blueBerryPancakesAndTheSmellOfBacon',
        {},
        false,
        false,
        {}
      );
      const inputBoxResolvesStub = sandbox.stub();
      inputBoxResolvesStub.onCall(0).resolves(/* Return undefined. */);
      sandbox.replace(vscode.window, 'showInputBox', inputBoxResolvesStub);

      const successfullyDropped = await vscode.commands.executeCommand(
        'mdb.dropDatabase',
        testDatabaseTreeItem
      );
      assert(
        successfullyDropped === false,
        'Expected the drop database command handler to return a false succeeded response'
      );
    });

    test('mdb.renameConnection fails when the name input is empty', async () => {
      mdbTestExtension.testExtensionController._connectionController._connections.blueBerryPancakesAndTheSmellOfBacon =
        {
          id: 'blueBerryPancakesAndTheSmellOfBacon',
          connectionOptions: { connectionString: 'mongodb://localhost' },
          name: 'NAAAME',
          storageLocation: StorageLocation.NONE,
        };

      const testTreeItem = new ConnectionTreeItem(
        'blueBerryPancakesAndTheSmellOfBacon',
        vscode.TreeItemCollapsibleState.None,
        false,
        mdbTestExtension.testExtensionController._connectionController,
        false,
        {}
      );

      const inputBoxResolvesStub = sandbox.stub();
      inputBoxResolvesStub.onCall(0).resolves(/* Return undefined. */);
      sandbox.replace(vscode.window, 'showInputBox', inputBoxResolvesStub);

      const successfullyRenamed = await vscode.commands.executeCommand(
        'mdb.renameConnection',
        testTreeItem
      );
      assert(
        successfullyRenamed === false,
        'Expected the rename connection command handler to return a false succeeded response'
      );
      assert(
        mdbTestExtension.testExtensionController._connectionController
          ._connections.blueBerryPancakesAndTheSmellOfBacon.name === 'NAAAME',
        'Expected connection not to be ranamed.'
      );
      mdbTestExtension.testExtensionController._connectionController.clearAllConnections();
    });

    test('mdb.renameConnection updates the name of a connection', async () => {
      mdbTestExtension.testExtensionController._connectionController._connections.blueBerryPancakesAndTheSmellOfBacon =
        {
          id: 'blueBerryPancakesAndTheSmellOfBacon',
          name: 'NAAAME',
          connectionOptions: { connectionString: 'mongodb://localhost' },
          storageLocation: StorageLocation.NONE,
        };

      const testTreeItem = new ConnectionTreeItem(
        'blueBerryPancakesAndTheSmellOfBacon',
        vscode.TreeItemCollapsibleState.None,
        false,
        mdbTestExtension.testExtensionController._connectionController,
        false,
        {}
      );
      const inputBoxResolvesStub = sandbox.stub();
      inputBoxResolvesStub.onCall(0).resolves('orange juice');
      sandbox.replace(vscode.window, 'showInputBox', inputBoxResolvesStub);

      const successfullyRenamed = await vscode.commands.executeCommand(
        'mdb.renameConnection',
        testTreeItem
      );
      assert.strictEqual(successfullyRenamed, true);
      assert.strictEqual(
        mdbTestExtension.testExtensionController._connectionController
          ._connections.blueBerryPancakesAndTheSmellOfBacon.name,
        'orange juice'
      );
      mdbTestExtension.testExtensionController._connectionController.clearAllConnections();
    });

    test('mdb.openMongoDBDocumentFromTree openes a document from the sidebar and saves it to MongoDB', async () => {
      const mockDocument = {
        _id: 'pancakes',
        name: '',
        time: {
          $time: '12345',
        },
      };
      const fakeGet = sandbox.fake.returns('pancakes');
      sandbox.replace(
        mdbTestExtension.testExtensionController._editorsController
          ._documentIdStore,
        'get',
        fakeGet
      );

      const activeTextEditor = mockTextEditor;
      activeTextEditor.document.uri = vscode.Uri.parse(
        [
          'VIEW_DOCUMENT_SCHEME:/',
          'waffle.house:pancakes.json?',
          'namespace=waffle.house&',
          'connectionId=tasty_sandwhich&',
          'documentId=93333a0d-83f6-4e6f-a575-af7ea6187a4a&',
          'source=treeview',
        ].join('')
      );
      activeTextEditor.document.getText = () => JSON.stringify(mockDocument);
      sandbox.replaceGetter(
        vscode.window,
        'activeTextEditor',
        () => activeTextEditor
      );

      const fakeGetActiveDataService = sandbox.fake.returns({
        find: () => {
          return Promise.resolve([mockDocument]);
        },
        findOneAndReplace: (
          namespace: string,
          filter: Filter<Document>,
          replacement: Document,
          options: FindOneAndReplaceOptions,
          callback: (error: Error | null, result: object) => void
        ) => {
          mockDocument.name = 'something sweet';

          return callback(null, mockDocument);
        },
      });
      sandbox.replace(
        mdbTestExtension.testExtensionController._connectionController,
        'getActiveDataService',
        fakeGetActiveDataService
      );

      const documentItem = new DocumentTreeItem(
        mockDocument,
        'waffle.house',
        0,
        {} as DataService,
        () => Promise.resolve()
      );
      await vscode.commands.executeCommand(
        'mdb.openMongoDBDocumentFromTree',
        documentItem
      );
      assert(openTextDocumentStub.firstCall.args[0].path.includes('.json'));
      assert.strictEqual(
        openTextDocumentStub.firstCall.args[0].scheme,
        'VIEW_DOCUMENT_SCHEME'
      );
      assert(
        openTextDocumentStub.firstCall.args[0].query.includes('documentId=')
      );
      assert(
        openTextDocumentStub.firstCall.args[0].query.includes('connectionId=')
      );
      assert(
        openTextDocumentStub.firstCall.args[0].query.includes('source=treeview')
      );
      assert(
        openTextDocumentStub.firstCall.args[0].query.includes(
          'namespace=waffle.house'
        )
      );
      await vscode.commands.executeCommand('mdb.saveMongoDBDocument');
      assert.strictEqual(mockDocument.name, 'something sweet');
      assert.strictEqual(mockDocument.time.$time, '12345');

      const expectedMessage =
        "The document was saved successfully to 'waffle.house'";

      assert.strictEqual(
        showInformationMessageStub.firstCall.args[0],
        expectedMessage
      );
>>>>>>> eebb3f65
    });

    test('mdb.openMongoDBDocumentFromTree openes a document from a tree with a treeview source', async () => {
      const mockDocument = {
        _id: 'pancakes',
        name: '',
        time: {
          $time: '12345',
        },
      };
      const documentItem = new DocumentTreeItem(
        mockDocument,
        'waffle.house',
        0,
        {} as DataService,
        () => Promise.resolve()
      );
      const fakeFetchDocument = sandbox.fake.resolves(null);
      sandbox.replace(
        mdbTestExtension.testExtensionController._editorsController
          ._mongoDBDocumentService,
        'fetchDocument',
        fakeFetchDocument
      );
      await vscode.commands.executeCommand(
        'mdb.openMongoDBDocumentFromTree',
        documentItem
      );
      assert.strictEqual(
        fakeFetchDocument.firstCall.args[0].source,
        'treeview'
      );
    });

<<<<<<< HEAD
    const activeTextEditor =
      mdbTestExtension.testExtensionController._playgroundController
        ._activeTextEditor;
    assert(activeTextEditor?.document.languageId === 'javascript');
    assert(activeTextEditor?.document.uri.scheme === 'untitled');

    const content = activeTextEditor.document.getText();
    assert.strictEqual(content, '');

    await vscode.commands.executeCommand('workbench.action.closeActiveEditor');
  });
=======
    test('mdb.openMongoDBDocumentFromCodeLens openes a document from a playground results with a playground source', async () => {
      const documentItem = {
        source: 'playground',
        line: 1,
        documentId: '93333a0d-83f6-4e6f-a575-af7ea6187a4a',
        namespace: 'db.coll',
        connectionId: null,
      };
      const fakeFetchDocument = sandbox.fake.resolves(null);
      sandbox.replace(
        mdbTestExtension.testExtensionController._editorsController
          ._mongoDBDocumentService,
        'fetchDocument',
        fakeFetchDocument
      );
      await vscode.commands.executeCommand(
        'mdb.openMongoDBDocumentFromCodeLens',
        documentItem
      );
      assert.strictEqual(
        fakeFetchDocument.firstCall.args[0].source,
        'playground'
      );
    });
>>>>>>> eebb3f65

    test('mdb.saveMongoDBDocument replaces a document with a treeview source', async () => {
      const mockDocument = {
        _id: 'pancakes',
        name: '',
        time: {
          $time: '12345',
        },
      };
      const fakeGet = sandbox.fake.returns('pancakes');
      sandbox.replace(
        mdbTestExtension.testExtensionController._editorsController
          ._documentIdStore,
        'get',
        fakeGet
      );
      sandbox.replaceGetter(
        vscode.window,
        'activeTextEditor',
        () =>
          ({
            document: {
              uri: {
                scheme: 'VIEW_DOCUMENT_SCHEME',
                query: [
                  'namespace=waffle.house',
                  'connectionId=tasty_sandwhich',
                  'documentId=93333a0d-83f6-4e6f-a575-af7ea6187a4a',
                  'source=treeview',
                ].join('&'),
              },
              getText: () => JSON.stringify(mockDocument),
              save: () => {},
            },
          } as unknown as typeof vscode.window.activeTextEditor)
      );

      const fakeReplaceDocument = sandbox.fake.resolves(null);
      sandbox.replace(
        mdbTestExtension.testExtensionController._editorsController
          ._mongoDBDocumentService,
        'replaceDocument',
        fakeReplaceDocument
      );
      await vscode.commands.executeCommand('mdb.saveMongoDBDocument');
      assert.strictEqual(
        fakeReplaceDocument.firstCall.args[0].source,
        'treeview'
      );
    });

    test('mdb.saveMongoDBDocuments replaces a document with a playground source', async () => {
      const mockDocument = {
        _id: 'pancakes',
        name: '',
        time: {
          $time: '12345',
        },
      };
      const fakeGet = sandbox.fake.returns('pancakes');
      sandbox.replace(
        mdbTestExtension.testExtensionController._editorsController
          ._documentIdStore,
        'get',
        fakeGet
      );
      sandbox.replaceGetter(
        vscode.window,
        'activeTextEditor',
        () =>
          ({
            document: {
              uri: {
                scheme: 'VIEW_DOCUMENT_SCHEME',
                query: [
                  'namespace=waffle.house',
                  'connectionId=tasty_sandwhich',
                  'documentId=93333a0d-83f6-4e6f-a575-af7ea6187a4a',
                  'source=playground',
                ].join('&'),
              },
              getText: () => JSON.stringify(mockDocument),
              save: () => {},
            },
          } as unknown as typeof vscode.window.activeTextEditor)
      );

      const fakeReplaceDocument = sandbox.fake.resolves(null);
      sandbox.replace(
        mdbTestExtension.testExtensionController._editorsController
          ._mongoDBDocumentService,
        'replaceDocument',
        fakeReplaceDocument
      );
      await vscode.commands.executeCommand('mdb.saveMongoDBDocument');
      assert.strictEqual(
        fakeReplaceDocument.firstCall.args[0].source,
        'playground'
      );
    });

    test('mdb.runSelectedPlaygroundBlocks runs selected playgroundB blocks once', async () => {
      const fakeRunSelectedPlaygroundBlocks = sandbox.fake();
      sandbox.replace(
        mdbTestExtension.testExtensionController._playgroundController,
        'runSelectedPlaygroundBlocks',
        fakeRunSelectedPlaygroundBlocks
      );
      await vscode.commands.executeCommand('mdb.runSelectedPlaygroundBlocks');
      assert(
        fakeRunSelectedPlaygroundBlocks.calledOnce,
        'Expected "runSelectedPlaygroundBlocks" to be called on the playground controller.'
      );
    });

    test('mdb.runAllPlaygroundBlocks runs all playgroundB blocks once', async () => {
      const fakeRunAllPlaygroundBlocks = sandbox.fake();
      sandbox.replace(
        mdbTestExtension.testExtensionController._playgroundController,
        'runAllPlaygroundBlocks',
        fakeRunAllPlaygroundBlocks
      );
      await vscode.commands.executeCommand('mdb.runAllPlaygroundBlocks');
      assert(
        fakeRunAllPlaygroundBlocks.calledOnce,
        'Expected "runAllPlaygroundBlocks" to be called on the playground controller.'
      );
    });

    test('mdb.changeActiveConnection changes the active connection once', async () => {
      const fakeChangeActiveConnection = sandbox.fake();
      sandbox.replace(
        mdbTestExtension.testExtensionController._connectionController,
        'changeActiveConnection',
        fakeChangeActiveConnection
      );
      await vscode.commands.executeCommand('mdb.changeActiveConnection');
      assert(
        fakeChangeActiveConnection.calledOnce,
        'Expected "changeActiveConnection" to be called on the playground controller.'
      );
    });

    test('mdb.refreshPlaygroundsFromTreeView refreshes the playgrounds explorer once', async () => {
      const fakeRefresh = sandbox.fake();
      sandbox.replace(
        mdbTestExtension.testExtensionController._playgroundsExplorer,
        'refresh',
        fakeRefresh
      );
      await vscode.commands.executeCommand(
        'mdb.refreshPlaygroundsFromTreeView'
      );
      assert(
        fakeRefresh.calledOnce,
        'Expected "refreshPlaygrounds" to be called on the playground controller.'
      );
    });

    test("mdb.copyDocumentContentsFromTreeView should copy a document's content to the clipboard", async () => {
      const mockDocument = {
        _id: 'pancakes',
        time: {
          $time: '12345',
        },
      };
      let namespaceUsed = '';

      const findStub = sandbox.stub();
      findStub.resolves([mockDocument]);

      const dataServiceStub = {
        find: (namespace: string) => {
          namespaceUsed = namespace;
          return Promise.resolve([mockDocument]);
        },
      } as Pick<DataService, 'find'> as unknown as DataService;
      const documentTreeItem = new DocumentTreeItem(
        mockDocument,
        'waffle.house',
        0,
        dataServiceStub,
        () => Promise.resolve()
      );
      const fakeWriteText = sandbox.fake();
      sandbox.replaceGetter(vscode.env, 'clipboard', () => ({
        writeText: fakeWriteText,
        readText: sandbox.fake(),
      }));
      await vscode.commands.executeCommand(
        'mdb.copyDocumentContentsFromTreeView',
        documentTreeItem
      );
      assert.strictEqual(fakeWriteText.called, true);
      assert.strictEqual(
        fakeWriteText.firstCall.args[0],
        `{
  "_id": "pancakes",
  "time": {
    "$time": "12345"
  }
}`
      );
      assert.strictEqual(namespaceUsed, 'waffle.house');
    });

    test("mdb.cloneDocumentFromTreeView opens a playground with a document's content", async () => {
      const mockDocument = {
        _id: 'pancakes',
        time: new Date('3001-01-01T05:00:00.000Z'),
        objectIdField: new ObjectId('57e193d7a9cc81b4027498b2'),
      };
      let namespaceUsed = '';
      const dataServiceStub = {
        find: (namespace: string) => {
          namespaceUsed = namespace;
          return Promise.resolve([mockDocument]);
        },
      } as unknown as DataService;
      const documentTreeItem = new DocumentTreeItem(
        mockDocument,
        'waffle.house',
        0,
        dataServiceStub,
        () => Promise.resolve()
      );
      const fakeCreatePlaygroundForCloneDocument = sandbox.fake();
      sandbox.replace(
        mdbTestExtension.testExtensionController._playgroundController,
        'createPlaygroundForCloneDocument',
        fakeCreatePlaygroundForCloneDocument
      );
      await vscode.commands.executeCommand(
        'mdb.cloneDocumentFromTreeView',
        documentTreeItem
      );
      assert.strictEqual(fakeCreatePlaygroundForCloneDocument.calledOnce, true);
      assert.strictEqual(
        fakeCreatePlaygroundForCloneDocument.firstCall.args[0],
        `{
  _id: 'pancakes',
  time: ISODate('3001-01-01T05:00:00.000Z'),
  objectIdField: ObjectId('57e193d7a9cc81b4027498b2')
}`
      );
      assert.strictEqual(
        fakeCreatePlaygroundForCloneDocument.firstCall.args[1],
        'waffle'
      );
      assert.strictEqual(
        fakeCreatePlaygroundForCloneDocument.firstCall.args[2],
        'house'
      );
      assert.strictEqual(namespaceUsed, 'waffle.house');
    });

    test('mdb.insertDocumentFromTreeView opens a playground with an insert document template', async () => {
      const collectionTreeItem = new CollectionTreeItem(
        {
          name: 'pineapple',
          type: CollectionTypes.collection,
        },
        'plants',
        {},
        false,
        false,
        null
      );
      const fakeCreatePlaygroundForInsertDocument = sandbox.fake();
      sandbox.replace(
        mdbTestExtension.testExtensionController._playgroundController,
        'createPlaygroundForInsertDocument',
        fakeCreatePlaygroundForInsertDocument
      );
      await vscode.commands.executeCommand(
        'mdb.insertDocumentFromTreeView',
        collectionTreeItem
      );
      assert.strictEqual(
        fakeCreatePlaygroundForInsertDocument.calledOnce,
        true
      );
      assert.strictEqual(
        fakeCreatePlaygroundForInsertDocument.firstCall.args[0],
        'plants'
      );
      assert.strictEqual(
        fakeCreatePlaygroundForInsertDocument.firstCall.args[1],
        'pineapple'
      );
    });

    test('mdb.deleteDocumentFromTreeView deletes a document when the confirmation is cancelled', async () => {
      const mockDocument = {
        _id: 'pancakes',
        time: {
          $time: '12345',
        },
      };
      let calledDelete = false;
      const dataServiceStub = {
        deleteOne: (
          namespace: string,
          filter: Filter<Document>,
          options: DeleteOptions,
          callback: (
            error: Error | undefined,
            result: { deletedCount: number }
          ) => void
        ) => {
          calledDelete = true;
          callback(undefined, {
            deletedCount: 1,
          });
        },
      } as Pick<DataService, 'deleteOne'> as unknown as DataService;
      const documentTreeItem = new DocumentTreeItem(
        mockDocument,
        'waffle.house',
        0,
        dataServiceStub,
        () => Promise.resolve()
      );
      const result = await vscode.commands.executeCommand(
        'mdb.deleteDocumentFromTreeView',
        documentTreeItem
      );
      assert.strictEqual(result, false);
      assert.strictEqual(calledDelete, false);
    });

    test('mdb.deleteDocumentFromTreeView deletes a document after confirmation', async () => {
      showInformationMessageStub.resolves('Yes');

      const mockDocument = {
        _id: 'pancakes',
        time: {
          $time: '12345',
        },
      };
      let namespaceUsed = '';
      let _idUsed;
      const dataServiceStub = {
        deleteOne: (
          namespace: string,
          filter: Filter<Document>,
          options: DeleteOptions,
          callback: (
            error: Error | undefined,
            result: { deletedCount: number }
          ) => void
        ) => {
          _idUsed = filter;
          namespaceUsed = namespace;
          callback(undefined, {
            deletedCount: 1,
          });
        },
      } as Pick<DataService, 'deleteOne'> as unknown as DataService;
      const documentTreeItem = new DocumentTreeItem(
        mockDocument,
        'waffle.house',
        0,
        dataServiceStub,
        () => Promise.resolve()
      );
      const result = await vscode.commands.executeCommand(
        'mdb.deleteDocumentFromTreeView',
        documentTreeItem
      );
      assert.deepStrictEqual(_idUsed, {
        _id: 'pancakes',
      });
      assert.strictEqual(namespaceUsed, 'waffle.house');
      assert.strictEqual(result, true);
    });

    suite('with mock execute command', function () {
      let executeCommandStub: SinonStub;

      beforeEach(() => {
        executeCommandStub = sandbox.stub(vscode.commands, 'executeCommand');
      });

      suite(
        'when a user hasnt been shown the initial overview page yet and they have no connections saved',
        () => {
          let fakeUpdate: SinonSpy;

          beforeEach(() => {
            sandbox.replace(
              mdbTestExtension.testExtensionController._storageController,
              'get',
              sandbox.fake.returns(false)
            );
            sandbox.replace(
              mdbTestExtension.testExtensionController._storageController,
              'hasSavedConnections',
              sandbox.fake.returns(false)
            );

            fakeUpdate = sandbox.fake.resolves(undefined);
            sandbox.replace(
              mdbTestExtension.testExtensionController._storageController,
              'update',
              fakeUpdate
            );

            void mdbTestExtension.testExtensionController.showOverviewPageIfRecentlyInstalled();
          });

          test('they are shown the overview page', () => {
            assert(executeCommandStub.called);
            assert.strictEqual(
              executeCommandStub.firstCall.args[0],
              'mdb.openOverviewPage'
            );
            assert.strictEqual(
              executeCommandStub.firstCall.args[0],
              EXTENSION_COMMANDS.MDB_OPEN_OVERVIEW_PAGE
            );
          });

          test("it sets that they've been shown the overview page", () => {
            assert(fakeUpdate.called);
            assert.strictEqual(
              fakeUpdate.firstCall.args[0],
              StorageVariables.GLOBAL_HAS_BEEN_SHOWN_INITIAL_VIEW
            );
            assert.strictEqual(
              fakeUpdate.firstCall.args[0],
              'GLOBAL_HAS_BEEN_SHOWN_INITIAL_VIEW'
            );
            assert.strictEqual(fakeUpdate.firstCall.args[1], true);
          });
        }
      );

      suite(
        'when a user hasnt been shown the initial overview page yet and they have connections saved',
        () => {
          let fakeUpdate: SinonSpy;

          beforeEach(() => {
            sandbox.replace(
              mdbTestExtension.testExtensionController._storageController,
              'get',
              sandbox.fake.returns(undefined)
            );
            sandbox.replace(
              mdbTestExtension.testExtensionController._storageController,
              'hasSavedConnections',
              sandbox.fake.returns(true)
            );
            fakeUpdate = sandbox.fake.resolves(undefined);
            sandbox.replace(
              mdbTestExtension.testExtensionController._storageController,
              'update',
              fakeUpdate
            );

            void mdbTestExtension.testExtensionController.showOverviewPageIfRecentlyInstalled();
          });

          test('they are not shown the overview page', () => {
            assert(!executeCommandStub.called);
          });

          test("it sets that they've been shown the overview page", () => {
            assert(fakeUpdate.called);
            assert.strictEqual(
              fakeUpdate.firstCall.args[0],
              StorageVariables.GLOBAL_HAS_BEEN_SHOWN_INITIAL_VIEW
            );
            assert.strictEqual(
              fakeUpdate.firstCall.args[0],
              'GLOBAL_HAS_BEEN_SHOWN_INITIAL_VIEW'
            );
            assert.strictEqual(fakeUpdate.firstCall.args[1], true);
          });
        }
      );

      suite('when a user has been shown the initial overview page', () => {
        beforeEach(() => {
          sandbox.replace(
            mdbTestExtension.testExtensionController._storageController,
            'get',
            sandbox.fake.returns(true)
          );

          void mdbTestExtension.testExtensionController.showOverviewPageIfRecentlyInstalled();
        });

        test('they are not shown the overview page', () => {
          assert(!executeCommandStub.called);
        });
      });
    });
  });
});<|MERGE_RESOLUTION|>--- conflicted
+++ resolved
@@ -102,7 +102,7 @@
       fakeCreatePlaygroundFileWithContent = sandbox.fake();
       sandbox.replace(
         mdbTestExtension.testExtensionController._playgroundController,
-        '_createPlaygroundFileWithContent',
+        'createPlaygroundFileWithContent',
         fakeCreatePlaygroundFileWithContent
       );
       showErrorMessageStub = sandbox.stub(vscode.window, 'showErrorMessage');
@@ -375,40 +375,6 @@
       );
     });
 
-<<<<<<< HEAD
-  test('mdb.addDatabase should create a MongoDB playground with create collection template', async () => {
-    const mockTreeItem = new ConnectionTreeItem(
-      'tasty_sandwhich',
-      vscode.TreeItemCollapsibleState.None,
-      false,
-      mdbTestExtension.testExtensionController._connectionController,
-      false,
-      {}
-    );
-
-    const mockActiveConnectionId = sinon.fake.returns('tasty_sandwhich');
-    sinon.replace(
-      mdbTestExtension.testExtensionController._connectionController,
-      'getActiveConnectionId',
-      mockActiveConnectionId
-    );
-
-    await vscode.commands.executeCommand('mdb.addDatabase', mockTreeItem);
-
-    const activeTextEditor =
-      mdbTestExtension.testExtensionController._playgroundController
-        ._activeTextEditor;
-    assert(activeTextEditor?.document.languageId === 'javascript');
-    assert(activeTextEditor?.document.uri.scheme === 'untitled');
-
-    const content = activeTextEditor.document.getText();
-    assert(content.includes('// Create a new database.'));
-    assert(content.includes('NEW_DATABASE_NAME'));
-    assert(content.includes('NEW_COLLECTION_NAME'));
-
-    await vscode.commands.executeCommand('workbench.action.closeActiveEditor');
-  });
-=======
     test('mdb.refreshDatabase command should reset the cache on the database tree item', async () => {
       const testTreeItem = new DatabaseTreeItem(
         'pinkLemonade',
@@ -418,7 +384,6 @@
         {}
       );
       testTreeItem.cacheIsUpToDate = true;
->>>>>>> eebb3f65
 
       const fakeRefresh = sandbox.fake();
       sandbox.replace(
@@ -452,44 +417,9 @@
       );
       testTreeItem.isExpanded = true;
 
-<<<<<<< HEAD
-  test('mdb.addCollection should create a MongoDB playground with create collection template', async () => {
-    const mockTreeItem = new DatabaseTreeItem(
-      'iceCreamDB',
-      {},
-      false,
-      false,
-      {}
-    );
-
-    const mockActiveConnectionId = sinon.fake.returns('tasty_sandwhich');
-    sinon.replace(
-      mdbTestExtension.testExtensionController._connectionController,
-      'getActiveConnectionId',
-      mockActiveConnectionId
-    );
-
-    await vscode.commands.executeCommand('mdb.addCollection', mockTreeItem);
-
-    const activeTextEditor =
-      mdbTestExtension.testExtensionController._playgroundController
-        ._activeTextEditor;
-    assert(activeTextEditor?.document.languageId === 'javascript');
-    assert(activeTextEditor?.document.uri.scheme === 'untitled');
-
-    const content = activeTextEditor.document.getText();
-    assert(content.includes('// The current database to use.'));
-    assert(content.includes('iceCreamDB'));
-    assert(content.includes('NEW_COLLECTION_NAME'));
-    assert(!content.includes('time-series'));
-
-    await vscode.commands.executeCommand('workbench.action.closeActiveEditor');
-  });
-=======
       // Set expanded.
       testTreeItem.getSchemaChild().isExpanded = true;
       testTreeItem.getDocumentListChild().isExpanded = true;
->>>>>>> eebb3f65
 
       const fakeRefresh = sandbox.fake();
       sandbox.replace(
@@ -946,71 +876,6 @@
         {}
       );
 
-<<<<<<< HEAD
-  test('mdb.searchForDocuments should create a MongoDB playground with search template', async () => {
-    await vscode.commands.executeCommand('mdb.searchForDocuments', {
-      databaseName: 'dbbbbbName',
-      collectionName: 'colllllllllName',
-    });
-
-    const activeTextEditor =
-      mdbTestExtension.testExtensionController._playgroundController
-        ._activeTextEditor;
-    assert(activeTextEditor?.document.languageId === 'javascript');
-    assert(activeTextEditor?.document.uri.scheme === 'untitled');
-
-    const content = activeTextEditor.document.getText();
-    assert(content.includes('Search for documents in the current collection.'));
-    assert(content.includes('dbbbbbName'));
-    assert(content.includes('colllllllllName'));
-
-    await vscode.commands.executeCommand('workbench.action.closeActiveEditor');
-  });
-
-  test('mdb.createIndexFromTreeView should create a MongoDB playground with index template', async () => {
-    await vscode.commands.executeCommand('mdb.createIndexFromTreeView', {
-      databaseName: 'dbbbbbName',
-      collectionName: 'colllllllllName',
-    });
-
-    const activeTextEditor =
-      mdbTestExtension.testExtensionController._playgroundController
-        ._activeTextEditor;
-    assert(activeTextEditor?.document.languageId === 'javascript');
-    assert(activeTextEditor?.document.uri.scheme === 'untitled');
-
-    const content = activeTextEditor.document.getText();
-    assert(content.includes('Create a new index in the collection.'));
-    assert(content.includes('dbbbbbName'));
-    assert(content.includes('colllllllllName'));
-
-    await vscode.commands.executeCommand('workbench.action.closeActiveEditor');
-  });
-
-  test('mdb.createPlayground should create a MongoDB playground with default template', async () => {
-    const mockGetConfiguration = sinon.fake.returns({
-      get: () => true,
-    });
-    sinon.replace(vscode.workspace, 'getConfiguration', mockGetConfiguration);
-
-    await vscode.commands.executeCommand('mdb.createPlayground');
-
-    const activeTextEditor =
-      mdbTestExtension.testExtensionController._playgroundController
-        ._activeTextEditor;
-    assert(activeTextEditor?.document.languageId === 'javascript');
-    assert(activeTextEditor?.document.uri.scheme === 'untitled');
-
-    const content = activeTextEditor.document.getText();
-    assert(content.includes('// MongoDB Playground'));
-
-    await vscode.commands.executeCommand('workbench.action.closeActiveEditor');
-  });
-
-  test('mdb.createPlayground command should create a MongoDB playground without template', async () => {
-    const mockGetConfiguration = sinon.fake.returns({
-      get: () => false,
-=======
       const inputBoxResolvesStub = sandbox.stub();
       inputBoxResolvesStub.onCall(0).resolves('iMissTangerineAltoids');
       sandbox.replace(vscode.window, 'showInputBox', inputBoxResolvesStub);
@@ -1268,7 +1133,6 @@
         showInformationMessageStub.firstCall.args[0],
         expectedMessage
       );
->>>>>>> eebb3f65
     });
 
     test('mdb.openMongoDBDocumentFromTree openes a document from a tree with a treeview source', async () => {
@@ -1303,19 +1167,6 @@
       );
     });
 
-<<<<<<< HEAD
-    const activeTextEditor =
-      mdbTestExtension.testExtensionController._playgroundController
-        ._activeTextEditor;
-    assert(activeTextEditor?.document.languageId === 'javascript');
-    assert(activeTextEditor?.document.uri.scheme === 'untitled');
-
-    const content = activeTextEditor.document.getText();
-    assert.strictEqual(content, '');
-
-    await vscode.commands.executeCommand('workbench.action.closeActiveEditor');
-  });
-=======
     test('mdb.openMongoDBDocumentFromCodeLens openes a document from a playground results with a playground source', async () => {
       const documentItem = {
         source: 'playground',
@@ -1340,7 +1191,6 @@
         'playground'
       );
     });
->>>>>>> eebb3f65
 
     test('mdb.saveMongoDBDocument replaces a document with a treeview source', async () => {
       const mockDocument = {
