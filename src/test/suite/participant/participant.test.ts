--- conflicted
+++ resolved
@@ -1791,26 +1791,6 @@
             });
 
             test('shows an error if something goes wrong with getting databases', async function () {
-<<<<<<< HEAD
-              listDatabasesStub.rejects();
-
-              const chatResult = await invokeChatHandler({
-                prompt: 'find all docs by a name example',
-                command,
-                references: [],
-              });
-
-              expect(
-                chatStreamStub.markdown.getCalls().map((call) => call.args[0])
-              ).deep.equals(['An error occurred when getting the databases.']);
-
-              expect(chatResult?.metadata).deep.equals({
-                chatId: testChatId,
-                intent: 'askForNamespace',
-                databaseName: undefined,
-                collectionName: undefined,
-              });
-=======
               listDatabasesStub.rejects(new Error('Something went wrong'));
 
               let caughtError: Error | undefined;
@@ -1827,31 +1807,12 @@
               expect(caughtError?.message).equals(
                 'Unable to fetch database names: Something went wrong.'
               );
->>>>>>> d5a93453
             });
 
             test('shows an error if there are no databases found', async function () {
               // No databases
               listDatabasesStub.resolves([]);
 
-<<<<<<< HEAD
-              const chatResult = await invokeChatHandler({
-                prompt: 'find all docs by a name example',
-                command,
-                references: [],
-              });
-
-              expect(
-                chatStreamStub.markdown.getCalls().map((call) => call.args[0])
-              ).deep.equals(['No databases were found.']);
-
-              expect(chatResult?.metadata).deep.equals({
-                chatId: testChatId,
-                intent: 'askForNamespace',
-                databaseName: undefined,
-                collectionName: undefined,
-              });
-=======
               let caughtError: Error | undefined;
               try {
                 await invokeChatHandler({
@@ -1864,7 +1825,6 @@
               }
 
               expect(caughtError?.message).equals('No databases were found.');
->>>>>>> d5a93453
             });
 
             test('database name gets picked automatically if there is only 1', async function () {
@@ -1937,28 +1897,6 @@
             });
 
             test('shows an error if something goes wrong with getting collections', async function () {
-<<<<<<< HEAD
-              listCollectionsStub.rejects();
-
-              const chatResult = await invokeChatHandler({
-                prompt: 'find all docs by a name example',
-                command,
-                references: [],
-              });
-
-              expect(
-                chatStreamStub.markdown.getCalls().map((call) => call.args[0])
-              ).deep.equals([
-                'An error occurred when getting the collections from the database dbOne.',
-              ]);
-
-              expect(chatResult?.metadata).deep.equals({
-                chatId: testChatId,
-                intent: 'askForNamespace',
-                databaseName: 'dbOne',
-                collectionName: undefined,
-              });
-=======
               listCollectionsStub.rejects(new Error('Something went wrong'));
 
               let caughtError: Error | undefined;
@@ -1975,32 +1913,10 @@
               expect(caughtError?.message).equals(
                 'Unable to fetch collection names from dbOne: Something went wrong.'
               );
->>>>>>> d5a93453
             });
 
             test('shows an error if there are no collections found', async function () {
               listCollectionsStub.resolves([]);
-<<<<<<< HEAD
-
-              const chatResult = await invokeChatHandler({
-                prompt: 'find all docs by a name example',
-                command,
-                references: [],
-              });
-
-              expect(
-                chatStreamStub.markdown.getCalls().map((call) => call.args[0])
-              ).deep.equals([
-                'No collections were found in the database dbOne.',
-              ]);
-
-              expect(chatResult?.metadata).deep.equals({
-                chatId: testChatId,
-                intent: 'askForNamespace',
-                databaseName: 'dbOne',
-                collectionName: undefined,
-              });
-=======
               let caughtError: Error | undefined;
               try {
                 await invokeChatHandler({
@@ -2015,7 +1931,6 @@
               expect(caughtError?.message).equals(
                 'No collections were found in the database dbOne.'
               );
->>>>>>> d5a93453
             });
 
             test('collection name gets picked automatically if there is only 1', async function () {
