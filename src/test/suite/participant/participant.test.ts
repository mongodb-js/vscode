import * as vscode from 'vscode';
import { beforeEach, afterEach } from 'mocha';
import { expect } from 'chai';
import type { SinonSpy, SinonStub } from 'sinon';
import sinon from 'sinon';
import type { DataService } from 'mongodb-data-service';
import { ObjectId, Int32 } from 'bson';

import ParticipantController from '../../../participant/participant';
import ConnectionController from '../../../connectionController';
import { StorageController } from '../../../storage';
import { StatusView } from '../../../views';
import { ExtensionContextStub } from '../stubs';
import type {
  InternalPromptPurpose,
  ParticipantPromptProperties,
  ParticipantResponseProperties,
} from '../../../telemetry/telemetryService';
import TelemetryService, {
  TelemetryEventTypes,
} from '../../../telemetry/telemetryService';
import { TEST_DATABASE_URI } from '../dbTestHelper';
import type { ChatResult } from '../../../participant/constants';
import { CHAT_PARTICIPANT_ID } from '../../../participant/constants';
import {
  SecretStorageLocation,
  StorageLocation,
} from '../../../storage/storageController';
import type { LoadedConnection } from '../../../storage/connectionStorage';
import { ChatMetadataStore } from '../../../participant/chatMetadata';
import { getFullRange } from '../suggestTestHelpers';
import { isPlayground } from '../../../utils/playground';
import { Prompts } from '../../../participant/prompts';
import { createMarkdownLink } from '../../../participant/markdown';
import EXTENSION_COMMANDS from '../../../commands';
import { getContentLength } from '../../../participant/prompts/promptBase';

// The Copilot's model in not available in tests,
// therefore we need to mock its methods and returning values.
const MAX_TOTAL_PROMPT_LENGTH_MOCK = 16000;

const loadedConnection = {
  id: 'id',
  name: 'localhost',
  storageLocation: StorageLocation.NONE,
  secretStorageLocation: SecretStorageLocation.SecretStorage,
  connectionOptions: { connectionString: 'mongodb://localhost' },
};

const testChatId = 'test-chat-id';

const encodeStringify = (obj: Record<string, any>): string => {
  return encodeURIComponent(JSON.stringify(obj));
};

const getMessageContent = (
  message: vscode.LanguageModelChatMessage
): string => {
  const content = message.content as any;
  if (typeof content === 'string') {
    return content;
  }

  if (Array.isArray(content)) {
    return content.reduce((agg: string, element) => {
      const value = element?.value ?? element?.content?.value;
      if (typeof value === 'string') {
        return agg + value;
      }

      return agg;
    }, '');
  }

  return '';
};

suite('Participant Controller Test Suite', function () {
  const extensionContextStub = new ExtensionContextStub();

  // The test extension runner.
  extensionContextStub.extensionPath = '../../';

  let testConnectionController: ConnectionController;
  let testStorageController: StorageController;
  let testStatusView: StatusView;
  let testTelemetryService: TelemetryService;
  let testParticipantController: ParticipantController;
  let chatContextStub: vscode.ChatContext;
  let chatStreamStub: {
    push: sinon.SinonSpy;
    markdown: sinon.SinonSpy;
    button: sinon.SinonSpy;
  };
  let chatTokenStub;
  let countTokensStub;
  let sendRequestStub: sinon.SinonStub;
  let telemetryTrackStub: SinonSpy;

  const invokeChatHandler = async (
    request: vscode.ChatRequest
  ): Promise<ChatResult | undefined> =>
    testParticipantController.chatHandler(
      request,
      chatContextStub,
      chatStreamStub as unknown as vscode.ChatResponseStream,
      chatTokenStub
    );

  const assertCommandTelemetry = (
    command: string,
    chatRequest: vscode.ChatRequest,
    {
      expectSampleDocs = false,
      callIndex = 0,
      expectedInternalPurpose = undefined,
    }: {
      expectSampleDocs?: boolean;
      callIndex: number;
      expectedInternalPurpose?: InternalPromptPurpose;
    }
  ): void => {
    expect(telemetryTrackStub.callCount).to.be.greaterThan(callIndex);

    const call = telemetryTrackStub.getCalls()[callIndex];
    expect(call.args[0]).to.equal('Participant Prompt Submitted');

    const properties = call.args[1] as ParticipantPromptProperties;

    expect(properties.command).to.equal(command);
    expect(properties.has_sample_documents).to.equal(expectSampleDocs);
    expect(properties.history_size).to.equal(chatContextStub.history.length);

    // Total message length includes participant as well as user prompt
    expect(properties.total_message_length).to.be.greaterThan(
      properties.user_input_length
    );

    // User prompt length should be at least equal to the supplied user prompt, but my occasionally
    // be greater - e.g. when we enhance the context.
    expect(properties.user_input_length).to.be.greaterThanOrEqual(
      chatRequest.prompt.length
    );
    expect(properties.internal_purpose).to.equal(expectedInternalPurpose);
  };

  const assertResponseTelemetry = (
    command: string,
    {
      callIndex = 0,
      hasCTA = false,
      hasRunnableContent = false,
      foundNamespace = false,
    }: {
      callIndex: number;
      hasCTA?: boolean;
      hasRunnableContent?: boolean;
      foundNamespace?: boolean;
    }
  ): void => {
    expect(telemetryTrackStub.callCount).to.be.greaterThan(callIndex);
    const call = telemetryTrackStub.getCalls()[callIndex];
    expect(call.args[0]).to.equal('Participant Response Generated');

    const properties = call.args[1] as ParticipantResponseProperties;

    expect(properties.command).to.equal(command);
    expect(properties.found_namespace).to.equal(foundNamespace);
    expect(properties.has_cta).to.equal(hasCTA);
    expect(properties.has_runnable_content).to.equal(hasRunnableContent);
    expect(properties.output_length).to.be.greaterThan(0);
  };

  beforeEach(function () {
    testStorageController = new StorageController(extensionContextStub);
    testStatusView = new StatusView(extensionContextStub);

    telemetryTrackStub = sinon.stub();

    testTelemetryService = new TelemetryService(
      testStorageController,
      extensionContextStub
    );
    testConnectionController = new ConnectionController({
      statusView: testStatusView,
      storageController: testStorageController,
      telemetryService: testTelemetryService,
    });
    sinon.replace(ChatMetadataStore, 'createNewChatId', () => testChatId);
    testParticipantController = new ParticipantController({
      connectionController: testConnectionController,
      storageController: testStorageController,
      telemetryService: testTelemetryService,
    });
    chatContextStub = {
      history: [
        {
          participant: CHAT_PARTICIPANT_ID,
          prompt: 'hi',
          response: [new vscode.ChatResponseMarkdownPart('hello')],
          result: {},
        },
      ],
    };
    chatStreamStub = {
      push: sinon.fake(),
      markdown: sinon.fake(),
      button: sinon.fake(),
    };
    chatTokenStub = {
      onCancellationRequested: sinon.fake(),
    };
    countTokensStub = sinon.stub();
    // The model returned by vscode.lm.selectChatModels is always undefined in tests.
    sendRequestStub = sinon.stub();
    sinon.replace(
      vscode.lm,
      'selectChatModels',
      sinon.fake.returns([
        {
          id: 'modelId',
          vendor: 'copilot',
          family: 'gpt-4o',
          version: 'gpt-4o-date',
          name: 'GPT 4o (date)',
          maxInputTokens: MAX_TOTAL_PROMPT_LENGTH_MOCK,
          countTokens: countTokensStub,
          sendRequest: sendRequestStub,
        },
      ])
    );

    sinon.replace(testTelemetryService, 'track', telemetryTrackStub);
  });

  afterEach(function () {
    sinon.restore();
  });

  test('parses a returned by ai text for database and collection name', function () {
    const text = 'DATABASE_NAME: my  \nCOLLECTION_NAME: cats';
    const { databaseName, collectionName } =
      Prompts.namespace.extractDatabaseAndCollectionNameFromResponse(text);
    expect(databaseName).to.be.equal('my');
    expect(collectionName).to.be.equal('cats');
  });

  suite('when not connected', function () {
    let connectWithConnectionIdStub;
    let changeActiveConnectionStub;
    let getSavedConnectionsStub;

    beforeEach(function () {
      connectWithConnectionIdStub = sinon.stub(
        testParticipantController._connectionController,
        'connectWithConnectionId'
      );
      changeActiveConnectionStub = sinon.stub(
        testParticipantController._connectionController,
        'changeActiveConnection'
      );
      sinon.replace(
        testParticipantController._connectionController,
        'getActiveDataService',
        () => null
      );
      sinon.replace(
        testParticipantController._storageController,
        'get',
        sinon.fake.returns(true)
      );
      getSavedConnectionsStub = sinon.stub();
      sinon.replace(
        testParticipantController._connectionController,
        'getSavedConnections',
        getSavedConnectionsStub
      );
    });

    test('asks to connect', async function () {
      getSavedConnectionsStub.returns([loadedConnection]);
      const chatRequestMock = {
        prompt: 'find all docs by a name example',
        command: 'query',
        references: [],
      };
      const chatResult = await invokeChatHandler(chatRequestMock);
      const connectMessage = chatStreamStub.markdown.getCall(0).args[0];
      expect(connectMessage).to.include(
        "Looks like you aren't currently connected, first let's get you connected to the cluster we'd like to create this query to run against."
      );
      const listConnectionsMessage = chatStreamStub.markdown.getCall(1).args[0];
      const expectedContent = encodeStringify({ id: 'id', command: '/query' });
      expect(listConnectionsMessage.value).to.include(
        `- [localhost](command:mdb.connectWithParticipant?${expectedContent})`
      );
      const showMoreMessage = chatStreamStub.markdown.getCall(2).args[0];
      expect(showMoreMessage.value).to.include(
        `- [Show more](command:mdb.connectWithParticipant?${encodeStringify({
          command: '/query',
        })})`
      );
      expect(chatResult?.metadata?.chatId.length).to.equal(testChatId.length);
      expect({
        ...chatResult?.metadata,
        chatId: undefined,
      }).to.deep.equal({
        intent: 'askToConnect',
        chatId: undefined,
      });
    });

    test('shows only 10 connections with the show more option', async function () {
      const connections: LoadedConnection[] = [];
      for (let i = 0; i < 11; i++) {
        connections.push({
          ...loadedConnection,
          id: `${loadedConnection.id}${i}`,
          name: `${loadedConnection.name}${i}`,
        });
      }
      getSavedConnectionsStub.returns(connections);
      const chatRequestMock = {
        prompt: 'find all docs by a name example',
        command: 'query',
        references: [],
      };
      const chatResult = await invokeChatHandler(chatRequestMock);
      const connectMessage = chatStreamStub.markdown.getCall(0).args[0];
      expect(connectMessage).to.include(
        "Looks like you aren't currently connected, first let's get you connected to the cluster we'd like to create this query to run against."
      );
      const listConnectionsMessage = chatStreamStub.markdown.getCall(1).args[0];
      const expectedContent = encodeStringify({ id: 'id0', command: '/query' });
      expect(listConnectionsMessage.value).to.include(
        `- [localhost0](command:mdb.connectWithParticipant?${expectedContent})`
      );
      const showMoreMessage = chatStreamStub.markdown.getCall(11).args[0];
      expect(showMoreMessage.value).to.include(
        `- [Show more](command:mdb.connectWithParticipant?${encodeStringify({
          command: '/query',
        })})`
      );
      expect(chatStreamStub.markdown.callCount).to.be.eql(12);
      expect(chatResult?.metadata?.chatId.length).to.equal(testChatId.length);
      expect({
        ...chatResult?.metadata,
        chatId: undefined,
      }).to.deep.equal({
        intent: 'askToConnect',
        chatId: undefined,
      });
    });

    test('handles empty connection name', async function () {
      getSavedConnectionsStub.returns([loadedConnection]);
      const chatRequestMock = {
        prompt: 'find all docs by a name example',
        command: 'query',
        references: [],
      };
      const chatResult = await invokeChatHandler(chatRequestMock);

      chatRequestMock.prompt = '';
      await invokeChatHandler(chatRequestMock);

      const emptyMessage = chatStreamStub.markdown.getCall(3).args[0];
      expect(emptyMessage).to.include(
        "Looks like you aren't currently connected, first let's get you connected to the cluster we'd like to create this query to run against"
      );
      const listConnectionsMessage = chatStreamStub.markdown.getCall(4).args[0];
      const expectedContent = encodeStringify({ id: 'id', command: '/query' });
      expect(listConnectionsMessage.value).to.include(
        `- [localhost](command:mdb.connectWithParticipant?${expectedContent})`
      );
      const showMoreMessage = chatStreamStub.markdown.getCall(5).args[0];
      expect(showMoreMessage.value).to.include(
        `- [Show more](command:mdb.connectWithParticipant?${encodeStringify({
          command: '/query',
        })})`
      );
      expect(chatResult?.metadata?.chatId.length).to.equal(testChatId.length);
      expect({
        ...chatResult?.metadata,
        chatId: undefined,
      }).to.deep.equal({
        intent: 'askToConnect',
        chatId: undefined,
      });
    });

    test('calls connect by id for an existing connection', async function () {
      await testParticipantController.connectWithParticipant({
        id: '123',
      });
      expect(connectWithConnectionIdStub).to.have.been.calledWithExactly('123');
    });

    test('calls connect with uri for a new connection', async function () {
      await testParticipantController.connectWithParticipant({});
      expect(changeActiveConnectionStub).to.have.been.called;
    });
  });

  suite('when connected', function () {
<<<<<<< HEAD
    let sampleStub: SinonStub;
    let listCollectionsStub: SinonStub;
    let listDatabasesStub: SinonStub;
=======
    let sampleStub;
    let listCollectionsStub;
    let listDatabasesStub;
>>>>>>> bf2a0c7e

    beforeEach(function () {
      sampleStub = sinon.stub();
      listDatabasesStub = sinon
        .stub()
        .resolves([
          { name: 'dbOne' },
          { name: 'customer' },
          { name: 'inventory' },
          { name: 'sales' },
          { name: 'employee' },
          { name: 'financialReports' },
          { name: 'productCatalog' },
          { name: 'projectTracker' },
          { name: 'user' },
          { name: 'analytics' },
          { name: '123' },
        ]);
      listCollectionsStub = sinon
        .stub()
        .resolves([
          { name: 'collOne' },
          { name: 'notifications' },
          { name: 'products' },
          { name: 'orders' },
          { name: 'categories' },
          { name: 'invoices' },
          { name: 'transactions' },
          { name: 'logs' },
          { name: 'messages' },
          { name: 'sessions' },
          { name: 'feedback' },
        ]);

      sinon.replace(
        testParticipantController._connectionController,
        'getActiveDataService',
        () =>
          ({
            listDatabases: listDatabasesStub,
            listCollections: listCollectionsStub,
            getMongoClientConnectionOptions: () => ({
              url: TEST_DATABASE_URI,
              options: {},
            }),
            sample: sampleStub,
            once: sinon.stub(),
          } as unknown as DataService)
      );
    });

    suite('when has not been shown a welcome message yet', function () {
      beforeEach(function () {
        sinon.replace(
          testParticipantController._storageController,
          'get',
          sinon.fake.returns(false)
        );
        sendRequestStub.resolves({
          text: [
            '```javascript\n' +
              "use('dbOne');\n" +
              "db.getCollection('collOne').find({ name: 'example' });\n" +
              '```',
          ],
        });
      });

      test('prints a welcome message to chat', async function () {
        const chatRequestMock = {
          prompt: 'find all docs by a name example',
          command: 'query',
          references: [],
        };
        await invokeChatHandler(chatRequestMock);
        const welcomeMessage = chatStreamStub.markdown.firstCall.args[0];
        expect(welcomeMessage).to.include('Welcome to MongoDB Participant!');

        // Once to report welcome screen shown, second time to track the user prompt
        expect(telemetryTrackStub).to.have.been.calledTwice;
        expect(telemetryTrackStub.firstCall.args[0]).to.equal(
          TelemetryEventTypes.PARTICIPANT_WELCOME_SHOWN
        );
        expect(telemetryTrackStub.firstCall.args[1]).to.be.undefined;
        assertCommandTelemetry('query', chatRequestMock, {
          callIndex: 1,
          expectedInternalPurpose: 'namespace',
        });
      });
    });

    suite('when has been shown a welcome message already', function () {
      beforeEach(function () {
        sinon.replace(
          testParticipantController._storageController,
          'get',
          sinon.fake.returns(true)
        );
      });

      afterEach(function () {
        // Ensure welcome message is not shown again
        const welcomeMessages = chatStreamStub.markdown
          .getCalls()
          .map((call) => call.args[0])
          .filter(
            (message) =>
              typeof message === 'string' &&
              message.includes('Welcome to MongoDB Participant!')
          );
        expect(welcomeMessages).to.be.empty;

        // Ensure we haven't reported the welcome screen to telemetry
        const telemetryEvents = telemetryTrackStub
          .getCalls()
          .map((call) => call.args[0])
          .filter(
            (arg) => arg === TelemetryEventTypes.PARTICIPANT_WELCOME_SHOWN
          );

        expect(telemetryEvents).to.be.empty;
      });

      suite('generic command', function () {
        beforeEach(function () {
          sendRequestStub.resolves({
            text: [
              '```javascript\n' +
                "use('dbOne');\n" +
                "db.getCollection('collOne').find({ name: 'example' });\n" +
                '```',
            ],
          });
        });

        suite('when the intent is recognized', function () {
          beforeEach(function () {
            sendRequestStub.onCall(0).resolves({
              text: ['Schema'],
            });
          });

          test('routes to the appropriate handler', async function () {
            const chatRequestMock = {
              prompt:
                'what is the shape of the documents in the pineapple collection?',
              command: undefined,
              references: [],
            };
            const res = await invokeChatHandler(chatRequestMock);

            expect(sendRequestStub).to.have.been.calledTwice;
            const intentRequest = sendRequestStub.firstCall
              .args[0] as vscode.LanguageModelChatMessage[];
            expect(intentRequest).to.have.length(2);
            expect(getMessageContent(intentRequest[0])).to.include(
              'Your task is to help guide a conversation with a user to the correct handler.'
            );
            expect(getMessageContent(intentRequest[1])).to.equal(
              'what is the shape of the documents in the pineapple collection?'
            );
            const genericRequest = sendRequestStub.secondCall
              .args[0] as vscode.LanguageModelChatMessage[];
            expect(genericRequest).to.have.length(2);
            expect(getMessageContent(genericRequest[0])).to.include(
              'Parse all user messages to find a database name and a collection name.'
            );
            expect(getMessageContent(genericRequest[1])).to.equal(
              'what is the shape of the documents in the pineapple collection?'
            );

            expect(res?.metadata.intent).to.equal('askForNamespace');
          });
        });

        test('default handler asks for intent and shows code run actions', async function () {
          const chatRequestMock = {
            prompt: 'how to find documents in my collection?',
            command: undefined,
            references: [],
          };
          const res = await invokeChatHandler(chatRequestMock);

          expect(sendRequestStub).to.have.been.calledTwice;
          const intentRequest = sendRequestStub.firstCall
            .args[0] as vscode.LanguageModelChatMessage[];
          expect(intentRequest).to.have.length(2);
          expect(getMessageContent(intentRequest[0])).to.include(
            'Your task is to help guide a conversation with a user to the correct handler.'
          );
          expect(getMessageContent(intentRequest[1])).to.equal(
            'how to find documents in my collection?'
          );
          const genericRequest = sendRequestStub.secondCall
            .args[0] as vscode.LanguageModelChatMessage[];
          expect(genericRequest).to.have.length(2);
          expect(getMessageContent(genericRequest[0])).to.include(
            'Your task is to help the user with MongoDB related questions.'
          );
          expect(getMessageContent(genericRequest[1])).to.equal(
            'how to find documents in my collection?'
          );

          expect(res?.metadata.intent).to.equal('generic');
          expect(chatStreamStub?.button.getCall(0).args[0]).to.deep.equal({
            command: 'mdb.runParticipantCode',
            title: '▶️ Run',
            arguments: [
              {
                runnableContent:
                  "use('dbOne');\ndb.getCollection('collOne').find({ name: 'example' });",
              },
            ],
          });

          assertCommandTelemetry('generic', chatRequestMock, {
            callIndex: 0,
            expectedInternalPurpose: 'intent',
          });

          assertCommandTelemetry('generic', chatRequestMock, {
            callIndex: 1,
          });

          assertResponseTelemetry('generic', {
            callIndex: 2,
            hasRunnableContent: true,
          });
        });
      });

      suite('query command', function () {
        beforeEach(function () {
          sendRequestStub.resolves({
            text: [
              '```javascript\n' +
                "use('dbOne');\n" +
                "db.getCollection('collOne').find({ name: 'example' });\n" +
                '```',
            ],
          });
        });

        suite('known namespace from running namespace LLM', function () {
          beforeEach(function () {
            sendRequestStub.onCall(0).resolves({
              text: ['DATABASE_NAME: dbOne\n', 'COLLECTION_NAME: collOne\n`'],
            });
          });

          test('generates a query', async function () {
            const chatRequestMock = {
              prompt: 'find all docs by a name example',
              command: 'query',
              references: [],
            };
            await invokeChatHandler(chatRequestMock);
            expect(chatStreamStub?.button.getCall(0).args[0]).to.deep.equal({
              command: 'mdb.runParticipantCode',
              title: '▶️ Run',
              arguments: [
                {
                  runnableContent:
                    "use('dbOne');\ndb.getCollection('collOne').find({ name: 'example' });",
                },
              ],
            });

            assertCommandTelemetry('query', chatRequestMock, {
              callIndex: 0,
              expectedInternalPurpose: 'namespace',
            });

            assertCommandTelemetry('query', chatRequestMock, {
              callIndex: 1,
            });

            assertResponseTelemetry('query', {
              callIndex: 2,
              hasRunnableContent: true,
              foundNamespace: true,
            });
          });

          test('includes a collection schema', async function () {
            sampleStub.resolves([
              {
                _id: new ObjectId('63ed1d522d8573fa5c203660'),
                field: {
                  stringField:
                    'There was a house cat who finally got the chance to do what it had always wanted to do.',
                  arrayField: [new Int32('1')],
                },
              },
            ]);
            const chatRequestMock = {
              prompt: 'find all docs by a name example',
              command: 'query',
              references: [],
            };
            await invokeChatHandler(chatRequestMock);
            const messages = sendRequestStub.secondCall
              .args[0] as vscode.LanguageModelChatMessage[];
            expect(getMessageContent(messages[1])).to.include(
              'Collection schema: _id: ObjectId\n' +
                'field.stringField: String\n' +
                'field.arrayField: Array<Int32>\n'
            );

            assertCommandTelemetry('query', chatRequestMock, {
              callIndex: 0,
              expectedInternalPurpose: 'namespace',
            });

            assertCommandTelemetry('query', chatRequestMock, {
              callIndex: 1,
            });

            assertResponseTelemetry('query', {
              callIndex: 2,
              hasRunnableContent: true,
              foundNamespace: true,
            });
          });

          suite('useSampleDocsInCopilot setting is true', function () {
            beforeEach(async () => {
              await vscode.workspace
                .getConfiguration('mdb')
                .update('useSampleDocsInCopilot', true);
            });

            afterEach(async () => {
              await vscode.workspace
                .getConfiguration('mdb')
                .update('useSampleDocsInCopilot', false);
            });

            test('includes 3 sample documents as an array', async function () {
              countTokensStub.resolves(MAX_TOTAL_PROMPT_LENGTH_MOCK);
              sampleStub.resolves([
                {
                  _id: new ObjectId('63ed1d522d8573fa5c203661'),
                  field: {
                    stringField: 'Text 1',
                  },
                },
                {
                  _id: new ObjectId('63ed1d522d8573fa5c203662'),
                  field: {
                    stringField: 'Text 2',
                  },
                },
                {
                  _id: new ObjectId('63ed1d522d8573fa5c203663'),
                  field: {
                    stringField: 'Text 3',
                  },
                },
              ]);
              const chatRequestMock = {
                prompt: 'find all docs by a name example',
                command: 'query',
                references: [],
              };
              await invokeChatHandler(chatRequestMock);
              const messages = sendRequestStub.secondCall
                .args[0] as vscode.LanguageModelChatMessage[];
              expect(getMessageContent(messages[1])).to.include(
                'Sample documents: [\n' +
                  '  {\n' +
                  "    _id: ObjectId('63ed1d522d8573fa5c203661'),\n" +
                  '    field: {\n' +
                  "      stringField: 'Text 1'\n" +
                  '    }\n' +
                  '  },\n' +
                  '  {\n' +
                  "    _id: ObjectId('63ed1d522d8573fa5c203662'),\n" +
                  '    field: {\n' +
                  "      stringField: 'Text 2'\n" +
                  '    }\n' +
                  '  },\n' +
                  '  {\n' +
                  "    _id: ObjectId('63ed1d522d8573fa5c203663'),\n" +
                  '    field: {\n' +
                  "      stringField: 'Text 3'\n" +
                  '    }\n' +
                  '  }\n' +
                  ']\n'
              );

              assertCommandTelemetry('query', chatRequestMock, {
                callIndex: 0,
                expectedInternalPurpose: 'namespace',
              });

              assertCommandTelemetry('query', chatRequestMock, {
                expectSampleDocs: true,
                callIndex: 1,
              });

              assertResponseTelemetry('query', {
                callIndex: 2,
                hasRunnableContent: true,
                foundNamespace: true,
              });
            });

            test('includes 1 sample document as an object', async function () {
              countTokensStub.resolves(MAX_TOTAL_PROMPT_LENGTH_MOCK);
              sampleStub.resolves([
                {
                  _id: new ObjectId('63ed1d522d8573fa5c203660'),
                  field: {
                    stringField:
                      'There was a house cat who finally got the chance to do what it had always wanted to do.',
                    arrayField: [
                      new Int32('1'),
                      new Int32('2'),
                      new Int32('3'),
                      new Int32('4'),
                      new Int32('5'),
                      new Int32('6'),
                      new Int32('7'),
                      new Int32('8'),
                      new Int32('9'),
                    ],
                  },
                },
              ]);
              const chatRequestMock = {
                prompt: 'find all docs by a name example',
                command: 'query',
                references: [],
              };
              await invokeChatHandler(chatRequestMock);
              const messages = sendRequestStub.secondCall
                .args[0] as vscode.LanguageModelChatMessage[];
              expect(getMessageContent(messages[1])).to.include(
                'Sample document: {\n' +
                  "  _id: ObjectId('63ed1d522d8573fa5c203660'),\n" +
                  '  field: {\n' +
                  "    stringField: 'There was a house ca',\n" +
                  '    arrayField: [\n' +
                  "      NumberInt('1'),\n" +
                  "      NumberInt('2'),\n" +
                  "      NumberInt('3')\n" +
                  '    ]\n' +
                  '  }\n' +
                  '}\n'
              );

              assertCommandTelemetry('query', chatRequestMock, {
                callIndex: 0,
                expectedInternalPurpose: 'namespace',
              });

              assertCommandTelemetry('query', chatRequestMock, {
                expectSampleDocs: true,
                callIndex: 1,
              });

              assertResponseTelemetry('query', {
                callIndex: 2,
                hasRunnableContent: true,
                foundNamespace: true,
              });
            });

            test('includes 1 sample documents when 3 make prompt too long', async function () {
              countTokensStub
                .onCall(0)
                .resolves(MAX_TOTAL_PROMPT_LENGTH_MOCK + 1);
              countTokensStub.onCall(1).resolves(MAX_TOTAL_PROMPT_LENGTH_MOCK);
              sampleStub.resolves([
                {
                  _id: new ObjectId('63ed1d522d8573fa5c203661'),
                  field: {
                    stringField: 'Text 1',
                  },
                },
                {
                  _id: new ObjectId('63ed1d522d8573fa5c203662'),
                  field: {
                    stringField: 'Text 2',
                  },
                },
                {
                  _id: new ObjectId('63ed1d522d8573fa5c203663'),
                  field: {
                    stringField: 'Text 3',
                  },
                },
              ]);
              const chatRequestMock = {
                prompt: 'find all docs by a name example',
                command: 'query',
                references: [],
              };
              await invokeChatHandler(chatRequestMock);
              const messages = sendRequestStub.secondCall
                .args[0] as vscode.LanguageModelChatMessage[];
              expect(getMessageContent(messages[1])).to.include(
                'Sample document: {\n' +
                  "  _id: ObjectId('63ed1d522d8573fa5c203661'),\n" +
                  '  field: {\n' +
                  "    stringField: 'Text 1'\n" +
                  '  }\n' +
                  '}\n'
              );

              assertCommandTelemetry('query', chatRequestMock, {
                callIndex: 0,
                expectedInternalPurpose: 'namespace',
              });

              assertCommandTelemetry('query', chatRequestMock, {
                expectSampleDocs: true,
                callIndex: 1,
              });

              assertResponseTelemetry('query', {
                callIndex: 2,
                hasRunnableContent: true,
                foundNamespace: true,
              });
            });

            test('does not include sample documents when even 1 makes prompt too long', async function () {
              countTokensStub
                .onCall(0)
                .resolves(MAX_TOTAL_PROMPT_LENGTH_MOCK + 1);
              countTokensStub
                .onCall(1)
                .resolves(MAX_TOTAL_PROMPT_LENGTH_MOCK + 1);
              sampleStub.resolves([
                {
                  _id: new ObjectId('63ed1d522d8573fa5c203661'),
                  field: {
                    stringField: 'Text 1',
                  },
                },
                {
                  _id: new ObjectId('63ed1d522d8573fa5c203662'),
                  field: {
                    stringField: 'Text 2',
                  },
                },
                {
                  _id: new ObjectId('63ed1d522d8573fa5c203663'),
                  field: {
                    stringField: 'Text 3',
                  },
                },
              ]);
              const chatRequestMock = {
                prompt: 'find all docs by a name example',
                command: 'query',
                references: [],
              };
              await invokeChatHandler(chatRequestMock);
              const messages = sendRequestStub.secondCall
                .args[0] as vscode.LanguageModelChatMessage[];
              expect(getMessageContent(messages[1])).to.not.include(
                'Sample documents'
              );

              assertCommandTelemetry('query', chatRequestMock, {
                callIndex: 0,
                expectedInternalPurpose: 'namespace',
              });

              assertCommandTelemetry('query', chatRequestMock, {
                callIndex: 1,
              });

              assertResponseTelemetry('query', {
                callIndex: 2,
                hasRunnableContent: true,
                foundNamespace: true,
              });
            });
          });

          suite('useSampleDocsInCopilot setting is false', function () {
            test('does not include sample documents', async function () {
              const chatRequestMock = {
                prompt: 'find all docs by a name example',
                command: 'query',
                references: [],
              };
              await invokeChatHandler(chatRequestMock);
              const messages = sendRequestStub.secondCall
                .args[0] as vscode.LanguageModelChatMessage[];
              expect(getMessageContent(messages[1])).to.not.include(
                'Sample documents'
              );

              assertCommandTelemetry('query', chatRequestMock, {
                callIndex: 0,
                expectedInternalPurpose: 'namespace',
              });

              assertCommandTelemetry('query', chatRequestMock, {
                callIndex: 1,
              });

              assertResponseTelemetry('query', {
                callIndex: 2,
                hasRunnableContent: true,
                foundNamespace: true,
              });
            });
          });
        });

        suite('no namespace provided', function () {
          test('asks for a namespace and generates a query', async function () {
            const chatRequestMock = {
              prompt: 'find all docs by a name example',
              command: 'query',
              references: [],
            };
            const chatResult = await invokeChatHandler(chatRequestMock);
            const askForDBMessage = chatStreamStub.markdown.getCall(0).args[0];
            expect(askForDBMessage).to.include(
              'What is the name of the database you would like this query to run against?'
            );
            const listDBsMessage = chatStreamStub.markdown.getCall(1).args[0];
            const expectedContent = encodeStringify({
              command: '/query',
              chatId: testChatId,
              databaseName: 'dbOne',
            });
            expect(listDBsMessage.value).to.include(
              `- [dbOne](command:mdb.selectDatabaseWithParticipant?${expectedContent})`
            );
            const showMoreDBsMessage =
              chatStreamStub.markdown.getCall(11).args[0];
            expect(showMoreDBsMessage.value).to.include(
              `- [Show more](command:mdb.selectDatabaseWithParticipant?${encodeStringify(
                { command: '/query', chatId: testChatId }
              )})`
            );
            expect(chatStreamStub.markdown.callCount).to.be.eql(12);
            const firstChatId = chatResult?.metadata?.chatId;
            expect(chatResult?.metadata?.chatId.length).to.equal(
              testChatId.length
            );
            expect({
              ...chatResult?.metadata,
              chatId: undefined,
            }).to.deep.equal({
              intent: 'askForNamespace',
              collectionName: undefined,
              databaseName: undefined,
              chatId: undefined,
            });

            chatRequestMock.prompt = 'dbOne';
            sendRequestStub.onCall(1).resolves({
              text: ['DATABASE_NAME: dbOne\n'],
            });

            chatContextStub = {
              history: [
                {
                  prompt: 'find all docs by a name example',
                  command: 'query',
                  references: [],
                  participant: CHAT_PARTICIPANT_ID,
                } as vscode.ChatRequestTurn,
                Object.assign(
                  Object.create(vscode.ChatResponseTurn.prototype),
                  {
                    participant: CHAT_PARTICIPANT_ID,
                    response: [
                      {
                        value: {
                          value:
                            'What is the name of the database you would like this query to run against?',
                        } as vscode.MarkdownString,
                      },
                    ],
                    command: 'query',
                    result: {
                      metadata: {
                        intent: 'askForNamespace',
                        chatId: firstChatId,
                      },
                    },
                  } as vscode.ChatResponseTurn
                ),
              ],
            };

            const chatResult2 = await invokeChatHandler(chatRequestMock);

            const askForCollMessage =
              chatStreamStub.markdown.getCall(12).args[0];
            expect(askForCollMessage).to.include(
              'Which collection would you like to use within dbOne?'
            );
            const listCollsMessage =
              chatStreamStub.markdown.getCall(13).args[0];
            const expectedCollsContent = encodeStringify({
              command: '/query',
              chatId: testChatId,
              databaseName: 'dbOne',
              collectionName: 'collOne',
            });
            expect(listCollsMessage.value).to.include(
              `- [collOne](command:mdb.selectCollectionWithParticipant?${expectedCollsContent})`
            );
            const showMoreCollsMessage =
              chatStreamStub.markdown.getCall(23).args[0];
            expect(showMoreCollsMessage.value).to.include(
              `- [Show more](command:mdb.selectCollectionWithParticipant?${encodeStringify(
                {
                  command: '/query',
                  chatId: testChatId,
                  databaseName: 'dbOne',
                }
              )})`
            );
            expect(chatStreamStub.markdown.callCount).to.be.eql(24);
            expect(chatResult2?.metadata?.chatId).to.equal(firstChatId);
            expect({
              ...chatResult?.metadata,
              chatId: undefined,
            }).to.deep.equal({
              intent: 'askForNamespace',
              collectionName: undefined,
              databaseName: undefined,
              chatId: undefined,
            });

            chatRequestMock.prompt = 'collOne';
            sendRequestStub.onCall(2).resolves({
              text: ['DATABASE_NAME: dbOne\n', 'COLLECTION_NAME: collOne\n`'],
            });
            chatContextStub = {
              history: [
                Object.assign(Object.create(vscode.ChatRequestTurn.prototype), {
                  prompt: 'find all docs by a name example',
                  command: 'query',
                  references: [],
                  participant: CHAT_PARTICIPANT_ID,
                }),
                Object.assign(
                  Object.create(vscode.ChatResponseTurn.prototype),
                  {
                    participant: CHAT_PARTICIPANT_ID,
                    response: [
                      {
                        value: {
                          value:
                            'Which database would you like to query within this database?',
                        } as vscode.MarkdownString,
                      },
                    ],
                    command: 'query',
                    result: {
                      metadata: {
                        intent: 'askForNamespace',
                      },
                    },
                  }
                ),
                Object.assign(Object.create(vscode.ChatRequestTurn.prototype), {
                  prompt: 'dbOne',
                  command: 'query',
                  references: [],
                  participant: CHAT_PARTICIPANT_ID,
                }),
                Object.assign(
                  Object.create(vscode.ChatResponseTurn.prototype),
                  {
                    participant: CHAT_PARTICIPANT_ID,
                    response: [
                      {
                        value: {
                          value:
                            'Which collection would you like to query within dbOne?',
                        } as vscode.MarkdownString,
                      },
                    ],
                    command: 'query',
                    result: {
                      metadata: {
                        intent: 'askForNamespace',
                        databaseName: 'dbOne',
                        collectionName: 'collOne',
                        chatId: firstChatId,
                      },
                    },
                  }
                ),
              ],
            };
            await invokeChatHandler(chatRequestMock);

            expect(chatStreamStub?.button.callCount).to.equal(2);
            expect(chatStreamStub?.button.getCall(0).args[0]).to.deep.equal({
              command: 'mdb.runParticipantCode',
              title: '▶️ Run',
              arguments: [
                {
                  runnableContent:
                    "use('dbOne');\ndb.getCollection('collOne').find({ name: 'example' });",
                },
              ],
            });
            expect(chatStreamStub?.button.getCall(1).args[0]).to.deep.equal({
              command: 'mdb.openParticipantCodeInPlayground',
              title: 'Open in playground',
              arguments: [
                {
                  runnableContent:
                    "use('dbOne');\ndb.getCollection('collOne').find({ name: 'example' });",
                },
              ],
            });
          });

          test('asks for the empty database name again if the last prompt was doing so', async function () {
            const chatRequestMock = {
              prompt: '',
              command: 'query',
              references: [],
            };
            chatContextStub = {
              history: [
                {
                  prompt: 'find all docs by a name example',
                  command: 'query',
                  references: [],
                  participant: CHAT_PARTICIPANT_ID,
                } as vscode.ChatRequestTurn,
                Object.assign(
                  Object.create(vscode.ChatResponseTurn.prototype),
                  {
                    participant: CHAT_PARTICIPANT_ID,
                    response: [
                      {
                        value: {
                          value:
                            'What is the name of the database you would like this query to run against?',
                        } as vscode.MarkdownString,
                      },
                    ],
                    command: 'query',
                    result: {
                      metadata: {
                        intent: 'askForNamespace',
                        chatId: 'pineapple',
                      },
                    },
                  } as vscode.ChatResponseTurn
                ),
              ],
            };
            const chatResult = await invokeChatHandler(chatRequestMock);

            const emptyMessage = chatStreamStub.markdown.getCall(0).args[0];
            expect(emptyMessage).to.include(
              'Please select a database by either clicking on an item in the list or typing the name manually in the chat.'
            );
            const listDBsMessage = chatStreamStub.markdown.getCall(1).args[0];
            expect(listDBsMessage.value).to.include(
              `- [dbOne](command:mdb.selectDatabaseWithParticipant?${encodeStringify(
                {
                  command: '/query',
                  chatId: 'pineapple',
                  databaseName: 'dbOne',
                }
              )})`
            );
            const showMoreDBsMessage =
              chatStreamStub.markdown.getCall(11).args[0];
            expect(showMoreDBsMessage.value).to.include(
              `- [Show more](command:mdb.selectDatabaseWithParticipant?${encodeStringify(
                {
                  command: '/query',
                  chatId: 'pineapple',
                }
              )})`
            );
            expect({
              ...chatResult?.metadata,
              chatId: undefined,
            }).to.deep.equal({
              intent: 'askForNamespace',
              collectionName: undefined,
              databaseName: undefined,
              chatId: undefined,
            });
          });

          suite('with an empty database name', function () {
            beforeEach(function () {
              sinon.replace(
                testParticipantController._chatMetadataStore,
                'getChatMetadata',
                () => ({
                  databaseName: undefined,
                  collectionName: undefined,
                })
              );
            });

            afterEach(function () {
              sinon.restore();
            });

<<<<<<< HEAD
            test('shows an error if something goes wrong with getting databases', async function () {
              listDatabasesStub.rejects();

              const chatResult = await invokeChatHandler({
                prompt: 'find all docs by a name example',
                command: 'query',
                references: [],
              });

              expect(
                chatStreamStub.markdown.getCalls().map((call) => call.args[0])
              ).deep.equals(['An error occurred when getting the databases.']);

              expect(chatResult?.metadata).deep.equals({
                chatId: testChatId,
                intent: 'askForNamespace',
                databaseName: undefined,
                collectionName: undefined,
              });
            });

            test('shows an error if there are no databases found', async function () {
              // No databases
              listDatabasesStub.resolves([]);

              const chatResult = await invokeChatHandler({
                prompt: 'find all docs by a name example',
                command: 'query',
                references: [],
              });

              expect(
                chatStreamStub.markdown.getCalls().map((call) => call.args[0])
              ).deep.equals(['No databases were found.']);

              expect(chatResult?.metadata).deep.equals({
                chatId: testChatId,
                intent: 'askForNamespace',
                databaseName: undefined,
                collectionName: undefined,
              });
            });

=======
>>>>>>> bf2a0c7e
            test('database name gets picked automatically if there is only 1', async function () {
              listDatabasesStub.resolves([{ name: 'onlyOneDb' }]);

              const renderDatabasesTreeSpy = sinon.spy(
                testParticipantController,
                'renderDatabasesTree'
              );
              const renderCollectionsTreeSpy = sinon.spy(
                testParticipantController,
                'renderCollectionsTree'
              );

              const chatResult = await invokeChatHandler({
<<<<<<< HEAD
                prompt: 'find all docs by a name example',
=======
                prompt: 'what is this',
>>>>>>> bf2a0c7e
                command: 'query',
                references: [],
              });

              expect(renderDatabasesTreeSpy.called).to.be.false;
              expect(renderCollectionsTreeSpy.calledOnce).to.be.true;

              expect(chatResult?.metadata).deep.equals({
                chatId: testChatId,
                intent: 'askForNamespace',
                databaseName: 'onlyOneDb',
                collectionName: undefined,
              });
            });

            test('prompts for database name if there are multiple available', async function () {
              const renderCollectionsTreeSpy = sinon.spy(
                testParticipantController,
                'renderCollectionsTree'
              );
              const renderDatabasesTreeSpy = sinon.spy(
                testParticipantController,
                'renderDatabasesTree'
              );

              const chatResult = await invokeChatHandler({
                prompt: 'dbOne',
                command: 'query',
                references: [],
              });

              expect(renderDatabasesTreeSpy.calledOnce).to.be.true;
              expect(renderCollectionsTreeSpy.called).to.be.false;

              expect(chatResult?.metadata).deep.equals({
                intent: 'askForNamespace',
                chatId: testChatId,
                databaseName: undefined,
                collectionName: undefined,
              });
            });
          });

          suite('with an empty collection name', function () {
            beforeEach(function () {
              sinon.replace(
                testParticipantController._chatMetadataStore,
                'getChatMetadata',
                () => ({
                  databaseName: 'dbOne',
                  collectionName: undefined,
                })
              );
            });

            afterEach(function () {
              sinon.restore();
            });

<<<<<<< HEAD
            test('shows an error if something goes wrong with getting collections', async function () {
              listCollectionsStub.rejects();

              const chatResult = await invokeChatHandler({
                prompt: 'find all docs by a name example',
                command: 'query',
                references: [],
              });

              expect(
                chatStreamStub.markdown.getCalls().map((call) => call.args[0])
              ).deep.equals([
                'An error occurred when getting the collections from the database dbOne.',
              ]);

              expect(chatResult?.metadata).deep.equals({
                chatId: testChatId,
                intent: 'askForNamespace',
                databaseName: 'dbOne',
                collectionName: undefined,
              });
            });

            test('shows an error if there are no collections found', async function () {
              listCollectionsStub.resolves([]);

              const chatResult = await invokeChatHandler({
                prompt: 'find all docs by a name example',
                command: 'query',
                references: [],
              });

              expect(
                chatStreamStub.markdown.getCalls().map((call) => call.args[0])
              ).deep.equals([
                'No collections were found in the database dbOne.',
              ]);

              expect(chatResult?.metadata).deep.equals({
                chatId: testChatId,
                intent: 'askForNamespace',
                databaseName: 'dbOne',
                collectionName: undefined,
              });
            });

=======
>>>>>>> bf2a0c7e
            test('collection name gets picked automatically if there is only 1', async function () {
              listCollectionsStub.resolves([{ name: 'onlyOneColl' }]);
              const renderCollectionsTreeSpy = sinon.spy(
                testParticipantController,
                'renderCollectionsTree'
              );
              const fetchCollectionSchemaAndSampleDocumentsSpy = sinon.spy(
                testParticipantController,
                '_fetchCollectionSchemaAndSampleDocuments'
              );

              const chatResult = await invokeChatHandler({
<<<<<<< HEAD
                prompt: 'find all docs by a name example',
=======
                prompt: 'what is this',
>>>>>>> bf2a0c7e
                command: 'query',
                references: [],
              });

              expect(renderCollectionsTreeSpy.called).to.be.false;

              expect(
                fetchCollectionSchemaAndSampleDocumentsSpy.firstCall.args[0]
              ).to.include({
                collectionName: 'onlyOneColl',
              });

              expect(chatResult?.metadata).deep.equals({
                chatId: testChatId,
                intent: 'query',
              });
            });

            test('prompts for collection name if there are multiple available', async function () {
              const renderCollectionsTreeSpy = sinon.spy(
                testParticipantController,
                'renderCollectionsTree'
              );
              const fetchCollectionSchemaAndSampleDocumentsSpy = sinon.spy(
                testParticipantController,
                '_fetchCollectionSchemaAndSampleDocuments'
              );

              const chatResult = await invokeChatHandler({
                prompt: 'dbOne',
                command: 'query',
                references: [],
              });

              expect(renderCollectionsTreeSpy.calledOnce).to.be.true;
              expect(
                fetchCollectionSchemaAndSampleDocumentsSpy.called
              ).to.be.false;

              expect(chatResult?.metadata).deep.equals({
                intent: 'askForNamespace',
                chatId: testChatId,
                databaseName: 'dbOne',
                collectionName: undefined,
              });
            });
          });
        });
      });

      suite('schema command', function () {
        beforeEach(function () {
          sendRequestStub.resolves({
            text: [
              '```javascript\n' +
                "use('dbOne');\n" +
                "db.getCollection('collOne').find({ name: 'example' });\n" +
                '```',
            ],
          });
        });

        suite('no namespace provided', function () {
          beforeEach(function () {
            sendRequestStub.onCall(0).resolves({
              text: ['none'],
            });
          });

          test('without a prompt it asks for the database name without pinging ai', async function () {
            const chatRequestMock = {
              prompt: '',
              command: 'schema',
              references: [],
            };
            await invokeChatHandler(chatRequestMock);

            expect(sendRequestStub.called).to.be.false;
            const askForDBMessage = chatStreamStub.markdown.getCall(0).args[0];
            expect(askForDBMessage).to.include(
              'What is the name of the database you would like to run against?'
            );
          });

          test('with a prompt it asks the ai for the namespace', async function () {
            const chatRequestMock = {
              prompt: 'pineapple',
              command: 'schema',
              references: [],
            };
            await invokeChatHandler(chatRequestMock);

            expect(sendRequestStub.calledOnce).to.be.true;
            const messages = sendRequestStub.firstCall
              .args[0] as vscode.LanguageModelChatMessage[];
            expect(getMessageContent(messages[0])).to.include(
              'Parse all user messages to find a database name and a collection name.'
            );

            const askForDBMessage = chatStreamStub.markdown.getCall(0).args[0];
            expect(askForDBMessage).to.include(
              'What is the name of the database you would like to run against?'
            );
          });

          test('with history, and a blank prompt, it sets a message so it does not cause model error (VSCODE-626)', async function () {
            const chatRequestMock = {
              prompt: '',
              command: 'schema',
              references: [],
            };
            chatContextStub = {
              history: [
                Object.assign(Object.create(vscode.ChatRequestTurn.prototype), {
                  prompt:
                    'how do I make a find request vs favorite_fruits.pineapple?',
                  command: 'query',
                  references: [],
                  participant: CHAT_PARTICIPANT_ID,
                }),
                Object.assign(
                  Object.create(vscode.ChatResponseTurn.prototype),
                  {
                    participant: CHAT_PARTICIPANT_ID,
                    response: [
                      {
                        value: 'some code',
                      },
                    ],
                    command: 'query',
                    result: {
                      metadata: {
                        intent: 'query',
                        chatId: 'abc',
                      },
                    },
                  }
                ),
              ],
            };
            await invokeChatHandler(chatRequestMock);

            expect(sendRequestStub.calledOnce).to.be.true;

            const messages = sendRequestStub.firstCall
              .args[0] as vscode.LanguageModelChatMessage[];
            expect(getMessageContent(messages[0])).to.include(
              'Parse all user messages to find a database name and a collection name.'
            );
            expect(getMessageContent(messages[3])).to.include(
              'see previous messages'
            );
          });

          suite('with an empty database name', function () {
            beforeEach(function () {
              sinon.replace(
                testParticipantController._chatMetadataStore,
                'getChatMetadata',
                () => ({
                  databaseName: undefined,
                  collectionName: undefined,
                })
              );
            });

            afterEach(function () {
              sinon.restore();
            });

            test('shows an error if something goes wrong with getting databases', async function () {
              listDatabasesStub.rejects();

              const chatResult = await invokeChatHandler({
                prompt: 'what is my schema',
                command: 'schema',
                references: [],
              });

              expect(
                chatStreamStub.markdown.getCalls().map((call) => call.args[0])
              ).deep.equals(['An error occurred when getting the databases.']);

              expect(chatResult?.metadata).deep.equals({
                chatId: testChatId,
                intent: 'askForNamespace',
                databaseName: undefined,
                collectionName: undefined,
              });
            });

            test('shows an error if there are no databases found', async function () {
              // No databases
              listDatabasesStub.resolves([]);

              const chatResult = await invokeChatHandler({
                prompt: 'what is my schema',
                command: 'schema',
                references: [],
              });

              expect(
                chatStreamStub.markdown.getCalls().map((call) => call.args[0])
              ).deep.equals(['No databases were found.']);

              expect(chatResult?.metadata).deep.equals({
                chatId: testChatId,
                intent: 'askForNamespace',
                databaseName: undefined,
                collectionName: undefined,
              });
            });

            test('database name gets picked automatically if there is only 1', async function () {
              listDatabasesStub.resolves([{ name: 'onlyOneDb' }]);

              const renderDatabasesTreeSpy = sinon.spy(
                testParticipantController,
                'renderDatabasesTree'
              );
              const renderCollectionsTreeSpy = sinon.spy(
                testParticipantController,
                'renderCollectionsTree'
              );

              const chatResult = await invokeChatHandler({
                prompt: 'find all docs by a name example',
                command: 'schema',
                references: [],
              });

              expect(renderDatabasesTreeSpy.called).to.be.false;
              expect(renderCollectionsTreeSpy.calledOnce).to.be.true;

              expect(chatResult?.metadata).deep.equals({
                chatId: testChatId,
                intent: 'askForNamespace',
                databaseName: 'onlyOneDb',
                collectionName: undefined,
              });
            });

            test('prompts for database name if there are multiple available', async function () {
              const renderCollectionsTreeSpy = sinon.spy(
                testParticipantController,
                'renderCollectionsTree'
              );
              const renderDatabasesTreeSpy = sinon.spy(
                testParticipantController,
                'renderDatabasesTree'
              );

              const chatResult = await invokeChatHandler({
                prompt: 'dbOne',
                command: 'schema',
                references: [],
              });

              expect(renderDatabasesTreeSpy.calledOnce).to.be.true;
              expect(renderCollectionsTreeSpy.called).to.be.false;

              expect(chatResult?.metadata).deep.equals({
                intent: 'askForNamespace',
                chatId: testChatId,
                databaseName: undefined,
                collectionName: undefined,
              });
            });
          });

          suite('with an empty collection name', function () {
            beforeEach(function () {
              sinon.replace(
                testParticipantController._chatMetadataStore,
                'getChatMetadata',
                () => ({
                  databaseName: 'dbOne',
                  collectionName: undefined,
                })
              );
            });

            test('collection name gets picked automatically if there is only 1', async function () {
              listCollectionsStub.resolves([{ name: 'onlyOneColl' }]);
              const renderCollectionsTreeSpy = sinon.spy(
                testParticipantController,
                'renderCollectionsTree'
              );
              const fetchCollectionSchemaAndSampleDocumentsSpy = sinon.spy(
                testParticipantController,
                '_fetchCollectionSchemaAndSampleDocuments'
              );

              const chatResult = await invokeChatHandler({
                prompt: 'dbOne',
                command: 'schema',
                references: [],
              });

              expect(renderCollectionsTreeSpy.called).to.be.false;

              expect(
                fetchCollectionSchemaAndSampleDocumentsSpy.firstCall.args[0]
              ).to.include({
                collectionName: 'onlyOneColl',
              });

              expect(chatResult?.metadata).deep.equals({
                chatId: testChatId,
                intent: 'schema',
              });
            });

            test('shows an error if something goes wrong with getting collections', async function () {
              listCollectionsStub.rejects();

              const chatResult = await invokeChatHandler({
                prompt: 'what is my schema',
                command: 'schema',
                references: [],
              });

              expect(
                chatStreamStub.markdown.getCalls().map((call) => call.args[0])
              ).deep.equals([
                'An error occurred when getting the collections from the database dbOne.',
              ]);

              expect(chatResult?.metadata).deep.equals({
                chatId: testChatId,
                intent: 'askForNamespace',
                databaseName: 'dbOne',
                collectionName: undefined,
              });
            });

            test('shows an error if there are no collections found', async function () {
              listCollectionsStub.resolves([]);

              const chatResult = await invokeChatHandler({
                prompt: 'what is my schema',
                command: 'schema',
                references: [],
              });

              expect(
                chatStreamStub.markdown.getCalls().map((call) => call.args[0])
              ).deep.equals([
                'No collections were found in the database dbOne.',
              ]);

              expect(chatResult?.metadata).deep.equals({
                chatId: testChatId,
                intent: 'askForNamespace',
                databaseName: 'dbOne',
                collectionName: undefined,
              });
            });

            test('prompts for collection name if there are multiple available', async function () {
              const renderCollectionsTreeSpy = sinon.spy(
                testParticipantController,
                'renderCollectionsTree'
              );
              const fetchCollectionSchemaAndSampleDocumentsSpy = sinon.spy(
                testParticipantController,
                '_fetchCollectionSchemaAndSampleDocuments'
              );

              const chatResult = await invokeChatHandler({
                prompt: 'dbOne',
                command: 'schema',
                references: [],
              });

              expect(renderCollectionsTreeSpy.calledOnce).to.be.true;
              expect(
                fetchCollectionSchemaAndSampleDocumentsSpy.called
              ).to.be.false;

              expect(chatResult?.metadata).deep.equals({
                intent: 'askForNamespace',
                chatId: testChatId,
                databaseName: 'dbOne',
                collectionName: undefined,
              });
            });
          });
        });

        suite(
          'with a prompt and a known namespace from running namespace LLM',
          function () {
            beforeEach(function () {
              sendRequestStub.onCall(0).resolves({
                text: ['DATABASE_NAME: dbOne\n', 'COLLECTION_NAME: collOne\n`'],
              });
            });

            test('shows a button to view the json output', async function () {
              const chatRequestMock = {
                prompt: 'what is my schema',
                command: 'schema',
                references: [],
              };
              sampleStub.resolves([
                {
                  _id: new ObjectId('63ed1d522d8573fa5c203660'),
                },
              ]);
              await invokeChatHandler(chatRequestMock);
              const expectedSchema = `{
  "count": 1,
  "fields": [
    {
      "name": "_id",
      "path": [
        "_id"
      ],
      "count": 1,
      "type": "ObjectId",
      "probability": 1,
      "hasDuplicates": false,
      "types": [
        {
          "name": "ObjectId",
          "path": [
            "_id"
          ],
          "count": 1,
          "probability": 1,
          "bsonType": "ObjectId"
        }
      ]
    }
  ]
}`;
              expect(chatStreamStub?.button.getCall(0).args[0]).to.deep.equal({
                command: 'mdb.participantViewRawSchemaOutput',
                title: 'Open JSON Output',
                arguments: [
                  {
                    schema: expectedSchema,
                  },
                ],
              });

              assertCommandTelemetry('schema', chatRequestMock, {
                callIndex: 0,
                expectedInternalPurpose: 'namespace',
              });

              assertCommandTelemetry('schema', chatRequestMock, {
                callIndex: 1,
              });

              assertResponseTelemetry('schema', {
                callIndex: 2,
                hasCTA: true,
                foundNamespace: true,
              });
            });

            test("includes the collection's schema in the request", async function () {
              sampleStub.resolves([
                {
                  _id: new ObjectId('63ed1d522d8573fa5c203660'),
                  field: {
                    stringField:
                      'There was a house cat who finally got the chance to do what it had always wanted to do.',
                    arrayField: [new Int32('1')],
                  },
                },
                {
                  _id: new ObjectId('63ed1d522d8573fa5c203660'),
                  field: {
                    stringField: 'Pineapple.',
                    arrayField: [new Int32('166')],
                  },
                },
              ]);
              const chatRequestMock = {
                prompt: 'what is my schema',
                command: 'schema',
                references: [],
              };
              await invokeChatHandler(chatRequestMock);
              const messages = sendRequestStub.secondCall
                .args[0] as vscode.LanguageModelChatMessage[];
              expect(getMessageContent(messages[0])).to.include(
                'Amount of documents sampled: 2'
              );
              expect(getMessageContent(messages[1])).to.include(
                `Database name: dbOne
Collection name: collOne
Schema:
{
  "count": 2,
  "fields": [`
              );
              expect(getMessageContent(messages[1])).to
                .include(`"name": "arrayField",
              "path": [
                "field",
                "arrayField"
              ],`);

              assertCommandTelemetry('schema', chatRequestMock, {
                callIndex: 0,
                expectedInternalPurpose: 'namespace',
              });

              assertCommandTelemetry('schema', chatRequestMock, {
                callIndex: 1,
              });

              assertResponseTelemetry('schema', {
                callIndex: 2,
                hasCTA: true,
                foundNamespace: true,
              });
            });

            test('prints a message when no documents are found', async function () {
              sampleStub.resolves([]);
              const chatRequestMock = {
                prompt: 'what is my schema',
                command: 'schema',
                references: [],
              };
              await invokeChatHandler(chatRequestMock);
              expect(chatStreamStub?.markdown.getCall(0).args[0]).to.include(
                'Unable to generate a schema from the collection, no documents found.'
              );

              assertCommandTelemetry('schema', chatRequestMock, {
                callIndex: 0,
                expectedInternalPurpose: 'namespace',
              });
            });
          }
        );
      });

      suite('docs command', function () {
        const initialFetch = global.fetch;
        let fetchStub: sinon.SinonStub;

        beforeEach(function () {
          sendRequestStub.onCall(0).resolves({
            text: ['connection info'],
          });
        });

        afterEach(function () {
          global.fetch = initialFetch;
        });

        test('shows a message and docs link on empty prompt', async function () {
          fetchStub = sinon.stub().resolves();
          global.fetch = fetchStub;
          const chatRequestMock = {
            prompt: '',
            command: 'docs',
            references: [],
          };
          const res = await invokeChatHandler(chatRequestMock);
          expect(fetchStub).to.not.have.been.called;
          expect(sendRequestStub).to.have.not.been.called;
          expect(res?.metadata.intent).to.equal('emptyRequest');
          const defaultEmptyMsg = chatStreamStub.markdown.getCall(0).args[0];
          expect(defaultEmptyMsg).to.include(
            'Ask anything about MongoDB, from writing queries to questions a'
          );
          const referenceMsg = chatStreamStub.markdown.getCall(1).args[0];
          expect(referenceMsg.value).to.include('View MongoDB documentation');
        });

        test('uses docs chatbot result if available', async function () {
          fetchStub = sinon.stub().resolves({
            status: 200,
            ok: true,
            json: () =>
              Promise.resolve({
                _id: '650b4b260f975ef031016c8a',
                content:
                  'To connect to MongoDB using mongosh, you can follow these steps',
              }),
          });
          global.fetch = fetchStub;
          const chatRequestMock = {
            prompt: 'how to connect to mongodb',
            command: 'docs',
            references: [],
          };
          await invokeChatHandler(chatRequestMock);
          expect(fetchStub).to.have.been.called;
          expect(sendRequestStub).to.have.not.been.called;

          assertResponseTelemetry('docs/chatbot', {
            callIndex: 0,
          });
        });

        test('falls back to the copilot model when docs chatbot result is not available', async function () {
          fetchStub = sinon.stub().resolves({
            status: 500,
            ok: false,
            statusText: 'Internal Server Error',
            json: () => Promise.reject(new Error('invalid json')),
          });
          global.fetch = fetchStub;
          const chatRequestMock = {
            prompt: 'how to connect to mongodb',
            command: 'docs',
            references: [],
          };
          await invokeChatHandler(chatRequestMock);
          expect(sendRequestStub).to.have.been.called;

          // Expect the error to be reported through the telemetry service
          expect(
            telemetryTrackStub.getCalls()
          ).to.have.length.greaterThanOrEqual(2);
          expect(telemetryTrackStub.firstCall.args[0]).to.equal(
            TelemetryEventTypes.PARTICIPANT_RESPONSE_FAILED
          );

          const properties = telemetryTrackStub.firstCall.args[1];
          expect(properties.command).to.equal('docs');
          expect(properties.error_name).to.equal('Docs Chatbot API Issue');

          assertResponseTelemetry('docs/copilot', {
            callIndex: 2,
            hasCTA: true,
          });
        });
      });

      suite('export to playground', function () {
        beforeEach(async function () {
          await vscode.commands.executeCommand(
            'workbench.action.files.newUntitledFile'
          );
        });

        afterEach(async function () {
          await vscode.commands.executeCommand(
            'workbench.action.closeActiveEditor'
          );
        });

        test('exports all code to a playground', async function () {
          const editor = vscode.window.activeTextEditor;
          if (!editor) {
            throw new Error('Window active text editor is undefined');
          }

          const testDocumentUri = editor.document.uri;
          const edit = new vscode.WorkspaceEdit();
          const code = `
  InsertOneResult result = collection.insertOne(new Document()
    .append("_id", new ObjectId())
    .append("title", "Ski Bloopers")
    .append("genres", Arrays.asList("Documentary", "Comedy")));
  System.out.println("Success! Documents were inserted");
`;
          edit.replace(testDocumentUri, getFullRange(editor.document), code);
          await vscode.workspace.applyEdit(edit);
          sendRequestStub.resolves({
            text: [
              '```javascript\n' +
                'db.collection.insertOne({\n' +
                '_id: new ObjectId(),\n' +
                'title: "Ski Bloopers",\n' +
                'genres: ["Documentary", "Comedy"]\n' +
                '});\n' +
                'print("Success! Documents were inserted");\n' +
                '```',
            ],
          });
          await testParticipantController.exportCodeToPlayground();
          const messages = sendRequestStub.firstCall.args[0];
          expect(getMessageContent(messages[1])).to.include(
            'System.out.println'
          );
          expect(
            isPlayground(vscode.window.activeTextEditor?.document.uri)
          ).to.be.eql(true);
          expect(vscode.window.activeTextEditor?.document.getText()).to.include(
            'Success! Documents were inserted'
          );
        });

        test('exports selected lines of code to a playground', async function () {
          const editor = vscode.window.activeTextEditor;
          if (!editor) {
            throw new Error('Window active text editor is undefined');
          }

          const testDocumentUri = editor.document.uri;
          const edit = new vscode.WorkspaceEdit();
          const code = `
  InsertOneResult result = collection.insertOne(new Document()
    .append("_id", new ObjectId())
    .append("title", "Ski Bloopers")
    .append("genres", Arrays.asList("Documentary", "Comedy")));
  System.out.println("Success! Documents were inserted");
`;
          edit.replace(testDocumentUri, getFullRange(editor.document), code);
          await vscode.workspace.applyEdit(edit);
          const position = editor.selection.active;
          const startPosition = position.with(0, 0);
          const endPosition = position.with(3, 63);
          const newSelection = new vscode.Selection(startPosition, endPosition);
          editor.selection = newSelection;
          sendRequestStub.resolves({
            text: [
              'Text before code.\n' +
                '```javascript\n' +
                'db.collection.insertOne({\n' +
                '_id: new ObjectId(),\n' +
                'title: "Ski Bloopers",\n' +
                'genres: ["Documentary", "Comedy"]\n' +
                '});\n' +
                '```\n' +
                'Text after code.',
            ],
          });
          await testParticipantController.exportCodeToPlayground();
          const messages = sendRequestStub.firstCall.args[0];
          expect(messages[1].content).to.not.include('System.out.println');
          expect(
            isPlayground(vscode.window.activeTextEditor?.document.uri)
          ).to.be.eql(true);
          expect(
            vscode.window.activeTextEditor?.document.getText()
          ).to.not.include('"Success! Documents were inserted"');
        });
      });
    });

    suite('determining the namespace', function () {
      ['query', 'schema'].forEach(function (command) {
        suite(`${command} command`, function () {
          suite('with an empty database name', function () {
            beforeEach(function () {
              sinon.replace(
                testParticipantController._chatMetadataStore,
                'getChatMetadata',
                () => ({
                  databaseName: undefined,
                  collectionName: undefined,
                })
              );
            });

            afterEach(function () {
              sinon.restore();
            });

            test('database name gets picked automatically if there is only 1', async function () {
              listDatabasesStub.resolves([{ name: 'onlyOneDb' }]);

              const renderDatabasesTreeSpy = sinon.spy(
                testParticipantController,
                'renderDatabasesTree'
              );
              const renderCollectionsTreeSpy = sinon.spy(
                testParticipantController,
                'renderCollectionsTree'
              );

              const chatResult = await invokeChatHandler({
                prompt: 'what is this',
                command: 'schema',
                references: [],
              });

              expect(renderDatabasesTreeSpy.called).to.be.false;
              expect(renderCollectionsTreeSpy.calledOnce).to.be.true;

              expect(chatResult?.metadata).deep.equals({
                chatId: testChatId,
                intent: 'askForNamespace',
                databaseName: 'onlyOneDb',
                collectionName: undefined,
              });
            });

            test('prompts for database name if there are multiple available', async function () {
              const renderCollectionsTreeSpy = sinon.spy(
                testParticipantController,
                'renderCollectionsTree'
              );
              const renderDatabasesTreeSpy = sinon.spy(
                testParticipantController,
                'renderDatabasesTree'
              );

              const chatResult = await invokeChatHandler({
                prompt: 'dbOne',
                command: 'schema',
                references: [],
              });

              expect(renderDatabasesTreeSpy.calledOnce).to.be.true;
              expect(renderCollectionsTreeSpy.called).to.be.false;

              expect(chatResult?.metadata).deep.equals({
                intent: 'askForNamespace',
                chatId: testChatId,
                databaseName: undefined,
                collectionName: undefined,
              });
            });
          });

          suite('with an empty collection name', function () {
            beforeEach(function () {
              sinon.replace(
                testParticipantController._chatMetadataStore,
                'getChatMetadata',
                () => ({
                  databaseName: 'dbOne',
                  collectionName: undefined,
                })
              );
            });

            test('collection name gets picked automatically if there is only 1', async function () {
              listCollectionsStub.resolves([{ name: 'onlyOneColl' }]);
              const renderCollectionsTreeSpy = sinon.spy(
                testParticipantController,
                'renderCollectionsTree'
              );
              const fetchCollectionSchemaAndSampleDocumentsSpy = sinon.spy(
                testParticipantController,
                '_fetchCollectionSchemaAndSampleDocuments'
              );

              const chatResult = await invokeChatHandler({
                prompt: 'dbOne',
                command: 'schema',
                references: [],
              });

              expect(renderCollectionsTreeSpy.called).to.be.false;

              expect(
                fetchCollectionSchemaAndSampleDocumentsSpy.firstCall.args[0]
              ).to.include({
                collectionName: 'onlyOneColl',
              });

              expect(chatResult?.metadata).deep.equals({
                chatId: testChatId,
                intent: 'schema',
              });
            });

            test('prompts for collection name if there are multiple available', async function () {
              const renderCollectionsTreeSpy = sinon.spy(
                testParticipantController,
                'renderCollectionsTree'
              );
              const fetchCollectionSchemaAndSampleDocumentsSpy = sinon.spy(
                testParticipantController,
                '_fetchCollectionSchemaAndSampleDocuments'
              );

              const chatResult = await invokeChatHandler({
                prompt: 'dbOne',
                command: 'schema',
                references: [],
              });

              expect(renderCollectionsTreeSpy.calledOnce).to.be.true;
              expect(
                fetchCollectionSchemaAndSampleDocumentsSpy.called
              ).to.be.false;

              expect(chatResult?.metadata).deep.equals({
                intent: 'askForNamespace',
                chatId: testChatId,
                databaseName: 'dbOne',
                collectionName: undefined,
              });
            });
          });
        });
      });
    });
  });

  suite('prompt builders', function () {
    test('generic', async function () {
      const chatRequestMock = {
        prompt: 'find all docs by a name example',
      };
      const { messages, stats } = await Prompts.generic.buildMessages({
        context: chatContextStub,
        request: chatRequestMock,
        connectionNames: [],
      });

      expect(messages).to.have.lengthOf(2);
      expect(messages[0].role).to.equal(
        vscode.LanguageModelChatMessageRole.Assistant
      );
      expect(messages[1].role).to.equal(
        vscode.LanguageModelChatMessageRole.User
      );

      expect(stats.command).to.equal('generic');
      expect(stats.has_sample_documents).to.be.false;
      expect(stats.user_input_length).to.equal(chatRequestMock.prompt.length);
      expect(stats.total_message_length).to.equal(
        getContentLength(messages[0]) + getContentLength(messages[1])
      );
    });

    test('query', async function () {
      const chatRequestMock = {
        prompt:
          'how do I find the number of people whose name starts with "P"?',
        command: 'query',
      };

      chatContextStub = {
        history: [
          Object.assign(Object.create(vscode.ChatRequestTurn.prototype), {
            prompt: 'give me the count of all people in the prod database',
            command: 'query',
            references: [],
            participant: CHAT_PARTICIPANT_ID,
          }),
        ],
      };
      const { messages, stats } = await Prompts.query.buildMessages({
        context: chatContextStub,
        request: chatRequestMock,
        collectionName: 'people',
        connectionNames: ['localhost', 'atlas'],
        databaseName: 'prod',
        sampleDocuments: [
          {
            _id: new ObjectId(),
            name: 'Peter',
          },
          {
            _id: new ObjectId(),
            name: 'John',
          },
        ],
        schema: `
          {
            _id: ObjectId,
            name: String
          }
        `,
      });

      expect(messages).to.have.lengthOf(3);

      // Assistant prompt
      expect(messages[0].role).to.equal(
        vscode.LanguageModelChatMessageRole.Assistant
      );

      // History
      expect(messages[1].role).to.equal(
        vscode.LanguageModelChatMessageRole.User
      );
      expect(getMessageContent(messages[1])).to.equal(
        'give me the count of all people in the prod database'
      );

      // Actual user prompt
      expect(messages[2].role).to.equal(
        vscode.LanguageModelChatMessageRole.User
      );

      expect(stats.command).to.equal('query');
      expect(stats.has_sample_documents).to.be.true;
      expect(stats.user_input_length).to.equal(chatRequestMock.prompt.length);
      expect(stats.total_message_length).to.equal(
        getContentLength(messages[0]) +
          getContentLength(messages[1]) +
          getContentLength(messages[2])
      );

      // The length of the user prompt length should be taken from the prompt supplied
      // by the user, even if we enhance it with sample docs and schema.
      expect(stats.user_input_length).to.be.lessThan(
        getContentLength(messages[2])
      );
    });

    test('schema', async function () {
      const chatRequestMock = {
        prompt: 'find all docs by a name example',
        command: 'schema',
      };

      const databaseName = 'dbOne';
      const collectionName = 'collOne';
      const schema = `
          {
            _id: ObjectId,
            name: String
          }
        `;
      const { messages, stats } = await Prompts.schema.buildMessages({
        context: chatContextStub,
        request: chatRequestMock,
        amountOfDocumentsSampled: 3,
        collectionName,
        databaseName,
        schema,
        connectionNames: [],
      });

      expect(messages).to.have.lengthOf(2);
      expect(messages[0].role).to.equal(
        vscode.LanguageModelChatMessageRole.Assistant
      );
      expect(getMessageContent(messages[0])).to.include(
        'Amount of documents sampled: 3'
      );

      expect(messages[1].role).to.equal(
        vscode.LanguageModelChatMessageRole.User
      );
      expect(getMessageContent(messages[1])).to.include(databaseName);
      expect(getMessageContent(messages[1])).to.include(collectionName);
      expect(getMessageContent(messages[1])).to.include(schema);

      expect(stats.command).to.equal('schema');
      expect(stats.has_sample_documents).to.be.false;
      expect(stats.user_input_length).to.equal(chatRequestMock.prompt.length);
      expect(stats.total_message_length).to.equal(
        getContentLength(messages[0]) + getContentLength(messages[1])
      );
    });

    test('namespace', async function () {
      const chatRequestMock = {
        prompt: 'find all docs by a name example',
        command: 'query',
      };
      const { messages, stats } = await Prompts.namespace.buildMessages({
        context: chatContextStub,
        request: chatRequestMock,
        connectionNames: [],
      });

      expect(messages).to.have.lengthOf(2);
      expect(messages[0].role).to.equal(
        vscode.LanguageModelChatMessageRole.Assistant
      );
      expect(messages[1].role).to.equal(
        vscode.LanguageModelChatMessageRole.User
      );

      expect(stats.command).to.equal('query');
      expect(stats.has_sample_documents).to.be.false;
      expect(stats.user_input_length).to.equal(chatRequestMock.prompt.length);
      expect(stats.total_message_length).to.equal(
        getContentLength(messages[0]) + getContentLength(messages[1])
      );
    });

    test('removes askForConnect messages from history', async function () {
      // The user is responding to an `askToConnect` message, so the prompt is just the
      // name of the connection
      const chatRequestMock = {
        prompt: 'localhost',
        command: 'query',
      };

      // This is the prompt of the user prior to us asking them to connect
      const expectedPrompt =
        'give me the count of all people in the prod database';

      chatContextStub = {
        history: [
          Object.assign(Object.create(vscode.ChatRequestTurn.prototype), {
            prompt: expectedPrompt,
            command: 'query',
            references: [],
            participant: CHAT_PARTICIPANT_ID,
          }),
          Object.assign(Object.create(vscode.ChatResponseTurn.prototype), {
            participant: CHAT_PARTICIPANT_ID,
            response: [
              {
                value: {
                  value: `Looks like you aren't currently connected, first let's get you connected to the cluster we'd like to create this query to run against.

                    ${createMarkdownLink({
                      commandId: EXTENSION_COMMANDS.CONNECT_WITH_PARTICIPANT,
                      name: 'localhost',
                      data: {},
                    })}
                    ${createMarkdownLink({
                      commandId: EXTENSION_COMMANDS.CONNECT_WITH_PARTICIPANT,
                      name: 'atlas',
                      data: {},
                    })}`,
                } as vscode.MarkdownString,
              },
            ],
            command: 'query',
            result: {
              metadata: {
                intent: 'askToConnect',
                chatId: 'abc',
              },
            },
          }),
        ],
      };

      const { messages, stats } = await Prompts.query.buildMessages({
        context: chatContextStub,
        request: chatRequestMock,
        collectionName: 'people',
        connectionNames: ['localhost', 'atlas'],
        databaseName: 'prod',
        sampleDocuments: [],
      });

      expect(messages.length).to.equal(2);
      expect(messages[0].role).to.equal(
        vscode.LanguageModelChatMessageRole.Assistant
      );

      // We don't expect history because we're removing the askForConnect message as well
      // as the user response to it. Therefore the actual user prompt should be the first
      // message that we supplied in the history.
      expect(messages[1].role).to.equal(
        vscode.LanguageModelChatMessageRole.User
      );
      expect(getMessageContent(messages[1])).to.contain(expectedPrompt);

      expect(stats.command).to.equal('query');
      expect(stats.has_sample_documents).to.be.false;
      expect(stats.user_input_length).to.equal(expectedPrompt.length);
      expect(stats.total_message_length).to.equal(
        getContentLength(messages[0]) + getContentLength(messages[1])
      );

      // The prompt builder may add extra info, but we're only reporting the actual user input
      expect(stats.user_input_length).to.be.lessThan(
        getContentLength(messages[1])
      );
    });
  });

  suite('telemetry', function () {
    test('reports positive user feedback', async function () {
      await testParticipantController.handleUserFeedback({
        kind: vscode.ChatResultFeedbackKind.Helpful,
        result: {
          metadata: {
            intent: 'askToConnect',
            responseContent: '```creditCardNumber: 1234-5678-9012-3456```',
          },
        },
      });

      sinon.assert.calledOnce(telemetryTrackStub);
      expect(telemetryTrackStub.lastCall.args[0]).to.be.equal(
        'Participant Feedback'
      );

      const properties = telemetryTrackStub.lastCall.args[1];
      expect(properties.feedback).to.be.equal('positive');
      expect(properties.reason).to.be.undefined;
      expect(properties.response_type).to.be.equal('askToConnect');

      // Ensure we're not leaking the response content into the telemetry payload
      expect(JSON.stringify(properties))
        .to.not.include('creditCardNumber')
        .and.not.include('1234-5678-9012-3456');
    });

    test('reports negative user feedback', async function () {
      await testParticipantController.handleUserFeedback({
        kind: vscode.ChatResultFeedbackKind.Unhelpful,
        result: {
          metadata: {
            intent: 'query',
            responseContent: 'SSN: 123456789',
          },
        },
        unhelpfulReason: 'incompleteCode',
      } as vscode.ChatResultFeedback);

      sinon.assert.calledOnce(telemetryTrackStub);
      expect(telemetryTrackStub.lastCall.args[0]).to.be.equal(
        'Participant Feedback'
      );

      const properties = telemetryTrackStub.lastCall.args[1];
      expect(properties.feedback).to.be.equal('negative');
      expect(properties.reason).to.be.equal('incompleteCode');
      expect(properties.response_type).to.be.equal('query');

      // Ensure we're not leaking the response content into the telemetry payload
      expect(JSON.stringify(properties))
        .to.not.include('SSN')
        .and.not.include('123456789');
    });

    test('reports error', function () {
      const err = Error('Filtered by Responsible AI Service');
      testParticipantController._telemetryService.trackCopilotParticipantError(
        err,
        'query'
      );
      sinon.assert.calledOnce(telemetryTrackStub);

      expect(telemetryTrackStub.lastCall.args[0]).to.be.equal(
        'Participant Response Failed'
      );

      const properties = telemetryTrackStub.lastCall.args[1];
      expect(properties.command).to.be.equal('query');
      expect(properties.error_code).to.be.undefined;
      expect(properties.error_name).to.be.equal(
        'Filtered by Responsible AI Service'
      );
    });

    test('reports nested error', function () {
      const err = new Error('Parent error');
      err.cause = Error('This message is flagged as off topic: off_topic.');
      testParticipantController._telemetryService.trackCopilotParticipantError(
        err,
        'docs'
      );
      sinon.assert.calledOnce(telemetryTrackStub);

      expect(telemetryTrackStub.lastCall.args[0]).to.be.equal(
        'Participant Response Failed'
      );

      const properties = telemetryTrackStub.lastCall.args[1];
      expect(properties.command).to.be.equal('docs');
      expect(properties.error_code).to.be.undefined;
      expect(properties.error_name).to.be.equal('Chat Model Off Topic');
    });

    test('Reports error code when available', function () {
      // eslint-disable-next-line new-cap
      const err = vscode.LanguageModelError.NotFound('Model not found');
      testParticipantController._telemetryService.trackCopilotParticipantError(
        err,
        'schema'
      );
      sinon.assert.calledOnce(telemetryTrackStub);

      expect(telemetryTrackStub.lastCall.args[0]).to.be.equal(
        'Participant Response Failed'
      );

      const properties = telemetryTrackStub.lastCall.args[1];
      expect(properties.command).to.be.equal('schema');
      expect(properties.error_code).to.be.equal('NotFound');
      expect(properties.error_name).to.be.equal('Other');
    });
  });
});<|MERGE_RESOLUTION|>--- conflicted
+++ resolved
@@ -403,15 +403,9 @@
   });
 
   suite('when connected', function () {
-<<<<<<< HEAD
     let sampleStub: SinonStub;
     let listCollectionsStub: SinonStub;
     let listDatabasesStub: SinonStub;
-=======
-    let sampleStub;
-    let listCollectionsStub;
-    let listDatabasesStub;
->>>>>>> bf2a0c7e
 
     beforeEach(function () {
       sampleStub = sinon.stub();
@@ -1327,7 +1321,6 @@
               sinon.restore();
             });
 
-<<<<<<< HEAD
             test('shows an error if something goes wrong with getting databases', async function () {
               listDatabasesStub.rejects();
 
@@ -1371,8 +1364,6 @@
               });
             });
 
-=======
->>>>>>> bf2a0c7e
             test('database name gets picked automatically if there is only 1', async function () {
               listDatabasesStub.resolves([{ name: 'onlyOneDb' }]);
 
@@ -1386,11 +1377,7 @@
               );
 
               const chatResult = await invokeChatHandler({
-<<<<<<< HEAD
                 prompt: 'find all docs by a name example',
-=======
-                prompt: 'what is this',
->>>>>>> bf2a0c7e
                 command: 'query',
                 references: [],
               });
@@ -1450,7 +1437,6 @@
               sinon.restore();
             });
 
-<<<<<<< HEAD
             test('shows an error if something goes wrong with getting collections', async function () {
               listCollectionsStub.rejects();
 
@@ -1497,8 +1483,6 @@
               });
             });
 
-=======
->>>>>>> bf2a0c7e
             test('collection name gets picked automatically if there is only 1', async function () {
               listCollectionsStub.resolves([{ name: 'onlyOneColl' }]);
               const renderCollectionsTreeSpy = sinon.spy(
@@ -1511,11 +1495,7 @@
               );
 
               const chatResult = await invokeChatHandler({
-<<<<<<< HEAD
                 prompt: 'find all docs by a name example',
-=======
-                prompt: 'what is this',
->>>>>>> bf2a0c7e
                 command: 'query',
                 references: [],
               });
@@ -1668,241 +1648,6 @@
             expect(getMessageContent(messages[3])).to.include(
               'see previous messages'
             );
-          });
-
-          suite('with an empty database name', function () {
-            beforeEach(function () {
-              sinon.replace(
-                testParticipantController._chatMetadataStore,
-                'getChatMetadata',
-                () => ({
-                  databaseName: undefined,
-                  collectionName: undefined,
-                })
-              );
-            });
-
-            afterEach(function () {
-              sinon.restore();
-            });
-
-            test('shows an error if something goes wrong with getting databases', async function () {
-              listDatabasesStub.rejects();
-
-              const chatResult = await invokeChatHandler({
-                prompt: 'what is my schema',
-                command: 'schema',
-                references: [],
-              });
-
-              expect(
-                chatStreamStub.markdown.getCalls().map((call) => call.args[0])
-              ).deep.equals(['An error occurred when getting the databases.']);
-
-              expect(chatResult?.metadata).deep.equals({
-                chatId: testChatId,
-                intent: 'askForNamespace',
-                databaseName: undefined,
-                collectionName: undefined,
-              });
-            });
-
-            test('shows an error if there are no databases found', async function () {
-              // No databases
-              listDatabasesStub.resolves([]);
-
-              const chatResult = await invokeChatHandler({
-                prompt: 'what is my schema',
-                command: 'schema',
-                references: [],
-              });
-
-              expect(
-                chatStreamStub.markdown.getCalls().map((call) => call.args[0])
-              ).deep.equals(['No databases were found.']);
-
-              expect(chatResult?.metadata).deep.equals({
-                chatId: testChatId,
-                intent: 'askForNamespace',
-                databaseName: undefined,
-                collectionName: undefined,
-              });
-            });
-
-            test('database name gets picked automatically if there is only 1', async function () {
-              listDatabasesStub.resolves([{ name: 'onlyOneDb' }]);
-
-              const renderDatabasesTreeSpy = sinon.spy(
-                testParticipantController,
-                'renderDatabasesTree'
-              );
-              const renderCollectionsTreeSpy = sinon.spy(
-                testParticipantController,
-                'renderCollectionsTree'
-              );
-
-              const chatResult = await invokeChatHandler({
-                prompt: 'find all docs by a name example',
-                command: 'schema',
-                references: [],
-              });
-
-              expect(renderDatabasesTreeSpy.called).to.be.false;
-              expect(renderCollectionsTreeSpy.calledOnce).to.be.true;
-
-              expect(chatResult?.metadata).deep.equals({
-                chatId: testChatId,
-                intent: 'askForNamespace',
-                databaseName: 'onlyOneDb',
-                collectionName: undefined,
-              });
-            });
-
-            test('prompts for database name if there are multiple available', async function () {
-              const renderCollectionsTreeSpy = sinon.spy(
-                testParticipantController,
-                'renderCollectionsTree'
-              );
-              const renderDatabasesTreeSpy = sinon.spy(
-                testParticipantController,
-                'renderDatabasesTree'
-              );
-
-              const chatResult = await invokeChatHandler({
-                prompt: 'dbOne',
-                command: 'schema',
-                references: [],
-              });
-
-              expect(renderDatabasesTreeSpy.calledOnce).to.be.true;
-              expect(renderCollectionsTreeSpy.called).to.be.false;
-
-              expect(chatResult?.metadata).deep.equals({
-                intent: 'askForNamespace',
-                chatId: testChatId,
-                databaseName: undefined,
-                collectionName: undefined,
-              });
-            });
-          });
-
-          suite('with an empty collection name', function () {
-            beforeEach(function () {
-              sinon.replace(
-                testParticipantController._chatMetadataStore,
-                'getChatMetadata',
-                () => ({
-                  databaseName: 'dbOne',
-                  collectionName: undefined,
-                })
-              );
-            });
-
-            test('collection name gets picked automatically if there is only 1', async function () {
-              listCollectionsStub.resolves([{ name: 'onlyOneColl' }]);
-              const renderCollectionsTreeSpy = sinon.spy(
-                testParticipantController,
-                'renderCollectionsTree'
-              );
-              const fetchCollectionSchemaAndSampleDocumentsSpy = sinon.spy(
-                testParticipantController,
-                '_fetchCollectionSchemaAndSampleDocuments'
-              );
-
-              const chatResult = await invokeChatHandler({
-                prompt: 'dbOne',
-                command: 'schema',
-                references: [],
-              });
-
-              expect(renderCollectionsTreeSpy.called).to.be.false;
-
-              expect(
-                fetchCollectionSchemaAndSampleDocumentsSpy.firstCall.args[0]
-              ).to.include({
-                collectionName: 'onlyOneColl',
-              });
-
-              expect(chatResult?.metadata).deep.equals({
-                chatId: testChatId,
-                intent: 'schema',
-              });
-            });
-
-            test('shows an error if something goes wrong with getting collections', async function () {
-              listCollectionsStub.rejects();
-
-              const chatResult = await invokeChatHandler({
-                prompt: 'what is my schema',
-                command: 'schema',
-                references: [],
-              });
-
-              expect(
-                chatStreamStub.markdown.getCalls().map((call) => call.args[0])
-              ).deep.equals([
-                'An error occurred when getting the collections from the database dbOne.',
-              ]);
-
-              expect(chatResult?.metadata).deep.equals({
-                chatId: testChatId,
-                intent: 'askForNamespace',
-                databaseName: 'dbOne',
-                collectionName: undefined,
-              });
-            });
-
-            test('shows an error if there are no collections found', async function () {
-              listCollectionsStub.resolves([]);
-
-              const chatResult = await invokeChatHandler({
-                prompt: 'what is my schema',
-                command: 'schema',
-                references: [],
-              });
-
-              expect(
-                chatStreamStub.markdown.getCalls().map((call) => call.args[0])
-              ).deep.equals([
-                'No collections were found in the database dbOne.',
-              ]);
-
-              expect(chatResult?.metadata).deep.equals({
-                chatId: testChatId,
-                intent: 'askForNamespace',
-                databaseName: 'dbOne',
-                collectionName: undefined,
-              });
-            });
-
-            test('prompts for collection name if there are multiple available', async function () {
-              const renderCollectionsTreeSpy = sinon.spy(
-                testParticipantController,
-                'renderCollectionsTree'
-              );
-              const fetchCollectionSchemaAndSampleDocumentsSpy = sinon.spy(
-                testParticipantController,
-                '_fetchCollectionSchemaAndSampleDocuments'
-              );
-
-              const chatResult = await invokeChatHandler({
-                prompt: 'dbOne',
-                command: 'schema',
-                references: [],
-              });
-
-              expect(renderCollectionsTreeSpy.calledOnce).to.be.true;
-              expect(
-                fetchCollectionSchemaAndSampleDocumentsSpy.called
-              ).to.be.false;
-
-              expect(chatResult?.metadata).deep.equals({
-                intent: 'askForNamespace',
-                chatId: testChatId,
-                databaseName: 'dbOne',
-                collectionName: undefined,
-              });
-            });
           });
         });
 
