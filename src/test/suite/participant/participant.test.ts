--- conflicted
+++ resolved
@@ -36,14 +36,11 @@
 import { getContentLength } from '../../../participant/prompts/promptBase';
 import ExportToLanguageCodeLensProvider from '../../../editors/exportToLanguageCodeLensProvider';
 import { ParticipantErrorTypes } from '../../../participant/participantErrorTypes';
-<<<<<<< HEAD
 import * as model from '../../../participant/model';
-=======
 import {
   createChatRequestTurn,
   createChatResponseTurn,
 } from './participantHelpers';
->>>>>>> dd806139
 
 // The Copilot's model in not available in tests,
 // therefore we need to mock its methods and returning values.
