--- conflicted
+++ resolved
@@ -43,14 +43,7 @@
 import EditDocumentCodeLensProvider from '../../../editors/editDocumentCodeLensProvider';
 import PlaygroundResultProvider from '../../../editors/playgroundResultProvider';
 import { CollectionTreeItem, DatabaseTreeItem } from '../../../explorer';
-<<<<<<< HEAD
-import type {
-  ParticipantRequestType,
-  SendMessageToParticipantOptions,
-} from '../../../participant/participantTypes';
-=======
 import type { SendMessageToParticipantOptions } from '../../../participant/participantTypes';
->>>>>>> 7879cf95
 import { DocumentSource } from '../../../documentSource';
 
 // The Copilot's model in not available in tests,
@@ -1857,11 +1850,7 @@
               isNewChat: true,
               telemetry: {
                 source: DocumentSource.DOCUMENT_SOURCE_TREEVIEW,
-<<<<<<< HEAD
-                sourceDetails: 'copilot button on database tree item',
-=======
                 source_details: 'database',
->>>>>>> 7879cf95
               },
             },
           ]);
@@ -1892,11 +1881,7 @@
               isNewChat: true,
               telemetry: {
                 source: DocumentSource.DOCUMENT_SOURCE_TREEVIEW,
-<<<<<<< HEAD
-                sourceDetails: 'copilot button on collection tree item',
-=======
                 source_details: 'collection',
->>>>>>> 7879cf95
               },
             },
           ]);
