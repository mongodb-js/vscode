import * as vscode from 'vscode';
import { beforeEach, afterEach } from 'mocha';
import { expect } from 'chai';
import type { SinonSpy } from 'sinon';
import sinon from 'sinon';
import type { DataService } from 'mongodb-data-service';
import { ObjectId, Int32 } from 'bson';

import ParticipantController from '../../../participant/participant';
import ConnectionController from '../../../connectionController';
import { StorageController } from '../../../storage';
import { StatusView } from '../../../views';
import { ExtensionContextStub } from '../stubs';
import type {
  InternalPromptPurpose,
  ParticipantPromptProperties,
  ParticipantResponseProperties,
} from '../../../telemetry/telemetryService';
import TelemetryService, {
  TelemetryEventTypes,
} from '../../../telemetry/telemetryService';
import { TEST_DATABASE_URI } from '../dbTestHelper';
import type { ChatResult } from '../../../participant/constants';
import { CHAT_PARTICIPANT_ID } from '../../../participant/constants';
import {
  SecretStorageLocation,
  StorageLocation,
} from '../../../storage/storageController';
import type { LoadedConnection } from '../../../storage/connectionStorage';
import { ChatMetadataStore } from '../../../participant/chatMetadata';
import { Prompts } from '../../../participant/prompts';
import { createMarkdownLink } from '../../../participant/markdown';
import EXTENSION_COMMANDS from '../../../commands';

// The Copilot's model in not available in tests,
// therefore we need to mock its methods and returning values.
const MAX_TOTAL_PROMPT_LENGTH_MOCK = 16000;

const loadedConnection = {
  id: 'id',
  name: 'localhost',
  storageLocation: StorageLocation.NONE,
  secretStorageLocation: SecretStorageLocation.SecretStorage,
  connectionOptions: { connectionString: 'mongodb://localhost' },
};

const testChatId = 'test-chat-id';

const encodeStringify = (obj: Record<string, any>): string => {
  return encodeURIComponent(JSON.stringify(obj));
};

suite('Participant Controller Test Suite', function () {
  const extensionContextStub = new ExtensionContextStub();

  // The test extension runner.
  extensionContextStub.extensionPath = '../../';

  let testConnectionController: ConnectionController;
  let testStorageController: StorageController;
  let testStatusView: StatusView;
  let testTelemetryService: TelemetryService;
  let testParticipantController: ParticipantController;
  let chatContextStub: vscode.ChatContext;
  let chatStreamStub: {
    push: sinon.SinonSpy;
    markdown: sinon.SinonSpy;
    button: sinon.SinonSpy;
  };
  let chatTokenStub;
  let countTokensStub;
  let sendRequestStub: sinon.SinonStub;
  let telemetryTrackStub: SinonSpy;

  const invokeChatHandler = async (
    request: vscode.ChatRequest
  ): Promise<ChatResult | undefined> =>
    testParticipantController.chatHandler(
      request,
      chatContextStub,
      chatStreamStub as unknown as vscode.ChatResponseStream,
      chatTokenStub
    );

  const assertCommandTelemetry = (
    command: string,
    chatRequest: vscode.ChatRequest,
    {
      expectSampleDocs = false,
      callIndex = 0,
      expectedInternalPurpose = undefined,
    }: {
      expectSampleDocs?: boolean;
      callIndex: number;
      expectedInternalPurpose?: InternalPromptPurpose;
    }
  ): void => {
    expect(telemetryTrackStub.callCount).to.be.greaterThan(callIndex);

    const call = telemetryTrackStub.getCalls()[callIndex];
    expect(call.args[0]).to.equal('Participant Prompt Submitted');

    const properties = call.args[1] as ParticipantPromptProperties;

    expect(properties.command).to.equal(command);
    expect(properties.has_sample_documents).to.equal(expectSampleDocs);
    expect(properties.history_size).to.equal(chatContextStub.history.length);

    // Total message length includes participant as well as user prompt
    expect(properties.total_message_length).to.be.greaterThan(
      properties.user_input_length
    );

    // User prompt length should be at least equal to the supplied user prompt, but my occasionally
    // be greater - e.g. when we enhance the context.
    expect(properties.user_input_length).to.be.greaterThanOrEqual(
      chatRequest.prompt.length
    );
    expect(properties.internal_purpose).to.equal(expectedInternalPurpose);
  };

  const assertResponseTelemetry = (
    command: string,
    {
      callIndex = 0,
      hasCTA = false,
      hasRunnableContent = false,
      foundNamespace = false,
    }: {
      callIndex: number;
      hasCTA?: boolean;
      hasRunnableContent?: boolean;
      foundNamespace?: boolean;
    }
  ): void => {
    expect(telemetryTrackStub.callCount).to.be.greaterThan(callIndex);
    const call = telemetryTrackStub.getCalls()[callIndex];
    expect(call.args[0]).to.equal('Participant Response Generated');

    const properties = call.args[1] as ParticipantResponseProperties;

    expect(properties.command).to.equal(command);
    expect(properties.found_namespace).to.equal(foundNamespace);
    expect(properties.has_cta).to.equal(hasCTA);
    expect(properties.has_runnable_content).to.equal(hasRunnableContent);
    expect(properties.output_length).to.be.greaterThan(0);
  };

  beforeEach(function () {
    testStorageController = new StorageController(extensionContextStub);
    testStatusView = new StatusView(extensionContextStub);

    telemetryTrackStub = sinon.stub();

    testTelemetryService = new TelemetryService(
      testStorageController,
      extensionContextStub
    );
    testConnectionController = new ConnectionController({
      statusView: testStatusView,
      storageController: testStorageController,
      telemetryService: testTelemetryService,
    });
    sinon.replace(ChatMetadataStore, 'createNewChatId', () => testChatId);
    testParticipantController = new ParticipantController({
      connectionController: testConnectionController,
      storageController: testStorageController,
      telemetryService: testTelemetryService,
    });
    chatContextStub = {
      history: [
        {
          participant: CHAT_PARTICIPANT_ID,
          prompt: 'hi',
          response: [new vscode.ChatResponseMarkdownPart('hello')],
          result: {},
        },
      ],
    };
    chatStreamStub = {
      push: sinon.fake(),
      markdown: sinon.fake(),
      button: sinon.fake(),
    };
    chatTokenStub = {
      onCancellationRequested: sinon.fake(),
    };
    countTokensStub = sinon.stub();
    // The model returned by vscode.lm.selectChatModels is always undefined in tests.
    sendRequestStub = sinon.stub().resolves({
      text: [
        '```javascript\n' +
          "use('dbOne');\n" +
          "db.getCollection('collOne').find({ name: 'example' });\n" +
          '```',
      ],
    });
    sinon.replace(
      vscode.lm,
      'selectChatModels',
      sinon.fake.returns([
        {
          id: 'modelId',
          vendor: 'copilot',
          family: 'gpt-4o',
          version: 'gpt-4o-date',
          name: 'GPT 4o (date)',
          maxInputTokens: MAX_TOTAL_PROMPT_LENGTH_MOCK,
          countTokens: countTokensStub,
          sendRequest: sendRequestStub,
        },
      ])
    );

    sinon.replace(testTelemetryService, 'track', telemetryTrackStub);
  });

  afterEach(function () {
    sinon.restore();
  });

  test('parses a returned by ai text for database and collection name', function () {
    const text = 'DATABASE_NAME: my  \nCOLLECTION_NAME: cats';
    const { databaseName, collectionName } =
      Prompts.namespace.extractDatabaseAndCollectionNameFromResponse(text);
    expect(databaseName).to.be.equal('my');
    expect(collectionName).to.be.equal('cats');
  });

  suite('when not connected', function () {
    let connectWithConnectionIdStub;
    let changeActiveConnectionStub;
    let getSavedConnectionsStub;

    beforeEach(function () {
      connectWithConnectionIdStub = sinon.stub(
        testParticipantController._connectionController,
        'connectWithConnectionId'
      );
      changeActiveConnectionStub = sinon.stub(
        testParticipantController._connectionController,
        'changeActiveConnection'
      );
      sinon.replace(
        testParticipantController._connectionController,
        'getActiveDataService',
        () => null
      );
      sinon.replace(
        testParticipantController._storageController,
        'get',
        sinon.fake.returns(true)
      );
      getSavedConnectionsStub = sinon.stub();
      sinon.replace(
        testParticipantController._connectionController,
        'getSavedConnections',
        getSavedConnectionsStub
      );
    });

    test('asks to connect', async function () {
      getSavedConnectionsStub.returns([loadedConnection]);
      const chatRequestMock = {
        prompt: 'find all docs by a name example',
        command: 'query',
        references: [],
      };
      const chatResult = await invokeChatHandler(chatRequestMock);
      const connectMessage = chatStreamStub.markdown.getCall(0).args[0];
      expect(connectMessage).to.include(
        "Looks like you aren't currently connected, first let's get you connected to the cluster we'd like to create this query to run against."
      );
      const listConnectionsMessage = chatStreamStub.markdown.getCall(1).args[0];
      const expectedContent = encodeStringify({ id: 'id', command: '/query' });
      expect(listConnectionsMessage.value).to.include(
        `- [localhost](command:mdb.connectWithParticipant?${expectedContent})`
      );
      const showMoreMessage = chatStreamStub.markdown.getCall(2).args[0];
      expect(showMoreMessage.value).to.include(
        `- [Show more](command:mdb.connectWithParticipant?${encodeStringify({
          command: '/query',
        })})`
      );
      expect(chatResult?.metadata?.chatId.length).to.equal(testChatId.length);
      expect({
        ...chatResult?.metadata,
        chatId: undefined,
      }).to.deep.equal({
        intent: 'askToConnect',
        chatId: undefined,
      });
    });

    test('shows only 10 connections with the show more option', async function () {
      const connections: LoadedConnection[] = [];
      for (let i = 0; i < 11; i++) {
        connections.push({
          ...loadedConnection,
          id: `${loadedConnection.id}${i}`,
          name: `${loadedConnection.name}${i}`,
        });
      }
      getSavedConnectionsStub.returns(connections);
      const chatRequestMock = {
        prompt: 'find all docs by a name example',
        command: 'query',
        references: [],
      };
      const chatResult = await invokeChatHandler(chatRequestMock);
      const connectMessage = chatStreamStub.markdown.getCall(0).args[0];
      expect(connectMessage).to.include(
        "Looks like you aren't currently connected, first let's get you connected to the cluster we'd like to create this query to run against."
      );
      const listConnectionsMessage = chatStreamStub.markdown.getCall(1).args[0];
      const expectedContent = encodeStringify({ id: 'id0', command: '/query' });
      expect(listConnectionsMessage.value).to.include(
        `- [localhost0](command:mdb.connectWithParticipant?${expectedContent})`
      );
      const showMoreMessage = chatStreamStub.markdown.getCall(11).args[0];
      expect(showMoreMessage.value).to.include(
        `- [Show more](command:mdb.connectWithParticipant?${encodeStringify({
          command: '/query',
        })})`
      );
      expect(chatStreamStub.markdown.callCount).to.be.eql(12);
      expect(chatResult?.metadata?.chatId.length).to.equal(testChatId.length);
      expect({
        ...chatResult?.metadata,
        chatId: undefined,
      }).to.deep.equal({
        intent: 'askToConnect',
        chatId: undefined,
      });
    });

    test('handles empty connection name', async function () {
      getSavedConnectionsStub.returns([loadedConnection]);
      const chatRequestMock = {
        prompt: 'find all docs by a name example',
        command: 'query',
        references: [],
      };
      const chatResult = await invokeChatHandler(chatRequestMock);

      chatRequestMock.prompt = '';
      await invokeChatHandler(chatRequestMock);

      const emptyMessage = chatStreamStub.markdown.getCall(3).args[0];
      expect(emptyMessage).to.include(
        "Looks like you aren't currently connected, first let's get you connected to the cluster we'd like to create this query to run against"
      );
      const listConnectionsMessage = chatStreamStub.markdown.getCall(4).args[0];
      const expectedContent = encodeStringify({ id: 'id', command: '/query' });
      expect(listConnectionsMessage.value).to.include(
        `- [localhost](command:mdb.connectWithParticipant?${expectedContent})`
      );
      const showMoreMessage = chatStreamStub.markdown.getCall(5).args[0];
      expect(showMoreMessage.value).to.include(
        `- [Show more](command:mdb.connectWithParticipant?${encodeStringify({
          command: '/query',
        })})`
      );
      expect(chatResult?.metadata?.chatId.length).to.equal(testChatId.length);
      expect({
        ...chatResult?.metadata,
        chatId: undefined,
      }).to.deep.equal({
        intent: 'askToConnect',
        chatId: undefined,
      });
    });

    test('calls connect by id for an existing connection', async function () {
      await testParticipantController.connectWithParticipant({
        id: '123',
      });
      expect(connectWithConnectionIdStub).to.have.been.calledWithExactly('123');
    });

    test('calls connect with uri for a new connection', async function () {
      await testParticipantController.connectWithParticipant({});
      expect(changeActiveConnectionStub).to.have.been.called;
    });
  });

  suite('when connected', function () {
    let sampleStub;

    beforeEach(function () {
      sampleStub = sinon.stub();
      sinon.replace(
        testParticipantController._connectionController,
        'getActiveDataService',
        () =>
          ({
            listDatabases: () =>
              Promise.resolve([
                { name: 'dbOne' },
                { name: 'customer' },
                { name: 'inventory' },
                { name: 'sales' },
                { name: 'employee' },
                { name: 'financialReports' },
                { name: 'productCatalog' },
                { name: 'projectTracker' },
                { name: 'user' },
                { name: 'analytics' },
                { name: '123' },
              ]),
            listCollections: () =>
              Promise.resolve([
                { name: 'collOne' },
                { name: 'notifications' },
                { name: 'products' },
                { name: 'orders' },
                { name: 'categories' },
                { name: 'invoices' },
                { name: 'transactions' },
                { name: 'logs' },
                { name: 'messages' },
                { name: 'sessions' },
                { name: 'feedback' },
              ]),
            getMongoClientConnectionOptions: () => ({
              url: TEST_DATABASE_URI,
              options: {},
            }),
            sample: sampleStub,
            once: sinon.stub(),
          } as unknown as DataService)
      );
    });

    suite('when has not been shown a welcome message yet', function () {
      beforeEach(function () {
        sinon.replace(
          testParticipantController._storageController,
          'get',
          sinon.fake.returns(false)
        );
      });

      test('prints a welcome message to chat', async function () {
        const chatRequestMock = {
          prompt: 'find all docs by a name example',
          command: 'query',
          references: [],
        };
        await invokeChatHandler(chatRequestMock);
        const welcomeMessage = chatStreamStub.markdown.firstCall.args[0];
        expect(welcomeMessage).to.include('Welcome to MongoDB Participant!');

        // Once to report welcome screen shown, second time to track the user prompt
        expect(telemetryTrackStub).to.have.been.calledTwice;
        expect(telemetryTrackStub.firstCall.args[0]).to.equal(
          TelemetryEventTypes.PARTICIPANT_WELCOME_SHOWN
        );
        expect(telemetryTrackStub.firstCall.args[1]).to.be.undefined;
        assertCommandTelemetry('query', chatRequestMock, {
          callIndex: 1,
          expectedInternalPurpose: 'namespace',
        });
      });
    });

    suite('when has been shown a welcome message already', function () {
      beforeEach(function () {
        sinon.replace(
          testParticipantController._storageController,
          'get',
          sinon.fake.returns(true)
        );
      });

      afterEach(function () {
        // Ensure welcome message is not shown again
        const welcomeMessages = chatStreamStub.markdown
          .getCalls()
          .map((call) => call.args[0])
          .filter(
            (message) =>
              typeof message === 'string' &&
              message.includes('Welcome to MongoDB Participant!')
          );
        expect(welcomeMessages).to.be.empty;

        // Ensure we haven't reported the welcome screen to telemetry
        const telemetryEvents = telemetryTrackStub
          .getCalls()
          .map((call) => call.args[0])
          .filter(
            (arg) => arg === TelemetryEventTypes.PARTICIPANT_WELCOME_SHOWN
          );

        expect(telemetryEvents).to.be.empty;
      });

      suite('generic command', function () {
        suite('when the intent is recognized', function () {
          beforeEach(function () {
            sendRequestStub.onCall(0).resolves({
              text: ['Schema'],
            });
          });

          test('routes to the appropriate handler', async function () {
            const chatRequestMock = {
              prompt:
                'what is the shape of the documents in the pineapple collection?',
              command: undefined,
              references: [],
            };
            const res = await invokeChatHandler(chatRequestMock);

            expect(sendRequestStub).to.have.been.calledTwice;
            const intentRequest = sendRequestStub.firstCall.args[0];
            expect(intentRequest).to.have.length(2);
            expect(intentRequest[0].content).to.include(
              'Your task is to help guide a conversation with a user to the correct handler.'
            );
            expect(intentRequest[1].content).to.equal(
              'what is the shape of the documents in the pineapple collection?'
            );
            const genericRequest = sendRequestStub.secondCall.args[0];
            expect(genericRequest).to.have.length(2);
            expect(genericRequest[0].content).to.include(
              'Parse all user messages to find a database name and a collection name.'
            );
            expect(genericRequest[1].content).to.equal(
              'what is the shape of the documents in the pineapple collection?'
            );

            expect(res?.metadata.intent).to.equal('askForNamespace');
          });
        });

        test('default handler asks for intent and shows code run actions', async function () {
          const chatRequestMock = {
            prompt: 'how to find documents in my collection?',
            command: undefined,
            references: [],
          };
          const res = await invokeChatHandler(chatRequestMock);

          expect(sendRequestStub).to.have.been.calledTwice;
          const intentRequest = sendRequestStub.firstCall.args[0];
          expect(intentRequest).to.have.length(2);
          expect(intentRequest[0].content).to.include(
            'Your task is to help guide a conversation with a user to the correct handler.'
          );
          expect(intentRequest[1].content).to.equal(
            'how to find documents in my collection?'
          );
          const genericRequest = sendRequestStub.secondCall.args[0];
          expect(genericRequest).to.have.length(2);
          expect(genericRequest[0].content).to.include(
            'Your task is to help the user with MongoDB related questions.'
          );
          expect(genericRequest[1].content).to.equal(
            'how to find documents in my collection?'
          );

          expect(res?.metadata.intent).to.equal('generic');
          expect(chatStreamStub?.button.getCall(0).args[0]).to.deep.equal({
            command: 'mdb.runParticipantQuery',
            title: '▶️ Run',
            arguments: [
              {
                runnableContent:
                  "use('dbOne');\ndb.getCollection('collOne').find({ name: 'example' });",
              },
            ],
          });

          assertCommandTelemetry('generic', chatRequestMock, {
            callIndex: 0,
            expectedInternalPurpose: 'intent',
          });

          assertCommandTelemetry('generic', chatRequestMock, {
            callIndex: 1,
          });

          assertResponseTelemetry('generic', {
            callIndex: 2,
            hasRunnableContent: true,
          });
        });
      });

      suite('query command', function () {
        suite('known namespace from running namespace LLM', function () {
          beforeEach(function () {
            sendRequestStub.onCall(0).resolves({
              text: ['DATABASE_NAME: dbOne\n', 'COLLECTION_NAME: collOne\n`'],
            });
          });

          test('generates a query', async function () {
            const chatRequestMock = {
              prompt: 'find all docs by a name example',
              command: 'query',
              references: [],
            };
            await invokeChatHandler(chatRequestMock);
            expect(chatStreamStub?.button.getCall(0).args[0]).to.deep.equal({
              command: 'mdb.runParticipantQuery',
              title: '▶️ Run',
              arguments: [
                {
                  runnableContent:
                    "use('dbOne');\ndb.getCollection('collOne').find({ name: 'example' });",
                },
              ],
            });

            assertCommandTelemetry('query', chatRequestMock, {
              callIndex: 0,
              expectedInternalPurpose: 'namespace',
            });

            assertCommandTelemetry('query', chatRequestMock, {
              callIndex: 1,
            });

            assertResponseTelemetry('query', {
              callIndex: 2,
              hasRunnableContent: true,
              foundNamespace: true,
            });
          });

          test('includes a collection schema', async function () {
            sampleStub.resolves([
              {
                _id: new ObjectId('63ed1d522d8573fa5c203660'),
                field: {
                  stringField:
                    'There was a house cat who finally got the chance to do what it had always wanted to do.',
                  arrayField: [new Int32('1')],
                },
              },
            ]);
            const chatRequestMock = {
              prompt: 'find all docs by a name example',
              command: 'query',
              references: [],
            };
            await invokeChatHandler(chatRequestMock);
            const messages = sendRequestStub.secondCall.args[0];
            expect(messages[1].content).to.include(
              'Collection schema: _id: ObjectId\n' +
                'field.stringField: String\n' +
                'field.arrayField: Array<Int32>\n'
            );

            assertCommandTelemetry('query', chatRequestMock, {
              callIndex: 0,
              expectedInternalPurpose: 'namespace',
            });

            assertCommandTelemetry('query', chatRequestMock, {
              callIndex: 1,
            });

            assertResponseTelemetry('query', {
              callIndex: 2,
              hasRunnableContent: true,
              foundNamespace: true,
            });
          });

          suite('useSampleDocsInCopilot setting is true', function () {
            beforeEach(async () => {
              await vscode.workspace
                .getConfiguration('mdb')
                .update('useSampleDocsInCopilot', true);
            });

            afterEach(async () => {
              await vscode.workspace
                .getConfiguration('mdb')
                .update('useSampleDocsInCopilot', false);
            });

            test('includes 3 sample documents as an array', async function () {
              countTokensStub.resolves(MAX_TOTAL_PROMPT_LENGTH_MOCK);
              sampleStub.resolves([
                {
                  _id: new ObjectId('63ed1d522d8573fa5c203661'),
                  field: {
                    stringField: 'Text 1',
                  },
                },
                {
                  _id: new ObjectId('63ed1d522d8573fa5c203662'),
                  field: {
                    stringField: 'Text 2',
                  },
                },
                {
                  _id: new ObjectId('63ed1d522d8573fa5c203663'),
                  field: {
                    stringField: 'Text 3',
                  },
                },
              ]);
              const chatRequestMock = {
                prompt: 'find all docs by a name example',
                command: 'query',
                references: [],
              };
              await invokeChatHandler(chatRequestMock);
              const messages = sendRequestStub.secondCall.args[0];
              expect(messages[1].content).to.include(
                'Sample documents: [\n' +
                  '  {\n' +
                  "    _id: ObjectId('63ed1d522d8573fa5c203661'),\n" +
                  '    field: {\n' +
                  "      stringField: 'Text 1'\n" +
                  '    }\n' +
                  '  },\n' +
                  '  {\n' +
                  "    _id: ObjectId('63ed1d522d8573fa5c203662'),\n" +
                  '    field: {\n' +
                  "      stringField: 'Text 2'\n" +
                  '    }\n' +
                  '  },\n' +
                  '  {\n' +
                  "    _id: ObjectId('63ed1d522d8573fa5c203663'),\n" +
                  '    field: {\n' +
                  "      stringField: 'Text 3'\n" +
                  '    }\n' +
                  '  }\n' +
                  ']\n'
              );

              assertCommandTelemetry('query', chatRequestMock, {
                callIndex: 0,
                expectedInternalPurpose: 'namespace',
              });

              assertCommandTelemetry('query', chatRequestMock, {
                expectSampleDocs: true,
                callIndex: 1,
              });

              assertResponseTelemetry('query', {
                callIndex: 2,
                hasRunnableContent: true,
                foundNamespace: true,
              });
            });

            test('includes 1 sample document as an object', async function () {
              countTokensStub.resolves(MAX_TOTAL_PROMPT_LENGTH_MOCK);
              sampleStub.resolves([
                {
                  _id: new ObjectId('63ed1d522d8573fa5c203660'),
                  field: {
                    stringField:
                      'There was a house cat who finally got the chance to do what it had always wanted to do.',
                    arrayField: [
                      new Int32('1'),
                      new Int32('2'),
                      new Int32('3'),
                      new Int32('4'),
                      new Int32('5'),
                      new Int32('6'),
                      new Int32('7'),
                      new Int32('8'),
                      new Int32('9'),
                    ],
                  },
                },
              ]);
              const chatRequestMock = {
                prompt: 'find all docs by a name example',
                command: 'query',
                references: [],
              };
              await invokeChatHandler(chatRequestMock);
              const messages = sendRequestStub.secondCall.args[0];
              expect(messages[1].content).to.include(
                'Sample document: {\n' +
                  "  _id: ObjectId('63ed1d522d8573fa5c203660'),\n" +
                  '  field: {\n' +
                  "    stringField: 'There was a house ca',\n" +
                  '    arrayField: [\n' +
                  "      NumberInt('1'),\n" +
                  "      NumberInt('2'),\n" +
                  "      NumberInt('3')\n" +
                  '    ]\n' +
                  '  }\n' +
                  '}\n'
              );

              assertCommandTelemetry('query', chatRequestMock, {
                callIndex: 0,
                expectedInternalPurpose: 'namespace',
              });

              assertCommandTelemetry('query', chatRequestMock, {
                expectSampleDocs: true,
                callIndex: 1,
              });

              assertResponseTelemetry('query', {
                callIndex: 2,
                hasRunnableContent: true,
                foundNamespace: true,
              });
            });

            test('includes 1 sample documents when 3 make prompt too long', async function () {
              countTokensStub
                .onCall(0)
                .resolves(MAX_TOTAL_PROMPT_LENGTH_MOCK + 1);
              countTokensStub.onCall(1).resolves(MAX_TOTAL_PROMPT_LENGTH_MOCK);
              sampleStub.resolves([
                {
                  _id: new ObjectId('63ed1d522d8573fa5c203661'),
                  field: {
                    stringField: 'Text 1',
                  },
                },
                {
                  _id: new ObjectId('63ed1d522d8573fa5c203662'),
                  field: {
                    stringField: 'Text 2',
                  },
                },
                {
                  _id: new ObjectId('63ed1d522d8573fa5c203663'),
                  field: {
                    stringField: 'Text 3',
                  },
                },
              ]);
              const chatRequestMock = {
                prompt: 'find all docs by a name example',
                command: 'query',
                references: [],
              };
              await invokeChatHandler(chatRequestMock);
              const messages = sendRequestStub.secondCall.args[0];
              expect(messages[1].content).to.include(
                'Sample document: {\n' +
                  "  _id: ObjectId('63ed1d522d8573fa5c203661'),\n" +
                  '  field: {\n' +
                  "    stringField: 'Text 1'\n" +
                  '  }\n' +
                  '}\n'
              );

              assertCommandTelemetry('query', chatRequestMock, {
                callIndex: 0,
                expectedInternalPurpose: 'namespace',
              });

              assertCommandTelemetry('query', chatRequestMock, {
                expectSampleDocs: true,
                callIndex: 1,
              });

              assertResponseTelemetry('query', {
                callIndex: 2,
                hasRunnableContent: true,
                foundNamespace: true,
              });
            });

            test('does not include sample documents when even 1 makes prompt too long', async function () {
              countTokensStub
                .onCall(0)
                .resolves(MAX_TOTAL_PROMPT_LENGTH_MOCK + 1);
              countTokensStub
                .onCall(1)
                .resolves(MAX_TOTAL_PROMPT_LENGTH_MOCK + 1);
              sampleStub.resolves([
                {
                  _id: new ObjectId('63ed1d522d8573fa5c203661'),
                  field: {
                    stringField: 'Text 1',
                  },
                },
                {
                  _id: new ObjectId('63ed1d522d8573fa5c203662'),
                  field: {
                    stringField: 'Text 2',
                  },
                },
                {
                  _id: new ObjectId('63ed1d522d8573fa5c203663'),
                  field: {
                    stringField: 'Text 3',
                  },
                },
              ]);
              const chatRequestMock = {
                prompt: 'find all docs by a name example',
                command: 'query',
                references: [],
              };
              await invokeChatHandler(chatRequestMock);
              const messages = sendRequestStub.secondCall.args[0];
              expect(messages[1].content).to.not.include('Sample documents');

              assertCommandTelemetry('query', chatRequestMock, {
                callIndex: 0,
                expectedInternalPurpose: 'namespace',
              });

              assertCommandTelemetry('query', chatRequestMock, {
                callIndex: 1,
              });

              assertResponseTelemetry('query', {
                callIndex: 2,
                hasRunnableContent: true,
                foundNamespace: true,
              });
            });
          });

          suite('useSampleDocsInCopilot setting is false', function () {
            test('does not include sample documents', async function () {
              const chatRequestMock = {
                prompt: 'find all docs by a name example',
                command: 'query',
                references: [],
              };
              await invokeChatHandler(chatRequestMock);
              const messages = sendRequestStub.secondCall.args[0];
              expect(messages[1].content).to.not.include('Sample documents');

              assertCommandTelemetry('query', chatRequestMock, {
                callIndex: 0,
                expectedInternalPurpose: 'namespace',
              });

              assertCommandTelemetry('query', chatRequestMock, {
                callIndex: 1,
              });

              assertResponseTelemetry('query', {
                callIndex: 2,
                hasRunnableContent: true,
                foundNamespace: true,
              });
            });
          });
        });

        suite('unknown namespace', function () {
          test('asks for a namespace and generates a query', async function () {
            const chatRequestMock = {
              prompt: 'find all docs by a name example',
              command: 'query',
              references: [],
            };
            const chatResult = await invokeChatHandler(chatRequestMock);
            const askForDBMessage = chatStreamStub.markdown.getCall(0).args[0];
            expect(askForDBMessage).to.include(
              'What is the name of the database you would like this query to run against?'
            );
            const listDBsMessage = chatStreamStub.markdown.getCall(1).args[0];
            const expectedContent = encodeStringify({
              command: '/query',
              chatId: testChatId,
              databaseName: 'dbOne',
            });
            expect(listDBsMessage.value).to.include(
              `- [dbOne](command:mdb.selectDatabaseWithParticipant?${expectedContent})`
            );
            const showMoreDBsMessage =
              chatStreamStub.markdown.getCall(11).args[0];
            expect(showMoreDBsMessage.value).to.include(
              `- [Show more](command:mdb.selectDatabaseWithParticipant?${encodeStringify(
                { command: '/query', chatId: testChatId }
              )})`
            );
            expect(chatStreamStub.markdown.callCount).to.be.eql(12);
            const firstChatId = chatResult?.metadata?.chatId;
            expect(chatResult?.metadata?.chatId.length).to.equal(
              testChatId.length
            );
            expect({
              ...chatResult?.metadata,
              chatId: undefined,
            }).to.deep.equal({
              intent: 'askForNamespace',
              collectionName: undefined,
              databaseName: undefined,
              chatId: undefined,
            });

            chatRequestMock.prompt = 'dbOne';
            sendRequestStub.onCall(1).resolves({
              text: ['DATABASE_NAME: dbOne\n'],
            });

            chatContextStub = {
              history: [
                {
                  prompt: 'find all docs by a name example',
                  command: 'query',
                  references: [],
                  participant: CHAT_PARTICIPANT_ID,
                } as vscode.ChatRequestTurn,
                Object.assign(
                  Object.create(vscode.ChatResponseTurn.prototype),
                  {
                    participant: CHAT_PARTICIPANT_ID,
                    response: [
                      {
                        value: {
                          value:
                            'What is the name of the database you would like this query to run against?',
                        } as vscode.MarkdownString,
                      },
                    ],
                    command: 'query',
                    result: {
                      metadata: {
                        intent: 'askForNamespace',
                        chatId: firstChatId,
                      },
                    },
                  } as vscode.ChatResponseTurn
                ),
              ],
            };

            const chatResult2 = await invokeChatHandler(chatRequestMock);

            const askForCollMessage =
              chatStreamStub.markdown.getCall(12).args[0];
            expect(askForCollMessage).to.include(
              'Which collection would you like to use within dbOne?'
            );
            const listCollsMessage =
              chatStreamStub.markdown.getCall(13).args[0];
            const expectedCollsContent = encodeStringify({
              command: '/query',
              chatId: testChatId,
              databaseName: 'dbOne',
              collectionName: 'collOne',
            });
            expect(listCollsMessage.value).to.include(
              `- [collOne](command:mdb.selectCollectionWithParticipant?${expectedCollsContent})`
            );
            const showMoreCollsMessage =
              chatStreamStub.markdown.getCall(23).args[0];
            expect(showMoreCollsMessage.value).to.include(
              `- [Show more](command:mdb.selectCollectionWithParticipant?${encodeStringify(
                {
                  command: '/query',
                  chatId: testChatId,
                  databaseName: 'dbOne',
                }
              )})`
            );
            expect(chatStreamStub.markdown.callCount).to.be.eql(24);
            expect(chatResult2?.metadata?.chatId).to.equal(firstChatId);
            expect({
              ...chatResult?.metadata,
              chatId: undefined,
            }).to.deep.equal({
              intent: 'askForNamespace',
              collectionName: undefined,
              databaseName: undefined,
              chatId: undefined,
            });

            chatRequestMock.prompt = 'collOne';
            sendRequestStub.onCall(2).resolves({
              text: ['DATABASE_NAME: dbOne\n', 'COLLECTION_NAME: collOne\n`'],
            });
            chatContextStub = {
              history: [
                Object.assign(Object.create(vscode.ChatRequestTurn.prototype), {
                  prompt: 'find all docs by a name example',
                  command: 'query',
                  references: [],
                  participant: CHAT_PARTICIPANT_ID,
                }),
                Object.assign(
                  Object.create(vscode.ChatResponseTurn.prototype),
                  {
                    participant: CHAT_PARTICIPANT_ID,
                    response: [
                      {
                        value: {
                          value:
                            'Which database would you like to query within this database?',
                        } as vscode.MarkdownString,
                      },
                    ],
                    command: 'query',
                    result: {
                      metadata: {
                        intent: 'askForNamespace',
                      },
                    },
                  }
                ),
                Object.assign(Object.create(vscode.ChatRequestTurn.prototype), {
                  prompt: 'dbOne',
                  command: 'query',
                  references: [],
                  participant: CHAT_PARTICIPANT_ID,
                }),
                Object.assign(
                  Object.create(vscode.ChatResponseTurn.prototype),
                  {
                    participant: CHAT_PARTICIPANT_ID,
                    response: [
                      {
                        value: {
                          value:
                            'Which collection would you like to query within dbOne?',
                        } as vscode.MarkdownString,
                      },
                    ],
                    command: 'query',
                    result: {
                      metadata: {
                        intent: 'askForNamespace',
                        databaseName: 'dbOne',
                        collectionName: 'collOne',
                        chatId: firstChatId,
                      },
                    },
                  }
                ),
              ],
            };
            await invokeChatHandler(chatRequestMock);

            expect(chatStreamStub?.button.callCount).to.equal(2);
            expect(chatStreamStub?.button.getCall(0).args[0]).to.deep.equal({
              command: 'mdb.runParticipantQuery',
              title: '▶️ Run',
              arguments: [
                {
                  runnableContent:
                    "use('dbOne');\ndb.getCollection('collOne').find({ name: 'example' });",
                },
              ],
            });
            expect(chatStreamStub?.button.getCall(1).args[0]).to.deep.equal({
              command: 'mdb.openParticipantQueryInPlayground',
              title: 'Open in playground',
              arguments: [
                {
                  runnableContent:
                    "use('dbOne');\ndb.getCollection('collOne').find({ name: 'example' });",
                },
              ],
            });
          });

          test('handles empty database name', async function () {
            const chatRequestMock = {
              prompt: '',
              command: 'query',
              references: [],
            };
            chatContextStub = {
              history: [
                {
                  prompt: 'find all docs by a name example',
                  command: 'query',
                  references: [],
                  participant: CHAT_PARTICIPANT_ID,
                } as vscode.ChatRequestTurn,
                Object.assign(
                  Object.create(vscode.ChatResponseTurn.prototype),
                  {
                    participant: CHAT_PARTICIPANT_ID,
                    response: [
                      {
                        value: {
                          value:
                            'What is the name of the database you would like this query to run against?',
                        } as vscode.MarkdownString,
                      },
                    ],
                    command: 'query',
                    result: {
                      metadata: {
                        intent: 'askForNamespace',
                        chatId: 'pineapple',
                      },
                    },
                  } as vscode.ChatResponseTurn
                ),
              ],
            };
            const chatResult = await invokeChatHandler(chatRequestMock);

            const emptyMessage = chatStreamStub.markdown.getCall(0).args[0];
            expect(emptyMessage).to.include(
              'Please select a database by either clicking on an item in the list or typing the name manually in the chat.'
            );
            const listDBsMessage = chatStreamStub.markdown.getCall(1).args[0];
            expect(listDBsMessage.value).to.include(
              `- [dbOne](command:mdb.selectDatabaseWithParticipant?${encodeStringify(
                {
                  command: '/query',
                  chatId: 'pineapple',
                  databaseName: 'dbOne',
                }
              )})`
            );
            const showMoreDBsMessage =
              chatStreamStub.markdown.getCall(11).args[0];
            expect(showMoreDBsMessage.value).to.include(
              `- [Show more](command:mdb.selectDatabaseWithParticipant?${encodeStringify(
                {
                  command: '/query',
                  chatId: 'pineapple',
                }
              )})`
            );
            expect({
              ...chatResult?.metadata,
              chatId: undefined,
            }).to.deep.equal({
              intent: 'askForNamespace',
              collectionName: undefined,
              databaseName: undefined,
              chatId: undefined,
            });
          });

          test('handles empty collection name', async function () {
            const chatRequestMock = {
              prompt: '',
              command: 'query',
              references: [],
            };
            chatContextStub = {
              history: [
                Object.assign(Object.create(vscode.ChatRequestTurn.prototype), {
                  prompt: 'find all docs by a name example',
                  command: 'query',
                  references: [],
                  participant: CHAT_PARTICIPANT_ID,
                }),
                Object.assign(
                  Object.create(vscode.ChatResponseTurn.prototype),
                  {
                    participant: CHAT_PARTICIPANT_ID,
                    response: [
                      {
                        value: {
                          value:
                            'Which database would you like to query within this database?',
                        } as vscode.MarkdownString,
                      },
                    ],
                    command: 'query',
                    result: {
                      metadata: {
                        intent: 'askForNamespace',
                      },
                    },
                  }
                ),
                Object.assign(Object.create(vscode.ChatRequestTurn.prototype), {
                  prompt: 'dbOne',
                  command: 'query',
                  references: [],
                  participant: CHAT_PARTICIPANT_ID,
                }),
                Object.assign(
                  Object.create(vscode.ChatResponseTurn.prototype),
                  {
                    participant: CHAT_PARTICIPANT_ID,
                    response: [
                      {
                        value: {
                          value:
                            'Which collection would you like to query within dbOne?',
                        } as vscode.MarkdownString,
                      },
                    ],
                    command: 'query',
                    result: {
                      metadata: {
                        intent: 'askForNamespace',
                        databaseName: 'dbOne',
                        collectionName: undefined,
                        chatId: 'pineapple',
                      },
                    },
                  }
                ),
              ],
            };
            const chatResult = await invokeChatHandler(chatRequestMock);

            const emptyMessage = chatStreamStub.markdown.getCall(0).args[0];
            expect(emptyMessage).to.include(
              'Please select a collection by either clicking on an item in the list or typing the name manually in the chat.'
            );
            const listCollsMessage = chatStreamStub.markdown.getCall(1).args[0];
            expect(listCollsMessage.value).to.include(
              `- [collOne](command:mdb.selectCollectionWithParticipant?${encodeStringify(
                {
                  command: '/query',
                  chatId: 'pineapple',
                  databaseName: 'dbOne',
                  collectionName: 'collOne',
                }
              )})`
            );
            const showMoreCollsMessage =
              chatStreamStub.markdown.getCall(11).args[0];
            expect(showMoreCollsMessage.value).to.include(
              `- [Show more](command:mdb.selectCollectionWithParticipant?${encodeStringify(
                {
                  command: '/query',
                  chatId: 'pineapple',
                  databaseName: 'dbOne',
                }
              )})`
            );
            expect({
              ...chatResult?.metadata,
              chatId: undefined,
            }).to.deep.equal({
              intent: 'askForNamespace',
              collectionName: undefined,
              databaseName: 'dbOne',
              chatId: undefined,
            });
          });
        });
      });

      suite('schema command', function () {
        suite('no namespace provided', function () {
          beforeEach(function () {
            sendRequestStub.onCall(0).resolves({
              text: ['none'],
            });
          });

          test('without a prompt it asks for the database name without pinging ai', async function () {
            const chatRequestMock = {
              prompt: '',
              command: 'schema',
              references: [],
            };
            await invokeChatHandler(chatRequestMock);

            expect(sendRequestStub.called).to.be.false;
            const askForDBMessage = chatStreamStub.markdown.getCall(0).args[0];
            expect(askForDBMessage).to.include(
              'What is the name of the database you would like to run against?'
            );
          });

          test('with a prompt it asks the ai for the namespace', async function () {
            const chatRequestMock = {
              prompt: 'pineapple',
              command: 'schema',
              references: [],
            };
            await invokeChatHandler(chatRequestMock);

            expect(sendRequestStub.calledOnce).to.be.true;
            expect(sendRequestStub.firstCall.args[0][0].content).to.include(
              'Parse all user messages to find a database name and a collection name.'
            );

            const askForDBMessage = chatStreamStub.markdown.getCall(0).args[0];
            expect(askForDBMessage).to.include(
              'What is the name of the database you would like to run against?'
            );
          });
        });

        suite(
          'with a prompt and a known namespace from running namespace LLM',
          function () {
            beforeEach(function () {
              sendRequestStub.onCall(0).resolves({
                text: ['DATABASE_NAME: dbOne\n', 'COLLECTION_NAME: collOne\n`'],
              });
            });

            test('shows a button to view the json output', async function () {
              const chatRequestMock = {
                prompt: 'what is my schema',
                command: 'schema',
                references: [],
              };
              sampleStub.resolves([
                {
                  _id: new ObjectId('63ed1d522d8573fa5c203660'),
                },
              ]);
              await invokeChatHandler(chatRequestMock);
              const expectedSchema = `{
  "count": 1,
  "fields": [
    {
      "name": "_id",
      "path": [
        "_id"
      ],
      "count": 1,
      "type": "ObjectId",
      "probability": 1,
      "hasDuplicates": false,
      "types": [
        {
          "name": "ObjectId",
          "path": [
            "_id"
          ],
          "count": 1,
          "probability": 1,
          "bsonType": "ObjectId"
        }
      ]
    }
  ]
}`;
              expect(chatStreamStub?.button.getCall(0).args[0]).to.deep.equal({
                command: 'mdb.participantViewRawSchemaOutput',
                title: 'Open JSON Output',
                arguments: [
                  {
                    schema: expectedSchema,
                  },
                ],
              });
            });
<<<<<<< HEAD
=======

            assertCommandTelemetry('schema', chatRequestMock, {
              callIndex: 0,
              expectedInternalPurpose: 'namespace',
            });

            assertCommandTelemetry('schema', chatRequestMock, {
              callIndex: 1,
            });

            assertResponseTelemetry('schema', {
              callIndex: 2,
              hasCTA: true,
              foundNamespace: true,
            });
          });
>>>>>>> 36a67843

            test("includes the collection's schema in the request", async function () {
              sampleStub.resolves([
                {
                  _id: new ObjectId('63ed1d522d8573fa5c203660'),
                  field: {
                    stringField:
                      'There was a house cat who finally got the chance to do what it had always wanted to do.',
                    arrayField: [new Int32('1')],
                  },
                },
                {
                  _id: new ObjectId('63ed1d522d8573fa5c203660'),
                  field: {
                    stringField: 'Pineapple.',
                    arrayField: [new Int32('166')],
                  },
                },
              ]);
              const chatRequestMock = {
                prompt: 'what is my schema',
                command: 'schema',
                references: [],
              };
              await invokeChatHandler(chatRequestMock);
              const messages = sendRequestStub.secondCall.args[0];
              expect(messages[0].content).to.include(
                'Amount of documents sampled: 2'
              );
              expect(messages[1].content).to.include(
                `Database name: dbOne
Collection name: collOne
Schema:
{
  "count": 2,
  "fields": [`
              );
              expect(messages[1].content).to.include(`"name": "arrayField",
              "path": [
                "field",
                "arrayField"
              ],`);
<<<<<<< HEAD
            });

            test('prints a message when no documents are found', async function () {
              sampleStub.resolves([]);
              const chatRequestMock = {
                prompt: 'what is my schema',
                command: 'schema',
                references: [],
              };
              await invokeChatHandler(chatRequestMock);
              expect(chatStreamStub?.markdown.getCall(0).args[0]).to.include(
                'Unable to generate a schema from the collection, no documents found.'
              );
            });
          }
        );
=======

            assertCommandTelemetry('schema', chatRequestMock, {
              callIndex: 0,
              expectedInternalPurpose: 'namespace',
            });

            assertCommandTelemetry('schema', chatRequestMock, {
              callIndex: 1,
            });

            assertResponseTelemetry('schema', {
              callIndex: 2,
              hasCTA: true,
              foundNamespace: true,
            });
          });

          test('prints a message when no documents are found', async function () {
            sampleStub.resolves([]);
            const chatRequestMock = {
              prompt: '',
              command: 'schema',
              references: [],
            };
            await invokeChatHandler(chatRequestMock);
            expect(chatStreamStub?.markdown.getCall(0).args[0]).to.include(
              'Unable to generate a schema from the collection, no documents found.'
            );

            assertCommandTelemetry('schema', chatRequestMock, {
              callIndex: 0,
              expectedInternalPurpose: 'namespace',
            });
          });
        });
>>>>>>> 36a67843
      });

      suite('docs command', function () {
        const initialFetch = global.fetch;
        let fetchStub: sinon.SinonStub;

        beforeEach(function () {
          sendRequestStub.onCall(0).resolves({
            text: ['connection info'],
          });
        });

        afterEach(function () {
          global.fetch = initialFetch;
          sinon.restore();
        });

        test('uses docs chatbot result if available', async function () {
          fetchStub = sinon.stub().resolves({
            status: 200,
            ok: true,
            json: () =>
              Promise.resolve({
                _id: '650b4b260f975ef031016c8a',
                content:
                  'To connect to MongoDB using mongosh, you can follow these steps',
              }),
          });
          global.fetch = fetchStub;
          const chatRequestMock = {
            prompt: 'how to connect to mongodb',
            command: 'docs',
            references: [],
          };
          await invokeChatHandler(chatRequestMock);
          expect(fetchStub).to.have.been.called;
          expect(sendRequestStub).to.have.not.been.called;

          assertResponseTelemetry('docs/chatbot', {
            callIndex: 0,
          });
        });

        test('falls back to the copilot model when docs chatbot result is not available', async function () {
          fetchStub = sinon.stub().resolves({
            status: 500,
            ok: false,
            statusText: 'Internal Server Error',
            json: () => Promise.reject(new Error('invalid json')),
          });
          global.fetch = fetchStub;
          const chatRequestMock = {
            prompt: 'how to connect to mongodb',
            command: 'docs',
            references: [],
          };
          await invokeChatHandler(chatRequestMock);
          expect(sendRequestStub).to.have.been.called;

          // Expect the error to be reported through the telemetry service
          expect(
            telemetryTrackStub.getCalls()
          ).to.have.length.greaterThanOrEqual(2);
          expect(telemetryTrackStub.firstCall.args[0]).to.equal(
            TelemetryEventTypes.PARTICIPANT_RESPONSE_FAILED
          );

          const properties = telemetryTrackStub.firstCall.args[1];
          expect(properties.command).to.equal('docs');
          expect(properties.error_name).to.equal('Docs Chatbot API Issue');

          assertResponseTelemetry('docs/copilot', {
            callIndex: 2,
            hasCTA: true,
          });
        });
      });
    });
  });

  suite('prompt builders', function () {
    test('generic', async function () {
      const chatRequestMock = {
        prompt: 'find all docs by a name example',
      };
      const { messages, stats } = await Prompts.generic.buildMessages({
        context: chatContextStub,
        request: chatRequestMock,
        connectionNames: [],
      });

      expect(messages).to.have.lengthOf(2);
      expect(messages[0].role).to.equal(
        vscode.LanguageModelChatMessageRole.Assistant
      );
      expect(messages[1].role).to.equal(
        vscode.LanguageModelChatMessageRole.User
      );

      expect(stats.command).to.equal('generic');
      expect(stats.has_sample_documents).to.be.false;
      expect(stats.user_input_length).to.equal(chatRequestMock.prompt.length);
      expect(stats.total_message_length).to.equal(
        messages[0].content.length + messages[1].content.length
      );
    });

    test('query', async function () {
      const chatRequestMock = {
        prompt:
          'how do I find the number of people whose name starts with "P"?',
        command: 'query',
      };

      chatContextStub = {
        history: [
          Object.assign(Object.create(vscode.ChatRequestTurn.prototype), {
            prompt: 'give me the count of all people in the prod database',
            command: 'query',
            references: [],
            participant: CHAT_PARTICIPANT_ID,
          }),
        ],
      };
      const { messages, stats } = await Prompts.query.buildMessages({
        context: chatContextStub,
        request: chatRequestMock,
        collectionName: 'people',
        connectionNames: ['localhost', 'atlas'],
        databaseName: 'prod',
        sampleDocuments: [
          {
            _id: new ObjectId(),
            name: 'Peter',
          },
          {
            _id: new ObjectId(),
            name: 'John',
          },
        ],
        schema: `
          {
            _id: ObjectId,
            name: String
          }
        `,
      });

      expect(messages).to.have.lengthOf(3);

      // Assistant prompt
      expect(messages[0].role).to.equal(
        vscode.LanguageModelChatMessageRole.Assistant
      );

      // History
      expect(messages[1].role).to.equal(
        vscode.LanguageModelChatMessageRole.User
      );
      expect(messages[1].content).to.equal(
        'give me the count of all people in the prod database'
      );

      // Actual user prompt
      expect(messages[2].role).to.equal(
        vscode.LanguageModelChatMessageRole.User
      );

      expect(stats.command).to.equal('query');
      expect(stats.has_sample_documents).to.be.true;
      expect(stats.user_input_length).to.equal(chatRequestMock.prompt.length);
      expect(stats.total_message_length).to.equal(
        messages[0].content.length +
          messages[1].content.length +
          messages[2].content.length
      );

      // The length of the user prompt length should be taken from the prompt supplied
      // by the user, even if we enhance it with sample docs and schema.
      expect(stats.user_input_length).to.be.lessThan(
        messages[2].content.length
      );
    });

    test('schema', async function () {
      const chatRequestMock = {
        prompt: 'find all docs by a name example',
        command: 'schema',
      };

      const databaseName = 'dbOne';
      const collectionName = 'collOne';
      const schema = `
          {
            _id: ObjectId,
            name: String
          }
        `;
      const { messages, stats } = await Prompts.schema.buildMessages({
        context: chatContextStub,
        request: chatRequestMock,
        amountOfDocumentsSampled: 3,
        collectionName,
        databaseName,
        schema,
        connectionNames: [],
      });

      expect(messages).to.have.lengthOf(2);
      expect(messages[0].role).to.equal(
        vscode.LanguageModelChatMessageRole.Assistant
      );
      expect(messages[0].content).to.include('Amount of documents sampled: 3');

      expect(messages[1].role).to.equal(
        vscode.LanguageModelChatMessageRole.User
      );
      expect(messages[1].content).to.include(databaseName);
      expect(messages[1].content).to.include(collectionName);
      expect(messages[1].content).to.include(schema);

      expect(stats.command).to.equal('schema');
      expect(stats.has_sample_documents).to.be.false;
      expect(stats.user_input_length).to.equal(chatRequestMock.prompt.length);
      expect(stats.total_message_length).to.equal(
        messages[0].content.length + messages[1].content.length
      );
    });

    test('namespace', async function () {
      const chatRequestMock = {
        prompt: 'find all docs by a name example',
        command: 'query',
      };
      const { messages, stats } = await Prompts.namespace.buildMessages({
        context: chatContextStub,
        request: chatRequestMock,
        connectionNames: [],
      });

      expect(messages).to.have.lengthOf(2);
      expect(messages[0].role).to.equal(
        vscode.LanguageModelChatMessageRole.Assistant
      );
      expect(messages[1].role).to.equal(
        vscode.LanguageModelChatMessageRole.User
      );

      expect(stats.command).to.equal('query');
      expect(stats.has_sample_documents).to.be.false;
      expect(stats.user_input_length).to.equal(chatRequestMock.prompt.length);
      expect(stats.total_message_length).to.equal(
        messages[0].content.length + messages[1].content.length
      );
    });

    test('removes askForConnect messages from history', async function () {
      // The user is responding to an `askToConnect` message, so the prompt is just the
      // name of the connection
      const chatRequestMock = {
        prompt: 'localhost',
        command: 'query',
      };

      // This is the prompt of the user prior to us asking them to connect
      const expectedPrompt =
        'give me the count of all people in the prod database';

      chatContextStub = {
        history: [
          Object.assign(Object.create(vscode.ChatRequestTurn.prototype), {
            prompt: expectedPrompt,
            command: 'query',
            references: [],
            participant: CHAT_PARTICIPANT_ID,
          }),
          Object.assign(Object.create(vscode.ChatResponseTurn.prototype), {
            participant: CHAT_PARTICIPANT_ID,
            response: [
              {
                value: {
                  value: `Looks like you aren't currently connected, first let's get you connected to the cluster we'd like to create this query to run against.

                    ${createMarkdownLink({
                      commandId: EXTENSION_COMMANDS.CONNECT_WITH_PARTICIPANT,
                      name: 'localhost',
                      data: {},
                    })}
                    ${createMarkdownLink({
                      commandId: EXTENSION_COMMANDS.CONNECT_WITH_PARTICIPANT,
                      name: 'atlas',
                      data: {},
                    })}`,
                } as vscode.MarkdownString,
              },
            ],
            command: 'query',
            result: {
              metadata: {
                intent: 'askToConnect',
                chatId: 'abc',
              },
            },
          }),
        ],
      };

      const { messages, stats } = await Prompts.query.buildMessages({
        context: chatContextStub,
        request: chatRequestMock,
        collectionName: 'people',
        connectionNames: ['localhost', 'atlas'],
        databaseName: 'prod',
        sampleDocuments: [],
      });

      expect(messages.length).to.equal(2);
      expect(messages[0].role).to.equal(
        vscode.LanguageModelChatMessageRole.Assistant
      );

      // We don't expect history because we're removing the askForConnect message as well
      // as the user response to it. Therefore the actual user prompt should be the first
      // message that we supplied in the history.
      expect(messages[1].role).to.equal(
        vscode.LanguageModelChatMessageRole.User
      );
      expect(messages[1].content).to.contain(expectedPrompt);

      expect(stats.command).to.equal('query');
      expect(stats.has_sample_documents).to.be.false;
      expect(stats.user_input_length).to.equal(expectedPrompt.length);
      expect(stats.total_message_length).to.equal(
        messages[0].content.length + messages[1].content.length
      );

      // The prompt builder may add extra info, but we're only reporting the actual user input
      expect(stats.user_input_length).to.be.lessThan(
        messages[1].content.length
      );
    });
  });

  suite('telemetry', function () {
    test('reports positive user feedback', async function () {
      await testParticipantController.handleUserFeedback({
        kind: vscode.ChatResultFeedbackKind.Helpful,
        result: {
          metadata: {
            intent: 'askToConnect',
            responseContent: '```creditCardNumber: 1234-5678-9012-3456```',
          },
        },
      });

      sinon.assert.calledOnce(telemetryTrackStub);
      expect(telemetryTrackStub.lastCall.args[0]).to.be.equal(
        'Participant Feedback'
      );

      const properties = telemetryTrackStub.lastCall.args[1];
      expect(properties.feedback).to.be.equal('positive');
      expect(properties.reason).to.be.undefined;
      expect(properties.response_type).to.be.equal('askToConnect');

      // Ensure we're not leaking the response content into the telemetry payload
      expect(JSON.stringify(properties))
        .to.not.include('creditCardNumber')
        .and.not.include('1234-5678-9012-3456');
    });

    test('reports negative user feedback', async function () {
      await testParticipantController.handleUserFeedback({
        kind: vscode.ChatResultFeedbackKind.Unhelpful,
        result: {
          metadata: {
            intent: 'query',
            responseContent: 'SSN: 123456789',
          },
        },
        unhelpfulReason: 'incompleteCode',
      } as vscode.ChatResultFeedback);

      sinon.assert.calledOnce(telemetryTrackStub);
      expect(telemetryTrackStub.lastCall.args[0]).to.be.equal(
        'Participant Feedback'
      );

      const properties = telemetryTrackStub.lastCall.args[1];
      expect(properties.feedback).to.be.equal('negative');
      expect(properties.reason).to.be.equal('incompleteCode');
      expect(properties.response_type).to.be.equal('query');

      // Ensure we're not leaking the response content into the telemetry payload
      expect(JSON.stringify(properties))
        .to.not.include('SSN')
        .and.not.include('123456789');
    });

    test('reports error', function () {
      const err = Error('Filtered by Responsible AI Service');
      expect(() => testParticipantController.handleError(err, 'query')).throws(
        'Filtered by Responsible AI Service'
      );
      sinon.assert.calledOnce(telemetryTrackStub);

      expect(telemetryTrackStub.lastCall.args[0]).to.be.equal(
        'Participant Response Failed'
      );

      const properties = telemetryTrackStub.lastCall.args[1];
      expect(properties.command).to.be.equal('query');
      expect(properties.error_code).to.be.undefined;
      expect(properties.error_name).to.be.equal(
        'Filtered by Responsible AI Service'
      );
    });

    test('reports nested error', function () {
      const err = new Error('Parent error');
      err.cause = Error('This message is flagged as off topic: off_topic.');
      expect(() => testParticipantController.handleError(err, 'docs')).throws(
        'off_topic'
      );
      sinon.assert.calledOnce(telemetryTrackStub);

      expect(telemetryTrackStub.lastCall.args[0]).to.be.equal(
        'Participant Response Failed'
      );

      const properties = telemetryTrackStub.lastCall.args[1];
      expect(properties.command).to.be.equal('docs');
      expect(properties.error_code).to.be.undefined;
      expect(properties.error_name).to.be.equal('Chat Model Off Topic');
    });

    test('Reports error code when available', function () {
      // eslint-disable-next-line new-cap
      const err = vscode.LanguageModelError.NotFound('Model not found');
      expect(() => testParticipantController.handleError(err, 'schema')).throws(
        'Model not found'
      );
      sinon.assert.calledOnce(telemetryTrackStub);

      expect(telemetryTrackStub.lastCall.args[0]).to.be.equal(
        'Participant Response Failed'
      );

      const properties = telemetryTrackStub.lastCall.args[1];
      expect(properties.command).to.be.equal('schema');
      expect(properties.error_code).to.be.equal('NotFound');
      expect(properties.error_name).to.be.equal('Other');
    });
  });
});<|MERGE_RESOLUTION|>--- conflicted
+++ resolved
@@ -1441,26 +1441,22 @@
                   },
                 ],
               });
-            });
-<<<<<<< HEAD
-=======
-
-            assertCommandTelemetry('schema', chatRequestMock, {
-              callIndex: 0,
-              expectedInternalPurpose: 'namespace',
-            });
-
-            assertCommandTelemetry('schema', chatRequestMock, {
-              callIndex: 1,
-            });
-
-            assertResponseTelemetry('schema', {
-              callIndex: 2,
-              hasCTA: true,
-              foundNamespace: true,
-            });
-          });
->>>>>>> 36a67843
+
+              assertCommandTelemetry('schema', chatRequestMock, {
+                callIndex: 0,
+                expectedInternalPurpose: 'namespace',
+              });
+
+              assertCommandTelemetry('schema', chatRequestMock, {
+                callIndex: 1,
+              });
+
+              assertResponseTelemetry('schema', {
+                callIndex: 2,
+                hasCTA: true,
+                foundNamespace: true,
+              });
+            });
 
             test("includes the collection's schema in the request", async function () {
               sampleStub.resolves([
@@ -1503,7 +1499,21 @@
                 "field",
                 "arrayField"
               ],`);
-<<<<<<< HEAD
+
+              assertCommandTelemetry('schema', chatRequestMock, {
+                callIndex: 0,
+                expectedInternalPurpose: 'namespace',
+              });
+
+              assertCommandTelemetry('schema', chatRequestMock, {
+                callIndex: 1,
+              });
+
+              assertResponseTelemetry('schema', {
+                callIndex: 2,
+                hasCTA: true,
+                foundNamespace: true,
+              });
             });
 
             test('prints a message when no documents are found', async function () {
@@ -1517,46 +1527,14 @@
               expect(chatStreamStub?.markdown.getCall(0).args[0]).to.include(
                 'Unable to generate a schema from the collection, no documents found.'
               );
+
+              assertCommandTelemetry('schema', chatRequestMock, {
+                callIndex: 0,
+                expectedInternalPurpose: 'namespace',
+              });
             });
           }
         );
-=======
-
-            assertCommandTelemetry('schema', chatRequestMock, {
-              callIndex: 0,
-              expectedInternalPurpose: 'namespace',
-            });
-
-            assertCommandTelemetry('schema', chatRequestMock, {
-              callIndex: 1,
-            });
-
-            assertResponseTelemetry('schema', {
-              callIndex: 2,
-              hasCTA: true,
-              foundNamespace: true,
-            });
-          });
-
-          test('prints a message when no documents are found', async function () {
-            sampleStub.resolves([]);
-            const chatRequestMock = {
-              prompt: '',
-              command: 'schema',
-              references: [],
-            };
-            await invokeChatHandler(chatRequestMock);
-            expect(chatStreamStub?.markdown.getCall(0).args[0]).to.include(
-              'Unable to generate a schema from the collection, no documents found.'
-            );
-
-            assertCommandTelemetry('schema', chatRequestMock, {
-              callIndex: 0,
-              expectedInternalPurpose: 'namespace',
-            });
-          });
-        });
->>>>>>> 36a67843
       });
 
       suite('docs command', function () {
