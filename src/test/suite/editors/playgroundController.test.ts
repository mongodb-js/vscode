import * as vscode from 'vscode';
import { beforeEach, afterEach } from 'mocha';
import chai from 'chai';
import type { DataService } from 'mongodb-data-service';
import sinon from 'sinon';
<<<<<<< HEAD
import * as os from 'os';
=======
import type { SinonSpy, SinonStub } from 'sinon';
>>>>>>> eebb3f65
import { v4 as uuidv4 } from 'uuid';
import path from 'path';

import ActiveDBCodeLensProvider from '../../../editors/activeConnectionCodeLensProvider';
import PlaygroundSelectedCodeActionProvider from '../../../editors/playgroundSelectedCodeActionProvider';
import ConnectionController from '../../../connectionController';
import EditDocumentCodeLensProvider from '../../../editors/editDocumentCodeLensProvider';
import { ExplorerController } from '../../../explorer';
import ExportToLanguageCodeLensProvider from '../../../editors/exportToLanguageCodeLensProvider';
import { ExportToLanguageMode } from '../../../types/playgroundType';
import { LanguageServerController } from '../../../language';
import { PlaygroundController } from '../../../editors';
import PlaygroundResultProvider from '../../../editors/playgroundResultProvider';
import { StatusView } from '../../../views';
import { StorageController } from '../../../storage';
import TelemetryService from '../../../telemetry/telemetryService';
import { TEST_DATABASE_URI } from '../dbTestHelper';
import { ExtensionContextStub, LanguageServerControllerStub } from '../stubs';

const expect = chai.expect;

chai.use(require('chai-as-promised'));

suite('Playground Controller Test Suite', function () {
  this.timeout(5000);

  const extensionContextStub = new ExtensionContextStub();

  // The test extension runner.
  extensionContextStub.extensionPath = '../../';

  const testStorageController = new StorageController(extensionContextStub);
  const testTelemetryService = new TelemetryService(
    testStorageController,
    extensionContextStub
  );
  const testStatusView = new StatusView(extensionContextStub);
  const testConnectionController = new ConnectionController(
    testStatusView,
    testStorageController,
    testTelemetryService
  );
  const languageServerControllerStub = new LanguageServerControllerStub(
    extensionContextStub,
    testStorageController
  );
  const testEditDocumentCodeLensProvider = new EditDocumentCodeLensProvider(
    testConnectionController
  );
  const testPlaygroundResultProvider = new PlaygroundResultProvider(
    testConnectionController,
    testEditDocumentCodeLensProvider
  );
  const testActiveDBCodeLensProvider = new ActiveDBCodeLensProvider(
    testConnectionController
  );
  const testExportToLanguageCodeLensProvider =
    new ExportToLanguageCodeLensProvider();
  const testCodeActionProvider = new PlaygroundSelectedCodeActionProvider();
  const testExplorerController = new ExplorerController(
    testConnectionController
  );
  const testPlaygroundController = new PlaygroundController(
    testConnectionController,
    languageServerControllerStub as LanguageServerController,
    testTelemetryService,
    testStatusView,
    testPlaygroundResultProvider,
    testActiveDBCodeLensProvider,
    testExportToLanguageCodeLensProvider,
    testCodeActionProvider,
    testExplorerController
  );
  const sandbox = sinon.createSandbox();
  let showErrorMessageStub: SinonStub;

  beforeEach(() => {
    showErrorMessageStub = sandbox.stub(vscode.window, 'showErrorMessage');
  });

  afterEach(() => {
    sandbox.restore();
  });

  suite('passing connection details to service provider', () => {
    let fakeConnectToServiceProvider: SinonSpy;

    beforeEach(async () => {
      const fakeGetActiveConnectionName = sandbox.fake.returns('fakeName');
      const mockActiveDataService = {
        getMongoClientConnectionOptions: () => ({
          url: 'mongodb://username@ldaphost:27017/?authMechanism=MONGODB-X509&readPreference=primary&appname=mongodb-vscode+0.0.0-dev.0&ssl=true&authSource=%24external&tlsAllowInvalidCertificates=true&tlsAllowInvalidHostnames=true&tlsCAFile=./path/to/ca&tlsCertificateKeyFile=./path/to/cert',
          options: { monitorCommands: true },
        }),
      } as DataService;
      const fakeGetActiveConnectionId = sandbox.fake.returns('pineapple');
      fakeConnectToServiceProvider = sandbox.fake.resolves(undefined);

      sandbox.replace(
        testPlaygroundController._connectionController,
        'getActiveConnectionName',
        fakeGetActiveConnectionName
      );
      sandbox.replace(
        testPlaygroundController._connectionController,
        'getActiveConnectionId',
        fakeGetActiveConnectionId
      );
      sandbox.replace(
        testPlaygroundController._languageServerController,
        'connectToServiceProvider',
        fakeConnectToServiceProvider
      );
      sandbox.stub(vscode.window, 'showInformationMessage');

      testPlaygroundController._connectionController.setActiveDataService(
        mockActiveDataService
      );
      await testPlaygroundController._connectToServiceProvider();
    });

    test('it should pass the active connection id to the language server for connecting', () => {
      expect(
        (
          fakeConnectToServiceProvider.firstCall.firstArg as {
            connectionId: string;
          }
        ).connectionId
      ).to.equal('pineapple');
    });

    test('it should pass ssl strings to the language server for connecting', () => {
      expect(
        (
          fakeConnectToServiceProvider.firstCall.firstArg as {
            connectionString: string;
          }
        ).connectionString
      ).includes('./path/to/cert');
      expect(
        (
          fakeConnectToServiceProvider.firstCall.firstArg as {
            connectionString: string;
          }
        ).connectionString
      ).includes('./path/to/ca');
    });
  });

  suite('playground is not open', () => {
    let showInformationMessageStub: SinonStub;
    testPlaygroundController._activeTextEditor = undefined;

    beforeEach(() => {
      showInformationMessageStub = sandbox.stub(
        vscode.window,
        'showInformationMessage'
      );
    });

    test('run all playground tells to open a playground file', async () => {
      const expectedMessage =
        'Please open a MongoDB playground file before running it.';
      await testPlaygroundController.runAllPlaygroundBlocks();
      expect(showErrorMessageStub.firstCall.args[0]).to.be.equal(
        expectedMessage
      );
    });

    test('run selected playground blocks tells to select one or more lines in the playground', async () => {
      const expectedMessage =
        'Please select one or more lines in the playground.';
      await testPlaygroundController.runSelectedPlaygroundBlocks();
      expect(showInformationMessageStub.firstCall.args[0]).to.be.equal(
        expectedMessage
      );
    });

    test('run all or selected playground blocks tells to select one or more lines in the playground', async () => {
      const expectedMessage =
        'Please open a MongoDB playground file before running it.';
      await testPlaygroundController.runAllOrSelectedPlaygroundBlocks();
      expect(showErrorMessageStub.firstCall.args[0]).to.be.equal(
        expectedMessage
      );
    });
  });

  suite('playground is open', () => {
    const fileName = path.join(
<<<<<<< HEAD
      os.tmpdir(),
      `playground-${uuidv4()}.mongodb.js`
    );
    const documentUri = vscode.Uri.from({ path: fileName, scheme: 'untitled' });
    const activeTestEditorMock: unknown = {
=======
      'nonexistent',
      `playground-${uuidv4()}.mongodb.js`
    );
    const documentUri = vscode.Uri.from({ path: fileName, scheme: 'untitled' });
    const mockActiveTestEditor: unknown = {
>>>>>>> eebb3f65
      document: {
        languageId: 'javascript',
        uri: documentUri,
        getText: () => "use('dbName');",
        lineAt: sandbox.fake.returns({ text: "use('dbName');" }),
      },
      selections: [
        new vscode.Selection(
          new vscode.Position(0, 0),
          new vscode.Position(0, 0)
        ),
      ],
    };

    beforeEach(() => {
      testPlaygroundController._activeTextEditor =
        mockActiveTestEditor as vscode.TextEditor;
      testPlaygroundController._selectedText = undefined;
      sandbox.stub(vscode.window, 'showInformationMessage');
    });

    suite('user is not connected', () => {
      beforeEach(() => {
        sandbox.replace(
          testPlaygroundController._connectionController,
          'isCurrentlyConnected',
          sandbox.fake.returns(false)
        );
      });

      test('run all playground blocks shows please connect to a database error', async () => {
        const expectedMessage =
          'Please connect to a database before running a playground.';
        await testPlaygroundController.runAllPlaygroundBlocks();
        expect(showErrorMessageStub.firstCall.args[0]).to.be.equal(
          expectedMessage
        );
      });

      test('run selected playground blocks shows please connect to a database error', async () => {
        testPlaygroundController._selectedText = '{}';
        const expectedMessage =
          'Please connect to a database before running a playground.';
        await testPlaygroundController.runSelectedPlaygroundBlocks();
        expect(showErrorMessageStub.firstCall.args[0]).to.be.equal(
          expectedMessage
        );
      });

      test('run all or selected playground blocks shows please connect to a database error', async () => {
        testPlaygroundController._selectedText = '{}';
        const expectedMessage =
          'Please connect to a database before running a playground.';
        await testPlaygroundController.runAllOrSelectedPlaygroundBlocks();
        expect(showErrorMessageStub.firstCall.args[0]).to.be.equal(
          expectedMessage
        );
      });
    });

    suite('user is connected', () => {
      let showTextDocumentStub: SinonStub;

      beforeEach(async () => {
        const fakeGetActiveConnectionName = sandbox.fake.returns('fakeName');
        const fakeGetActiveDataService = sandbox.fake.returns({
          getMongoClientConnectionOptions: () => ({
            url: TEST_DATABASE_URI,
            options: {},
          }),
        });
        const fakeGetActiveConnectionId = sandbox.fake.returns('pineapple');

        sandbox.replace(
          testPlaygroundController._connectionController,
          'getActiveConnectionName',
          fakeGetActiveConnectionName
        );
        sandbox.replace(
          testPlaygroundController._connectionController,
          'isCurrentlyConnected',
          sandbox.fake.returns(true)
        );
        sandbox.replace(
          testPlaygroundController._connectionController,
          'getActiveDataService',
          fakeGetActiveDataService
        );
        sandbox.replace(
          testPlaygroundController._connectionController,
          'getActiveConnectionId',
          fakeGetActiveConnectionId
        );
        showTextDocumentStub = sandbox.stub(vscode.window, 'showTextDocument');

        await testPlaygroundController._connectToServiceProvider();
      });

      test('keep a playground in focus after running it', async () => {
        await testPlaygroundController._showResultAsVirtualDocument();

        const showTextDocumentOptions = showTextDocumentStub.getCall(0).lastArg;
        expect(showTextDocumentOptions.preview).to.be.equal(false);
        expect(showTextDocumentOptions.preserveFocus).to.be.equal(true);
        expect(showTextDocumentOptions.viewColumn).to.be.equal(-2);
      });

      test('close cancelation modal when a playground is canceled', async () => {
        sandbox.replace(
          testPlaygroundController,
          '_evaluate',
          sandbox.fake.rejects(false)
        );

        const result =
          await testPlaygroundController._evaluateWithCancelModal();

        expect(result).to.deep.equal({
          outputLines: undefined,
          result: undefined,
        });
      });

      test('it shows an error message and restarts, and connects the language server when an error occurs in executeAll (out of memory can cause this)', async () => {
        const mockConnectionDisposedError = new Error(
          'Pending response rejected since connection got disposed'
        );
        (<any>mockConnectionDisposedError).code = -32097;
        sinon
          .stub(languageServerControllerStub, 'executeAll')
          .rejects(mockConnectionDisposedError);

        const stubStartLanguageServer = sinon
          .stub(languageServerControllerStub, 'startLanguageServer')
          .resolves();

        const stubConnectToServiceProvider = sinon
          .stub(testPlaygroundController, '_connectToServiceProvider')
          .resolves();

        try {
          await testPlaygroundController._evaluate('console.log("test");');

          // It should have thrown in the above evaluation.
          expect(true).to.equal(false);
        } catch (error) {
          expect((<any>error).message).to.equal(
            'Pending response rejected since connection got disposed'
          );
          expect((<any>error).code).to.equal(-32097);
        }

        expect(showErrorMessageStub.calledOnce).to.equal(true);
        expect(showErrorMessageStub.firstCall.args[0]).to.equal(
          'An error occurred when running the playground. This can occur when the playground runner runs out of memory.'
        );

        expect(stubStartLanguageServer.calledOnce).to.equal(true);
        expect(stubConnectToServiceProvider.calledOnce).to.equal(true);
      });

      test('playground controller loads the active editor on start', () => {
        sandbox.replaceGetter(
          vscode.window,
          'activeTextEditor',
          () => mockActiveTestEditor as vscode.TextEditor
        );

        const testExplorerController = new ExplorerController(
          testConnectionController
        );
        const playgroundControllerTest = new PlaygroundController(
          testConnectionController,
          languageServerControllerStub as LanguageServerController,
          testTelemetryService,
          testStatusView,
          testPlaygroundResultProvider,
          testActiveDBCodeLensProvider,
          testExportToLanguageCodeLensProvider,
          testCodeActionProvider,
          testExplorerController
        );

        expect(playgroundControllerTest._activeTextEditor).to.deep.equal(
          mockActiveTestEditor
        );
      });

      test('exportToLanguage thrown an error for invalid syntax', async () => {
        const testExplorerController = new ExplorerController(
          testConnectionController
        );
        const playgroundControllerTest = new PlaygroundController(
          testConnectionController,
          languageServerControllerStub as LanguageServerController,
          testTelemetryService,
          testStatusView,
          testPlaygroundResultProvider,
          testActiveDBCodeLensProvider,
          testExportToLanguageCodeLensProvider,
          testCodeActionProvider,
          testExplorerController
        );
        const textFromEditor = 'var x = { name: qwerty }';
        const selection = {
          start: { line: 0, character: 8 },
          end: { line: 0, character: 24 },
        } as vscode.Selection;
        const mode = ExportToLanguageMode.OTHER;
        const activeTextEditor = {
          document: { getText: () => textFromEditor },
        } as vscode.TextEditor;

        playgroundControllerTest._selectedText = '{ name: qwerty }';
        playgroundControllerTest._playgroundSelectedCodeActionProvider.selection =
          selection;
        playgroundControllerTest._playgroundSelectedCodeActionProvider.mode =
          mode;
        playgroundControllerTest._activeTextEditor = activeTextEditor;

        await playgroundControllerTest.exportToLanguage('csharp');

        const expectedMessage =
          "Unable to export to csharp language: Symbol 'qwerty' is undefined";
        expect(showErrorMessageStub.firstCall.args[0]).to.equal(
          expectedMessage
        );
      });
    });
  });

  suite('confirmation modal', () => {
    let showInformationMessageStub: SinonStub;

    beforeEach(() => {
      showInformationMessageStub = sandbox.stub(
        vscode.window,
        'showInformationMessage'
      );
    });

    test('show a confirmation message if mdb.confirmRunAll is true', async () => {
      showInformationMessageStub.resolves('Yes');

      const fakeEvaluateWithCancelModal = sandbox.fake.resolves({
        outputLines: [],
        result: '123',
      });
      sandbox.replace(
        testPlaygroundController,
        '_evaluateWithCancelModal',
        fakeEvaluateWithCancelModal
      );

      const fakeOpenPlaygroundResult = sandbox.fake();
      sandbox.replace(
        testPlaygroundController,
        '_openPlaygroundResult',
        fakeOpenPlaygroundResult
      );

      const result = await testPlaygroundController.runAllPlaygroundBlocks();

      expect(result).to.be.equal(true);
      sandbox.assert.called(showInformationMessageStub);
    });

    test('do not show a confirmation message if mdb.confirmRunAll is false', async () => {
      showInformationMessageStub.resolves('Yes');

      await vscode.workspace
        .getConfiguration('mdb')
        .update('confirmRunAll', false);

      const fakeEvaluateWithCancelModal = sandbox.fake.resolves({
        outputLines: [],
        result: '123',
      });
      sandbox.replace(
        testPlaygroundController,
        '_evaluateWithCancelModal',
        fakeEvaluateWithCancelModal
      );

      const fakeOpenPlaygroundResult = sandbox.fake();
      sandbox.replace(
        testPlaygroundController,
        '_openPlaygroundResult',
        fakeOpenPlaygroundResult
      );

      const result = await testPlaygroundController.runAllPlaygroundBlocks();

      expect(result).to.be.equal(true);
      sandbox.assert.notCalled(showInformationMessageStub);
    });

    test('do not run a playground if user selected No in the confirmation message', async () => {
      showInformationMessageStub.resolves('No');

      await vscode.workspace
        .getConfiguration('mdb')
        .update('confirmRunAll', true);

      const result = await testPlaygroundController.runAllPlaygroundBlocks();

      expect(result).to.be.false;
    });
  });
});<|MERGE_RESOLUTION|>--- conflicted
+++ resolved
@@ -3,11 +3,7 @@
 import chai from 'chai';
 import type { DataService } from 'mongodb-data-service';
 import sinon from 'sinon';
-<<<<<<< HEAD
-import * as os from 'os';
-=======
 import type { SinonSpy, SinonStub } from 'sinon';
->>>>>>> eebb3f65
 import { v4 as uuidv4 } from 'uuid';
 import path from 'path';
 
@@ -198,19 +194,11 @@
 
   suite('playground is open', () => {
     const fileName = path.join(
-<<<<<<< HEAD
-      os.tmpdir(),
-      `playground-${uuidv4()}.mongodb.js`
-    );
-    const documentUri = vscode.Uri.from({ path: fileName, scheme: 'untitled' });
-    const activeTestEditorMock: unknown = {
-=======
       'nonexistent',
       `playground-${uuidv4()}.mongodb.js`
     );
     const documentUri = vscode.Uri.from({ path: fileName, scheme: 'untitled' });
     const mockActiveTestEditor: unknown = {
->>>>>>> eebb3f65
       document: {
         languageId: 'javascript',
         uri: documentUri,
