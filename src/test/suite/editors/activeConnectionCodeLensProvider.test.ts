import * as vscode from 'vscode';
import { beforeEach, afterEach } from 'mocha';
import { expect } from 'chai';
import sinon from 'sinon';
import type { DataService } from 'mongodb-data-service';
import path from 'path';

import ActiveConnectionCodeLensProvider from '../../../editors/activeConnectionCodeLensProvider';
import ConnectionController from '../../../connectionController';
import { StatusView } from '../../../views';
import { StorageController } from '../../../storage';
import { ExtensionContextStub } from '../stubs';
import TelemetryService from '../../../telemetry/telemetryService';
import { TEST_DATABASE_URI } from '../dbTestHelper';

suite('Active Connection CodeLens Provider Test Suite', () => {
  const extensionContextStub = new ExtensionContextStub();
  const testStorageController = new StorageController(extensionContextStub);
  const testTelemetryService = new TelemetryService(
    testStorageController,
    extensionContextStub
  );
  const testStatusView = new StatusView(extensionContextStub);
  let testConnectionController: ConnectionController;
  let testCodeLensProvider: ActiveConnectionCodeLensProvider;
  const sandbox = sinon.createSandbox();

  beforeEach(() => {
    testConnectionController = new ConnectionController({
      statusView: testStatusView,
      storageController: testStorageController,
      telemetryService: testTelemetryService,
    });
    testCodeLensProvider = new ActiveConnectionCodeLensProvider(
      testConnectionController
    );
  });

  afterEach(() => {
    sandbox.restore();
  });

  suite('the MongoDB playground in JS', () => {
    const mockFileName = path.join('nonexistent', 'playground-test.mongodb.js');
    const mockDocumentUri = vscode.Uri.from({
      path: mockFileName,
      scheme: 'untitled',
    });
    const mockTextDoc: vscode.TextDocument = {
      uri: mockDocumentUri,
    } as Pick<vscode.TextDocument, 'uri'> as vscode.TextDocument;

    suite('user is not connected', () => {
      beforeEach(() => {
        const fakeShowQuickPick = sandbox.fake();
        sandbox.replace(vscode.window, 'showQuickPick', fakeShowQuickPick);
      });

      test('show disconnected message in code lenses', () => {
        const codeLens = testCodeLensProvider.provideCodeLenses(mockTextDoc);

        expect(codeLens).to.be.an('array');
        expect(codeLens.length).to.be.equal(1);
        expect(codeLens[0].command?.title).to.be.equal(
<<<<<<< HEAD
          '$(connection-inactive)Connect'
=======
          '$(mdb-connection-inactive)Connect'
>>>>>>> 1d1f0a33
        );
        expect(codeLens[0].range.start.line).to.be.equal(0);
        expect(codeLens[0].range.end.line).to.be.equal(0);
      });
    });

    suite('user is connected', () => {
      beforeEach(() => {
        const findStub = sandbox.stub();
        findStub.resolves([
          {
            field: 'Text message',
          },
        ]);
        const instanceStub = sandbox.stub();
        const onceStub = sandbox.stub();
        instanceStub.resolves({
          dataLake: {},
          build: {},
          genuineMongoDB: {},
          host: {},
        } as unknown as Awaited<ReturnType<DataService['instance']>>);
        const activeDataServiceStub = {
          find: findStub,
          instance: instanceStub,
          once: onceStub,
        } as unknown as DataService;

        testConnectionController.setActiveDataService(activeDataServiceStub);
        sandbox.replace(
          testConnectionController,
          'getActiveConnectionName',
          sandbox.fake.returns('fakeName')
        );
      });

      test('show active connection in code lenses', () => {
        sandbox.replace(
          testConnectionController,
          'getMongoClientConnectionOptions',
          sandbox.fake.returns({
            url: TEST_DATABASE_URI,
          })
        );
        const codeLens = testCodeLensProvider.provideCodeLenses(mockTextDoc);

        expect(codeLens).to.be.an('array');
        expect(codeLens.length).to.be.equal(1);
        expect(codeLens[0].command?.title).to.be.equal(
<<<<<<< HEAD
          '$(connection-active)Connected to fakeName'
=======
          '$(mdb-connection-active)Connected to fakeName'
>>>>>>> 1d1f0a33
        );
        expect(codeLens[0].range.start.line).to.be.equal(0);
        expect(codeLens[0].range.end.line).to.be.equal(0);
        expect(codeLens[0].command?.command).to.be.equal(
          'mdb.changeActiveConnection'
        );
      });

      test('show active connection and default database in code lenses, when connected to a default database', () => {
        sandbox.replace(
          testConnectionController,
          'getMongoClientConnectionOptions',
          sandbox.fake.returns({
            url: `${TEST_DATABASE_URI}/fakeDBName`,
          })
        );
        const codeLens = testCodeLensProvider.provideCodeLenses(mockTextDoc);
        expect(codeLens).to.be.an('array');
        expect(codeLens.length).to.be.equal(1);
        expect(codeLens[0].command?.title).to.be.equal(
<<<<<<< HEAD
          '$(connection-active)Connected to fakeName with default database fakeDBName'
=======
          '$(mdb-connection-active)Connected to fakeName with default database fakeDBName'
>>>>>>> 1d1f0a33
        );
        expect(codeLens[0].range.start.line).to.be.equal(0);
        expect(codeLens[0].range.end.line).to.be.equal(0);
        expect(codeLens[0].command?.command).to.be.equal(
          'mdb.changeActiveConnection'
        );
      });
    });
  });

  suite('the regular JS file', () => {
    const mockFileName = path.join('nonexistent', 'playground-test.js');
    const mockDocumentUri = vscode.Uri.from({
      path: mockFileName,
      scheme: 'untitled',
    });
    const mockTextDoc: vscode.TextDocument = {
      uri: mockDocumentUri,
    } as Pick<vscode.TextDocument, 'uri'> as vscode.TextDocument;

    suite('user is not connected', () => {
      beforeEach(() => {
        const fakeShowQuickPick = sandbox.fake();
        sandbox.replace(vscode.window, 'showQuickPick', fakeShowQuickPick);
      });

      test('show not show the active connection code lenses', () => {
        const codeLens = testCodeLensProvider.provideCodeLenses(mockTextDoc);

        expect(codeLens).to.be.an('array');
        expect(codeLens.length).to.be.equal(0);
      });
    });

    suite('user is connected', () => {
      beforeEach(() => {
        const findStub = sandbox.stub();
        findStub.resolves([
          {
            field: 'Text message',
          },
        ]);
        const instanceStub = sandbox.stub();
        const onceStub = sandbox.stub();
        instanceStub.resolves({
          dataLake: {},
          build: {},
          genuineMongoDB: {},
          host: {},
        } as unknown as Awaited<ReturnType<DataService['instance']>>);
        const activeDataServiceStub = {
          find: findStub,
          instance: instanceStub,
          once: onceStub,
        } as unknown as DataService;

        testConnectionController.setActiveDataService(activeDataServiceStub);
        sandbox.replace(
          testConnectionController,
          'getActiveConnectionName',
          sandbox.fake.returns('fakeName')
        );
      });

      test('show not show the active connection code lenses', () => {
        const codeLens = testCodeLensProvider.provideCodeLenses(mockTextDoc);

        expect(codeLens).to.be.an('array');
        expect(codeLens.length).to.be.equal(0);
      });
    });
  });
});<|MERGE_RESOLUTION|>--- conflicted
+++ resolved
@@ -62,11 +62,7 @@
         expect(codeLens).to.be.an('array');
         expect(codeLens.length).to.be.equal(1);
         expect(codeLens[0].command?.title).to.be.equal(
-<<<<<<< HEAD
-          '$(connection-inactive)Connect'
-=======
           '$(mdb-connection-inactive)Connect'
->>>>>>> 1d1f0a33
         );
         expect(codeLens[0].range.start.line).to.be.equal(0);
         expect(codeLens[0].range.end.line).to.be.equal(0);
@@ -116,11 +112,7 @@
         expect(codeLens).to.be.an('array');
         expect(codeLens.length).to.be.equal(1);
         expect(codeLens[0].command?.title).to.be.equal(
-<<<<<<< HEAD
-          '$(connection-active)Connected to fakeName'
-=======
           '$(mdb-connection-active)Connected to fakeName'
->>>>>>> 1d1f0a33
         );
         expect(codeLens[0].range.start.line).to.be.equal(0);
         expect(codeLens[0].range.end.line).to.be.equal(0);
@@ -141,11 +133,7 @@
         expect(codeLens).to.be.an('array');
         expect(codeLens.length).to.be.equal(1);
         expect(codeLens[0].command?.title).to.be.equal(
-<<<<<<< HEAD
-          '$(connection-active)Connected to fakeName with default database fakeDBName'
-=======
           '$(mdb-connection-active)Connected to fakeName with default database fakeDBName'
->>>>>>> 1d1f0a33
         );
         expect(codeLens[0].range.start.line).to.be.equal(0);
         expect(codeLens[0].range.end.line).to.be.equal(0);
