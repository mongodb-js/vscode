import sinon from 'sinon';
import type { SinonStub } from 'sinon';
import util from 'util';
import * as vscode from 'vscode';
import { afterEach, beforeEach } from 'mocha';
import assert from 'assert';
import * as mongodbDataService from 'mongodb-data-service';

import ConnectionController, {
  DataServiceEventTypes,
} from '../../connectionController';
import formatError from '../../utils/formatError';
import { StorageController, StorageVariables } from '../../storage';
import {
  StorageLocation,
  DefaultSavingLocations,
  SecretStorageLocation,
} from '../../storage/storageController';
import { StatusView } from '../../views';
import TelemetryService from '../../telemetry/telemetryService';
import { ExtensionContextStub } from './stubs';
import {
  TEST_DATABASE_URI,
  TEST_DATABASE_URI_USER,
  TEST_USER_USERNAME,
  TEST_USER_PASSWORD,
} from './dbTestHelper';
import type { LoadedConnection } from '../../storage/connectionStorage';

// eslint-disable-next-line @typescript-eslint/no-var-requires
const { version } = require('../../../package.json');

const testDatabaseConnectionName = 'localhost:27088';
const testDatabaseURI2WithTimeout =
  'mongodb://shouldfail?connectTimeoutMS=1000&serverSelectionTimeoutMS=1000';

const sleep = (ms: number): Promise<void> => {
  return util.promisify(setTimeout)(ms);
};

suite('Connection Controller Test Suite', function () {
  this.timeout(5000);

  const extensionContextStub = new ExtensionContextStub();
  const testStorageController = new StorageController(extensionContextStub);
  const testTelemetryService = new TelemetryService(
    testStorageController,
    extensionContextStub
  );
  const testConnectionController = new ConnectionController({
    statusView: new StatusView(extensionContextStub),
    storageController: testStorageController,
    telemetryService: testTelemetryService,
  });
  let showErrorMessageStub: SinonStub;
  const sandbox = sinon.createSandbox();

  beforeEach(() => {
    sandbox.stub(vscode.window, 'showInformationMessage');
    sandbox.stub(testTelemetryService, 'trackNewConnection');
    showErrorMessageStub = sandbox.stub(vscode.window, 'showErrorMessage');
  });

  afterEach(async () => {
    // Reset our mock extension's state.
    extensionContextStub._workspaceState = {};
    extensionContextStub._globalState = {};

    await testConnectionController.disconnect();
    testConnectionController.clearAllConnections();

    sandbox.restore();
  });

  test('it connects to mongodb', async () => {
    const succesfullyConnected =
      await testConnectionController.addNewConnectionStringAndConnect(
        TEST_DATABASE_URI
      );
    const connnectionId =
      testConnectionController.getActiveConnectionId() || '';
    const name = testConnectionController._connections[connnectionId].name;
    const dataService = testConnectionController.getActiveDataService();

    assert.strictEqual(succesfullyConnected, true);
    assert.strictEqual(
      testConnectionController.getSavedConnections().length,
      1
    );
    assert.strictEqual(name, 'localhost:27088');
    assert.strictEqual(testConnectionController.isCurrentlyConnected(), true);

    assert.notStrictEqual(dataService, null);
  });

  test('"disconnect()" disconnects from the active connection', async () => {
    const succesfullyConnected =
      await testConnectionController.addNewConnectionStringAndConnect(
        TEST_DATABASE_URI
      );

    assert.strictEqual(succesfullyConnected, true);
    assert.strictEqual(
      testConnectionController.getConnectionStatus(),
      'CONNECTED'
    );

    const successfullyDisconnected =
      await testConnectionController.disconnect();

    // Disconnecting should keep the connection contract, just disconnected.
    const connectionsCount =
      testConnectionController.getSavedConnections().length;
    const connnectionId = testConnectionController.getActiveConnectionId();
    const dataService = testConnectionController.getActiveDataService();

    assert.strictEqual(
      testConnectionController.getConnectionStatus(),
      'DISCONNECTED'
    );
    assert.strictEqual(successfullyDisconnected, true);
    assert.strictEqual(connectionsCount, 1);
    assert.strictEqual(connnectionId, null);
    assert.strictEqual(testConnectionController.isCurrentlyConnected(), false);
    assert.strictEqual(dataService, null);
  });

  test('"removeMongoDBConnection()" returns a reject promise when there is no active connection', async () => {
    const expectedMessage = 'No connections to remove.';
    const successfullyRemovedMongoDBConnection =
      await testConnectionController.onRemoveMongoDBConnection();

    assert.strictEqual(showErrorMessageStub.firstCall.args[0], expectedMessage);
    assert.strictEqual(successfullyRemovedMongoDBConnection, false);
  });

  test('"disconnect()" fails when there is no active connection', async () => {
    const expectedMessage = 'Unable to disconnect: no active connection.';
    const successfullyDisconnected =
      await testConnectionController.disconnect();

    assert.strictEqual(showErrorMessageStub.firstCall.args[0], expectedMessage);
    assert.strictEqual(successfullyDisconnected, false);
  });

  test('when adding a new connection it disconnects from the current connection', async () => {
    const succesfullyConnected =
      await testConnectionController.addNewConnectionStringAndConnect(
        TEST_DATABASE_URI
      );

    assert.strictEqual(succesfullyConnected, true);

    try {
      await testConnectionController.addNewConnectionStringAndConnect(
        testDatabaseURI2WithTimeout
      );
    } catch (error) {
      const expectedError = 'Failed to connect';

      assert.strictEqual(
        formatError(error).message.includes(expectedError),
        true
      );
      assert.strictEqual(testConnectionController.getActiveDataService(), null);
      assert.strictEqual(
        testConnectionController.getActiveConnectionId(),
        null
      );
    }
  });

  test('when adding a new connection it sets the connection controller as connecting while it disconnects from the current connection', async () => {
    const succesfullyConnected =
      await testConnectionController.addNewConnectionStringAndConnect(
        TEST_DATABASE_URI
      );

    assert.strictEqual(succesfullyConnected, true);

    let wasSetToConnectingWhenDisconnecting = false;
    sandbox.replace(testConnectionController, 'disconnect', () => {
      wasSetToConnectingWhenDisconnecting = true;

      return Promise.resolve(true);
    });

    const succesfullyConnected2 =
      await testConnectionController.addNewConnectionStringAndConnect(
        TEST_DATABASE_URI
      );

    assert.strictEqual(succesfullyConnected2, true);
    assert.strictEqual(wasSetToConnectingWhenDisconnecting, true);
  });

  test('"connect()" should fire a CONNECTIONS_DID_CHANGE event', async () => {
    let isConnectionChanged = false;

    testConnectionController.addEventListener(
      DataServiceEventTypes.CONNECTIONS_DID_CHANGE,
      () => {
        isConnectionChanged = true;
      }
    );

    await testConnectionController.addNewConnectionStringAndConnect(
      TEST_DATABASE_URI
    );
    await sleep(50);

    assert.strictEqual(isConnectionChanged, true);
  });

  const expectedTimesToFire = 4;

  test(`"connect()" then "disconnect()" should fire the connections did change event ${expectedTimesToFire} times`, async () => {
    let connectionEventFiredCount = 0;

    testConnectionController.addEventListener(
      DataServiceEventTypes.CONNECTIONS_DID_CHANGE,
      () => {
        connectionEventFiredCount++;
      }
    );

    await testConnectionController.addNewConnectionStringAndConnect(
      TEST_DATABASE_URI
    );
    await testConnectionController.disconnect();
    await sleep(100);

    assert.strictEqual(connectionEventFiredCount, expectedTimesToFire);
  });

  test('when there are no existing connections in the store and the connection controller loads connections', async () => {
    await testConnectionController.loadSavedConnections();

    const connectionsCount =
      testConnectionController.getSavedConnections().length;

    assert.strictEqual(connectionsCount, 0);
  });

  test('the connection model loads both global and workspace stored connection models', async () => {
    const expectedDriverUrl = `mongodb://localhost:27088/?appname=mongodb-vscode+${version}`;

    await vscode.workspace
      .getConfiguration('mdb.connectionSaving')
      .update('defaultConnectionSavingLocation', DefaultSavingLocations.Global);
    await testConnectionController.addNewConnectionStringAndConnect(
      TEST_DATABASE_URI
    );
    await testConnectionController.addNewConnectionStringAndConnect(
      TEST_DATABASE_URI
    );
    await vscode.workspace
      .getConfiguration('mdb.connectionSaving')
      .update(
        'defaultConnectionSavingLocation',
        DefaultSavingLocations.Workspace
      );
    await testConnectionController.addNewConnectionStringAndConnect(
      TEST_DATABASE_URI
    );
    await testConnectionController.addNewConnectionStringAndConnect(
      TEST_DATABASE_URI
    );
    await testConnectionController.disconnect();
    testConnectionController.clearAllConnections();
    await testConnectionController.loadSavedConnections();

    const connections = testConnectionController._connections;

    assert.strictEqual(Object.keys(connections).length, 4);
    assert.strictEqual(
      connections[Object.keys(connections)[0]].name,
      'localhost:27088'
    );
    assert.strictEqual(
      connections[Object.keys(connections)[2]].connectionOptions
        ?.connectionString,
      expectedDriverUrl
    );
  });

  test('when a connection is added it is saved to the global storage', async () => {
    await testConnectionController.loadSavedConnections();
    await vscode.workspace
      .getConfiguration('mdb.connectionSaving')
      .update('defaultConnectionSavingLocation', DefaultSavingLocations.Global);
    await testConnectionController.addNewConnectionStringAndConnect(
      TEST_DATABASE_URI
    );

    const globalStoreConnections = testStorageController.get(
      StorageVariables.GLOBAL_SAVED_CONNECTIONS,
      StorageLocation.GLOBAL
    );

    assert.strictEqual(Object.keys(globalStoreConnections).length, 1);

    const id = Object.keys(globalStoreConnections)[0];

    assert.strictEqual(
      globalStoreConnections[id].name,
      testDatabaseConnectionName
    );

    const workspaceStoreConnections = testStorageController.get(
      StorageVariables.WORKSPACE_SAVED_CONNECTIONS
    );

    assert.strictEqual(workspaceStoreConnections, undefined);
  });

  test('when a connection is added it is saved to the workspace store', async () => {
    await testConnectionController.loadSavedConnections();
    await vscode.workspace
      .getConfiguration('mdb.connectionSaving')
      .update(
        'defaultConnectionSavingLocation',
        DefaultSavingLocations.Workspace
      );
    await testConnectionController.addNewConnectionStringAndConnect(
      TEST_DATABASE_URI
    );

    const workspaceStoreConnections = testStorageController.get(
      StorageVariables.WORKSPACE_SAVED_CONNECTIONS,
      StorageLocation.WORKSPACE
    );

    assert.strictEqual(Object.keys(workspaceStoreConnections).length, 1);

    const id = Object.keys(workspaceStoreConnections)[0];

    assert.strictEqual(
      workspaceStoreConnections[id].name,
      testDatabaseConnectionName
    );

    const globalStoreConnections = testStorageController.get(
      StorageVariables.GLOBAL_SAVED_CONNECTIONS,
      StorageLocation.GLOBAL
    );

    assert.strictEqual(globalStoreConnections, undefined);
  });

  test('a connection can be connected to by id', async () => {
    testConnectionController._connections = {
      '25': {
        id: '25',
        name: 'tester',
        connectionOptions: { connectionString: TEST_DATABASE_URI },
        storageLocation: StorageLocation.NONE,
        secretStorageLocation: SecretStorageLocation.SecretStorage,
      },
    };

    const successfulConnection =
      await testConnectionController.connectWithConnectionId('25');

    assert.strictEqual(successfulConnection, true);
    assert.strictEqual(testConnectionController.getActiveConnectionId(), '25');
  });

  test('a saved connection can be loaded and connected to workspace store', async () => {
    await testConnectionController.loadSavedConnections();
    await vscode.workspace
      .getConfiguration('mdb.connectionSaving')
      .update(
        'defaultConnectionSavingLocation',
        DefaultSavingLocations.Workspace
      );
    await testConnectionController.addNewConnectionStringAndConnect(
      TEST_DATABASE_URI
    );

    const workspaceStoreConnections = testStorageController.get(
      StorageVariables.WORKSPACE_SAVED_CONNECTIONS,
      StorageLocation.WORKSPACE
    );

    assert.strictEqual(Object.keys(workspaceStoreConnections).length, 1);

    await testConnectionController.disconnect();
    testConnectionController.clearAllConnections();

    assert.strictEqual(
      testConnectionController.getSavedConnections().length,
      0
    );

    // Activate (which will load the past connection).
    await testConnectionController.loadSavedConnections();

    assert.strictEqual(
      testConnectionController.getSavedConnections().length,
      1
    );

    const id = testConnectionController.getSavedConnections()[0].id;

    await testConnectionController.connectWithConnectionId(id);

    const activeId = testConnectionController.getActiveConnectionId();
    const name = testConnectionController._connections[activeId || ''].name;

    assert.strictEqual(activeId, id);
    assert.strictEqual(name, 'localhost:27088');
  });

  test('"copyConnectionStringByConnectionId" returns the driver uri of a connection', async () => {
    const expectedDriverUrl = 'mongodb://localhost:27088/';

    await testConnectionController.loadSavedConnections();
    await testConnectionController.addNewConnectionStringAndConnect(
      TEST_DATABASE_URI
    );

    const activeConnectionId = testConnectionController.getActiveConnectionId();

    assert.notStrictEqual(activeConnectionId, null);

    const testDriverUrl =
      testConnectionController.copyConnectionStringByConnectionId(
        activeConnectionId || ''
      );

    assert.strictEqual(testDriverUrl, expectedDriverUrl);
  });

  test('when a connection is added and the user has set it to not save on default it is not saved', async () => {
    await testConnectionController.loadSavedConnections();

    // Don't save connections on default.
    await vscode.workspace
      .getConfiguration('mdb.connectionSaving')
      .update(
        'defaultConnectionSavingLocation',
        DefaultSavingLocations['Session Only']
      );
    await testConnectionController.addNewConnectionStringAndConnect(
      TEST_DATABASE_URI
    );

    const objectString = JSON.stringify(undefined);
    const globalStoreConnections = testStorageController.get(
      StorageVariables.GLOBAL_SAVED_CONNECTIONS,
      StorageLocation.GLOBAL
    );

    assert.strictEqual(JSON.stringify(globalStoreConnections), objectString);

    const workspaceStoreConnections = testStorageController.get(
      StorageVariables.WORKSPACE_SAVED_CONNECTIONS,
      StorageLocation.WORKSPACE
    );

    assert.strictEqual(JSON.stringify(workspaceStoreConnections), objectString);
  });

  test('when a connection is removed it is also removed from workspace store', async () => {
    await testConnectionController.loadSavedConnections();
    await vscode.workspace
      .getConfiguration('mdb.connectionSaving')
      .update(
        'defaultConnectionSavingLocation',
        DefaultSavingLocations.Workspace
      );
    await testConnectionController.addNewConnectionStringAndConnect(
      TEST_DATABASE_URI
    );

    const workspaceStoreConnections = testStorageController.get(
      StorageVariables.WORKSPACE_SAVED_CONNECTIONS,
      StorageLocation.WORKSPACE
    );

    assert.strictEqual(Object.keys(workspaceStoreConnections).length, 1);

    const connectionId =
      testConnectionController.getActiveConnectionId() || 'a';

    await testConnectionController.disconnect();
    await testConnectionController.removeSavedConnection(connectionId);

    const postWorkspaceStoreConnections = testStorageController.get(
      StorageVariables.WORKSPACE_SAVED_CONNECTIONS,
      StorageLocation.WORKSPACE
    );

    assert.strictEqual(Object.keys(postWorkspaceStoreConnections).length, 0);
  });

  test('when a connection is removed it is also removed from global storage', async () => {
    await testConnectionController.loadSavedConnections();
    await vscode.workspace
      .getConfiguration('mdb.connectionSaving')
      .update('defaultConnectionSavingLocation', DefaultSavingLocations.Global);
    await testConnectionController.addNewConnectionStringAndConnect(
      TEST_DATABASE_URI
    );

    const globalStoreConnections = testStorageController.get(
      StorageVariables.GLOBAL_SAVED_CONNECTIONS,
      StorageLocation.GLOBAL
    );

    assert.strictEqual(Object.keys(globalStoreConnections).length, 1);

    const connectionId =
      testConnectionController.getActiveConnectionId() || 'a';
    await testConnectionController.removeSavedConnection(connectionId);

    const postGlobalStoreConnections = testStorageController.get(
      StorageVariables.GLOBAL_SAVED_CONNECTIONS,
      StorageLocation.GLOBAL
    );

    assert.strictEqual(Object.keys(postGlobalStoreConnections).length, 0);
  });

  test('when a connection is removed, the secrets for that connection are also removed', async () => {
    const secretStorageDeleteSpy = sandbox.spy(
      testStorageController,
      'deleteSecret'
    );

    await testConnectionController.addNewConnectionStringAndConnect(
      TEST_DATABASE_URI_USER
    );

    const [connection] = testConnectionController.getSavedConnections();
    await testConnectionController.removeSavedConnection(connection.id);
    assert.strictEqual(secretStorageDeleteSpy.calledOnce, true);
  });

  test('a saved to workspace connection can be renamed and loaded', async () => {
    await testConnectionController.loadSavedConnections();
    await vscode.workspace
      .getConfiguration('mdb.connectionSaving')
      .update(
        'defaultConnectionSavingLocation',
        DefaultSavingLocations.Workspace
      );
    await testConnectionController.addNewConnectionStringAndConnect(
      TEST_DATABASE_URI
    );

    const workspaceStoreConnections = testStorageController.get(
      StorageVariables.WORKSPACE_SAVED_CONNECTIONS,
      StorageLocation.WORKSPACE
    );

    assert.strictEqual(Object.keys(workspaceStoreConnections).length, 1);

    const connectionId =
      testConnectionController.getActiveConnectionId() || 'zz';

    const inputBoxResolvesStub = sandbox.stub();
    inputBoxResolvesStub.onCall(0).resolves('new connection name');
    sandbox.replace(vscode.window, 'showInputBox', inputBoxResolvesStub);

    const renameSuccess = await testConnectionController.renameConnection(
      connectionId
    );

    assert.strictEqual(renameSuccess, true);

    await testConnectionController.disconnect();

    testConnectionController.clearAllConnections();

    assert.strictEqual(
      testConnectionController.getSavedConnections().length,
      0
    );

    // Activate (which will load the past connection).
    await testConnectionController.loadSavedConnections();

    assert.strictEqual(
      testConnectionController.getSavedConnections().length,
      1
    );

    const id = testConnectionController.getSavedConnections()[0].id;
    const name = testConnectionController._connections[id || 'x'].name;

    assert.strictEqual(name, 'new connection name');
  });

  test('ConnectionQuickPicks workspace connections list is displayed in the alphanumerical case insensitive order', async () => {
    await vscode.workspace
      .getConfiguration('mdb.connectionSaving')
      .update(
        'defaultConnectionSavingLocation',
        DefaultSavingLocations.Workspace
      );
    await testConnectionController.addNewConnectionStringAndConnect(
      TEST_DATABASE_URI
    );
    await testConnectionController.addNewConnectionStringAndConnect(
      TEST_DATABASE_URI
    );
    await testConnectionController.disconnect();

    testConnectionController.clearAllConnections();

    await testConnectionController.loadSavedConnections();

    const connections = testConnectionController._connections;
    const connectionIds = Object.keys(connections);

    assert.strictEqual(connectionIds.length, 2);
    assert.strictEqual(connections[connectionIds[0]].name, 'localhost:27088');
    assert.strictEqual(connections[connectionIds[1]].name, 'localhost:27088');

    const inputBoxResolvesStub = sandbox.stub();
    inputBoxResolvesStub.onCall(0).resolves('Lynx');
    sandbox.replace(vscode.window, 'showInputBox', inputBoxResolvesStub);

    const renameSuccess = await testConnectionController.renameConnection(
      connectionIds[0]
    );

    assert.strictEqual(renameSuccess, true);

    await testConnectionController.loadSavedConnections();

    assert.strictEqual(connectionIds.length, 2);

    const connectionQuickPicks =
      testConnectionController.getConnectionQuickPicks();

    assert.strictEqual(connectionQuickPicks.length, 3);
    assert.strictEqual(connectionQuickPicks[0].label, 'Add new connection');
    assert.strictEqual(connectionQuickPicks[1].label, 'localhost:27088');
    assert.strictEqual(connectionQuickPicks[2].label, 'Lynx');
  });

  suite('connecting to a new connection when already connecting', () => {
    test('connects to the new connection', async () => {
      void testConnectionController.addNewConnectionStringAndConnect(
        testDatabaseURI2WithTimeout
      );

      await testConnectionController.addNewConnectionStringAndConnect(
        TEST_DATABASE_URI
      );

      assert(!testConnectionController.isConnecting());

      // Ensure the first connection completes.
      await sleep(1050);

      assert.strictEqual(testConnectionController.isCurrentlyConnected(), true);
      assert.strictEqual(
        testConnectionController.getActiveConnectionName(),
        'localhost:27088'
      );
    });

    test('it only connects to the most recent connection attempt', async () => {
      for (let i = 0; i < 5; i++) {
        const id = `${i}`;
        testConnectionController._connections[id] = {
          id,
          name: `test${i}`,
          connectionOptions: { connectionString: TEST_DATABASE_URI },
          storageLocation: StorageLocation.NONE,
          secretStorageLocation: SecretStorageLocation.SecretStorage,
        };
      }

      for (let i = 0; i < 5; i++) {
        const id = `${i}`;
        void testConnectionController.connectWithConnectionId(id);
      }

      // Ensure the connections complete.
      await sleep(1000);

      assert.strictEqual(testConnectionController.isConnecting(), false);
      assert.strictEqual(testConnectionController.isCurrentlyConnected(), true);
      assert.strictEqual(
        testConnectionController.getActiveConnectionName(),
        'test4'
      );
    });
  });

  test('two disconnects on one connection at once', async () => {
    await testConnectionController.addNewConnectionStringAndConnect(
      TEST_DATABASE_URI
    );

    try {
      void testConnectionController.disconnect();
      void testConnectionController.disconnect();
    } catch (err) {
      assert(
        false,
        `Expected not to error when disconnecting multiple times, recieved: ${err}`
      );
    }

    // Ensure the disconnects complete.
    await sleep(100);

    assert.strictEqual(testConnectionController.isCurrentlyConnected(), false);
    assert.strictEqual(testConnectionController.getActiveDataService(), null);
  });

  test('a connection which fails can be removed while it is being connected to', async () => {
    const connectionId = 'skateboard';
    testConnectionController._connections[connectionId] = {
      id: connectionId,
      name: 'asdfasdg',
      connectionOptions: { connectionString: testDatabaseURI2WithTimeout },
      storageLocation: StorageLocation.NONE,
      secretStorageLocation: SecretStorageLocation.SecretStorage,
    };

    void testConnectionController.connectWithConnectionId(connectionId);

    assert.strictEqual(testConnectionController.isConnecting(), true);
    assert.strictEqual(
      testConnectionController.getConnectionStatus(),
      'CONNECTING'
    );

    try {
      await testConnectionController.removeSavedConnection(connectionId);
    } catch (error) {
      assert.strictEqual(formatError(error), false);
    }
  });

  test('a successfully connecting connection can be removed while it is being connected to', async () => {
    const connectionId = 'skateboard2';
    testConnectionController._connections[connectionId] = {
      id: connectionId,
      name: 'asdfasdg',
      connectionOptions: { connectionString: TEST_DATABASE_URI },
      storageLocation: StorageLocation.NONE,
      secretStorageLocation: SecretStorageLocation.SecretStorage,
    };

    sandbox.replace(
      mongodbDataService,
      'connect',
      async (connectionOptions) => {
        await sleep(50);

        return mongodbDataService.connect({
          connectionOptions: connectionOptions.connectionOptions,
        });
      }
    );

    void testConnectionController.connectWithConnectionId(connectionId);

    // Ensure the connection attempt has started.
    await sleep(10);

    assert.strictEqual(testConnectionController.isConnecting(), true);

    await testConnectionController.removeSavedConnection(connectionId);

    // Wait for the connection to timeout and complete (and not error in the process).
    await sleep(250);

    assert.strictEqual(testConnectionController.isCurrentlyConnected(), false);
  });

  test('_getConnectionInfoWithSecrets returns the connection info with secrets', async () => {
    const connectionInfo = {
      id: '1d700f37-ba57-4568-9552-0ea23effea89',
      name: 'localhost:27017',
      storageLocation: StorageLocation.GLOBAL,
      secretStorageLocation: SecretStorageLocation.SecretStorage,
      connectionOptions: {
        connectionString:
          'mongodb://localhost:27017/?readPreference=primary&ssl=false',
      },
    };
    await testConnectionController._connectionStorage._saveConnectionToStore(
      connectionInfo
    );
    await testConnectionController.loadSavedConnections();

    const connections = testConnectionController.getSavedConnections();

    assert.strictEqual(connections.length, 1);

    const newSavedConnectionInfoWithSecrets =
      await testConnectionController._connectionStorage._getConnectionInfoWithSecrets(
        connections[0]
      );

    assert.deepStrictEqual(newSavedConnectionInfoWithSecrets, connectionInfo);
  });

  test('addNewConnectionStringAndConnect saves connection without secrets to the global storage', async () => {
    const fakeConnect = sandbox.fake.resolves({
      successfullyConnected: true,
    });
    sandbox.replace(testConnectionController, '_connect', fakeConnect);

    await vscode.workspace
      .getConfiguration('mdb.connectionSaving')
      .update('defaultConnectionSavingLocation', DefaultSavingLocations.Global);
    await testConnectionController.addNewConnectionStringAndConnect(
      TEST_DATABASE_URI_USER
    );

    const workspaceStoreConnections = testStorageController.get(
      StorageVariables.GLOBAL_SAVED_CONNECTIONS
    );

    assert.strictEqual(
      !!workspaceStoreConnections,
      true,
      `Expected workspace store to have connections, found ${workspaceStoreConnections}`
    );

    const connections = Object.values(workspaceStoreConnections);

    assert.strictEqual(connections.length, 1);
    assert.strictEqual(
      connections[0].connectionOptions?.connectionString.includes(
        TEST_USER_USERNAME
      ),
      true
    );
    assert.strictEqual(
      connections[0].connectionOptions?.connectionString.includes(
        TEST_USER_PASSWORD
      ),
      false
    );
    assert.strictEqual(
      connections[0].connectionOptions?.connectionString.includes(
        `appname=mongodb-vscode+${version}`
      ),
      true
    );
    assert.strictEqual(
      testConnectionController._connections[
        connections[0].id
      ].connectionOptions?.connectionString.includes(TEST_USER_PASSWORD),
      true
    );
    assert.strictEqual(
      testConnectionController._connections[connections[0].id].name,
      'localhost:27088'
    );
  });

<<<<<<< HEAD
=======
  test('parseNewConnection converts a connection model to a connection info and overrides a default appname', () => {
    const connectionInfo = testConnectionController.parseNewConnection({
      _id: 'c4871b21-92c4-40e2-a2c2-fdd551cff114',
      isFavorite: false,
      name: 'Local',
      isSrvRecord: true,
      hostname: 'host.u88dd.test.test',
      port: 27017,
      hosts: [
        { host: 'host-shard-00-00.u88dd.test.test', port: 27017 },
        { host: 'host-shard-00-01.u88dd.test.test', port: 27017 },
        { host: 'host-shard-00-02.u88dd.test.test', port: 27017 },
      ],
      extraOptions: {},
      readPreference: READ_PREFERENCES.PRIMARY,
      authStrategy: AUTH_STRATEGY_VALUES.MONGODB,
      kerberosCanonicalizeHostname: false,
      sslMethod: SSL_METHODS.SYSTEMCA,
      sshTunnel: SSH_TUNNEL_TYPES.NONE,
      sshTunnelPort: 22,
      mongodbUsername: 'username',
      mongodbPassword: 'somepassword',
      mongodbDatabaseName: 'admin',
    });

    assert.deepStrictEqual(connectionInfo, {
      id: 'c4871b21-92c4-40e2-a2c2-fdd551cff114',
      connectionOptions: {
        connectionString: `mongodb+srv://username:somepassword@host.u88dd.test.test/?authSource=admin&readPreference=primary&appname=mongodb-vscode+${version}&ssl=true`,
      },
    });
  });

>>>>>>> 6b91176b
  test('getMongoClientConnectionOptions returns url and options properties', async () => {
    await testConnectionController.addNewConnectionStringAndConnect(
      TEST_DATABASE_URI
    );

    const mongoClientConnectionOptions =
      testConnectionController.getMongoClientConnectionOptions();

    assert(mongoClientConnectionOptions !== undefined);

    delete mongoClientConnectionOptions.options.parentHandle;
    delete mongoClientConnectionOptions.options.oidc?.openBrowser;

    assert.deepStrictEqual(mongoClientConnectionOptions, {
      url: `mongodb://localhost:27088/?appname=mongodb-vscode+${version}`,
      options: {
        autoEncryption: undefined,
        monitorCommands: true,
        useSystemCA: undefined,
        authMechanismProperties: {},
        oidc: {},
        productDocsLink:
          'https://docs.mongodb.com/mongodb-vscode/?utm_source=vscode&utm_medium=product',
        productName: 'mongodb-vscode',
      },
    });
  });

  test('_getConnectionStringWithProxy returns string with proxy options', () => {
    const expectedConnectionStringWithProxy = `mongodb://localhost:27088/?appname=mongodb-vscode+${version}&proxyHost=localhost&proxyPassword=gwce7tr8733ujbr&proxyPort=3378&proxyUsername=test`;
    const connectionString =
      testConnectionController._getConnectionStringWithProxy({
        url: `mongodb://localhost:27088/?appname=mongodb-vscode+${version}`,
        options: {
          proxyHost: 'localhost',
          proxyPassword: 'gwce7tr8733ujbr',
          proxyPort: 3378,
          proxyUsername: 'test',
        },
      });
    assert.strictEqual(connectionString, expectedConnectionStringWithProxy);
  });

  suite('loadSavedConnections', () => {
    const extensionSandbox = sinon.createSandbox();
    const testSandbox = sinon.createSandbox();

    beforeEach(() => {
      // To fake a successful auth connection
      testSandbox.replace(
        testConnectionController,
        '_connect',
        testSandbox.stub().resolves({ successfullyConnected: true })
      );
    });

    afterEach(() => {
      testSandbox.restore();
      extensionSandbox.restore();
    });

    suite('when connection secrets are already in SecretStorage', () => {
      afterEach(() => {
        testSandbox.restore();
      });

      test('should be able to load connection with its secrets', async () => {
        await testConnectionController.addNewConnectionStringAndConnect(
          TEST_DATABASE_URI
        );
        await testConnectionController.addNewConnectionStringAndConnect(
          TEST_DATABASE_URI_USER
        );

        // By default the connection secrets are already stored in SecretStorage
        const savedConnections = testConnectionController.getSavedConnections();
        assert.strictEqual(
          savedConnections.every(
            ({ secretStorageLocation }) =>
              secretStorageLocation === SecretStorageLocation.SecretStorage
          ),
          true
        );

        await testConnectionController.disconnect();
        testConnectionController.clearAllConnections();

        await testConnectionController.loadSavedConnections();
        const savedConnectionsAfterFreshLoad =
          testConnectionController.getSavedConnections();
        assert.deepStrictEqual(
          savedConnections,
          testConnectionController.getSavedConnections()
        );

        // Additionally make sure that we are retrieving secrets properly
        assert.strictEqual(
          savedConnectionsAfterFreshLoad[1].connectionOptions?.connectionString.includes(
            TEST_USER_PASSWORD
          ),
          true
        );
      });
    });

    test('should fire a CONNECTIONS_DID_CHANGE event if connections are loaded successfully', async () => {
      await testConnectionController.addNewConnectionStringAndConnect(
        TEST_DATABASE_URI_USER
      );

      await testConnectionController.disconnect();
      testConnectionController.clearAllConnections();

      let isConnectionChanged = false;
      testConnectionController.addEventListener(
        DataServiceEventTypes.CONNECTIONS_DID_CHANGE,
        () => {
          isConnectionChanged = true;
        }
      );

      await testConnectionController.loadSavedConnections();
      assert.strictEqual(isConnectionChanged, true);
    });

    test('should ignore older unsupported secrets', async () => {
      const loadedConnection = {
        id: 'random-connection-4',
        name: 'localhost:27089',
        storageLocation: 'GLOBAL',
        secretStorageLocation: SecretStorageLocation.SecretStorage,
        connectionOptions: {
          connectionString:
            'mongodb://localhost:27080/?readPreference=primary&ssl=false',
        },
      };
      testSandbox.replace(testStorageController, 'get', (key, storage) => {
        if (
          storage === StorageLocation.WORKSPACE ||
          key === StorageVariables.WORKSPACE_SAVED_CONNECTIONS
        ) {
          return {};
        }

        return {
          'random-connection-1': {
            id: 'random-connection-1',
            name: 'localhost:27017',
            storageLocation: 'GLOBAL',
            secretStorageLocation: SecretStorageLocation.Keytar,
            connectionOptions: {
              connectionString:
                'mongodb://localhost:27017/?readPreference=primary&ssl=false',
            },
          },
          'random-connection-2': {
            id: 'random-connection-2',
            name: 'localhost:27017',
            storageLocation: 'GLOBAL',
            secretStorageLocation: SecretStorageLocation.KeytarSecondAttempt,
            connectionOptions: {
              connectionString:
                'mongodb://localhost:27017/?readPreference=primary&ssl=false',
            },
          },
          'random-connection-3': {
            id: 'random-connection-3',
            name: 'localhost:27088',
            storageLocation: 'GLOBAL',
            connectionOptions: {
              connectionString:
                'mongodb://localhost:27088/?readPreference=primary&ssl=false',
            },
          },
          'random-connection-4': loadedConnection,
        } as any;
      });

      // Clear any connections and load so we get our stubbed connections from above.
      testConnectionController.clearAllConnections();
      await testConnectionController.loadSavedConnections();

      assert.strictEqual(
        Object.keys(testConnectionController._connections).length,
        1
      );
      assert.strictEqual(
        Object.values(testConnectionController._connections)[0],
        loadedConnection
      );
    });

    test.skip('should track SAVED_CONNECTIONS_LOADED event on load of saved connections', async () => {
      testSandbox.replace(testStorageController, 'get', (key, storage) => {
        if (
          storage === StorageLocation.WORKSPACE ||
          key === StorageVariables.WORKSPACE_SAVED_CONNECTIONS
        ) {
          return {};
        }

        return {
          'random-connection-1': {
            id: 'random-connection-1',
            name: 'localhost:27017',
            storageLocation: 'GLOBAL',
            secretStorageLocation: SecretStorageLocation.SecretStorage,
            connectionOptions: {
              connectionString:
                'mongodb://localhost:27017/?readPreference=primary&ssl=false',
            },
          },
          'random-connection-2': {
            id: 'random-connection-2',
            name: 'localhost:27088',
            storageLocation: 'GLOBAL',
            secretStorageLocation: SecretStorageLocation.SecretStorage,
            connectionOptions: {
              connectionString:
                'mongodb://localhost:27088/?readPreference=primary&ssl=false',
            },
          },
          'random-connection-3': {
            id: 'random-connection-3',
            name: 'localhost:27088',
            storageLocation: 'GLOBAL',
            secretStorageLocation: SecretStorageLocation.Keytar,
            connectionOptions: {
              connectionString:
                'mongodb://localhost:27088/?readPreference=primary&ssl=false',
            },
          },
          'random-connection-4': {
            id: 'random-connection-4',
            name: 'localhost:27088',
            storageLocation: 'GLOBAL',
            secretStorageLocation: SecretStorageLocation.KeytarSecondAttempt,
            connectionOptions: {
              connectionString:
                'mongodb://localhost:27088/?readPreference=primary&ssl=false',
            },
          },
        } as any;
      });
      testSandbox.replace(
        testConnectionController._connectionStorage,
        '_getConnectionInfoWithSecrets',
        (connectionInfo) => Promise.resolve(connectionInfo as LoadedConnection)
      );
      const trackStub = testSandbox.stub(
        testTelemetryService,
        'trackSavedConnectionsLoaded'
      );

      // Clear any connections and load so we get our stubbed connections from above.
      testConnectionController.clearAllConnections();
      await testConnectionController.loadSavedConnections();

      // Load connections tracked. Called once because in the current load of
      // migration there were no errors and hence the error tracking event won't
      // be called.
      assert.strictEqual(trackStub.calledOnce, true);
      assert.deepStrictEqual(trackStub.lastCall.args, [
        {
          connections_with_secrets_in_keytar: 2,
          connections_with_secrets_in_secret_storage: 2,
          saved_connections: 4,
          loaded_connections: 4,
        },
      ]);
    });
  });
});<|MERGE_RESOLUTION|>--- conflicted
+++ resolved
@@ -861,42 +861,6 @@
     );
   });
 
-<<<<<<< HEAD
-=======
-  test('parseNewConnection converts a connection model to a connection info and overrides a default appname', () => {
-    const connectionInfo = testConnectionController.parseNewConnection({
-      _id: 'c4871b21-92c4-40e2-a2c2-fdd551cff114',
-      isFavorite: false,
-      name: 'Local',
-      isSrvRecord: true,
-      hostname: 'host.u88dd.test.test',
-      port: 27017,
-      hosts: [
-        { host: 'host-shard-00-00.u88dd.test.test', port: 27017 },
-        { host: 'host-shard-00-01.u88dd.test.test', port: 27017 },
-        { host: 'host-shard-00-02.u88dd.test.test', port: 27017 },
-      ],
-      extraOptions: {},
-      readPreference: READ_PREFERENCES.PRIMARY,
-      authStrategy: AUTH_STRATEGY_VALUES.MONGODB,
-      kerberosCanonicalizeHostname: false,
-      sslMethod: SSL_METHODS.SYSTEMCA,
-      sshTunnel: SSH_TUNNEL_TYPES.NONE,
-      sshTunnelPort: 22,
-      mongodbUsername: 'username',
-      mongodbPassword: 'somepassword',
-      mongodbDatabaseName: 'admin',
-    });
-
-    assert.deepStrictEqual(connectionInfo, {
-      id: 'c4871b21-92c4-40e2-a2c2-fdd551cff114',
-      connectionOptions: {
-        connectionString: `mongodb+srv://username:somepassword@host.u88dd.test.test/?authSource=admin&readPreference=primary&appname=mongodb-vscode+${version}&ssl=true`,
-      },
-    });
-  });
-
->>>>>>> 6b91176b
   test('getMongoClientConnectionOptions returns url and options properties', async () => {
     await testConnectionController.addNewConnectionStringAndConnect(
       TEST_DATABASE_URI
