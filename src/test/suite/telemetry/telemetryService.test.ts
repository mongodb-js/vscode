--- conflicted
+++ resolved
@@ -235,14 +235,13 @@
   test('track playground code executed event', async () => {
     const testPlaygroundController =
       mdbTestExtension.testExtensionController._playgroundController;
-<<<<<<< HEAD
     const source = new vscode.CancellationTokenSource();
-    await testPlaygroundController._evaluate('show dbs', source.token);
-=======
-    await testPlaygroundController._evaluate({
-      codeToEvaluate: 'show dbs',
-    });
->>>>>>> 2cf7a182
+    await testPlaygroundController._evaluate(
+      {
+        codeToEvaluate: 'show dbs',
+      },
+      source.token
+    );
     sandbox.assert.calledWith(
       fakeSegmentAnalyticsTrack,
       sinon.match({
@@ -646,7 +645,7 @@
         namespace: 'waffle.house',
         documentIndexInTree: 0,
         dataService: dataServiceStub,
-        resetDocumentListCache: () => Promise.resolve(),
+        resetDocumentListCache: (): Promise<void> => Promise.resolve(),
       });
       await vscode.commands.executeCommand(
         'mdb.cloneDocumentFromTreeView',
