import * as vscode from 'vscode';
import path from 'path';
import { afterEach, beforeEach } from 'mocha';
import chai from 'chai';
import type { DataService } from 'mongodb-data-service';
import { config } from 'dotenv';
import { resolve } from 'path';
import sinon from 'sinon';
import type { SinonSpy } from 'sinon';
import sinonChai from 'sinon-chai';

import { ConnectionTypes } from '../../../connectionController';
import { DocumentSource } from '../../../documentSource';
import { ExportToLanguageMode } from '../../../types/playgroundType';
import { mdbTestExtension } from '../stubbableMdbExtension';
<<<<<<< HEAD
import {
  SegmentProperties,
  TelemetryEventTypes,
} from '../../../telemetry/telemetryService';
import { version } from '../../../../package.json';
=======
>>>>>>> 833a24f2

const expect = chai.expect;

chai.use(sinonChai);

config({ path: resolve(__dirname, '../../../../.env') });

suite('Telemetry Controller Test Suite', () => {
  const testTelemetryService =
    mdbTestExtension.testExtensionController._telemetryService;
  let dataServiceStub: DataService;
  const { anonymousId } = testTelemetryService.getTelemetryUserIdentity();

  let fakeSegmentAnalyticsTrack: SinonSpy;

  const sandbox = sinon.createSandbox();

  beforeEach(() => {
    const instanceStub = sandbox.stub();
    instanceStub.resolves({
      dataLake: {},
      build: {},
      genuineMongoDB: {},
      host: {},
    } as unknown as Awaited<ReturnType<DataService['instance']>>);
    dataServiceStub = {
      instance: instanceStub,
    } as Pick<DataService, 'instance'> as unknown as DataService;

    fakeSegmentAnalyticsTrack = sandbox.fake();
    sandbox.replace(
      mdbTestExtension.testExtensionController._telemetryService,
      '_segmentAnalyticsTrack',
      fakeSegmentAnalyticsTrack
    );
    sandbox.replace(
      mdbTestExtension.testExtensionController._playgroundController
        ._languageServerController,
      'evaluate',
      sandbox.fake.resolves({
        result: {
          namespace: 'db.coll',
          type: 'other',
          content: 'dbs',
          language: 'plaintext',
        },
      })
    );
    sandbox.replace(
      mdbTestExtension.testExtensionController._playgroundController
        ._connectionController,
      'getActiveConnectionId',
      sandbox.fake.returns('testconnectionId')
    );
    sandbox.replace(
      mdbTestExtension.testExtensionController._playgroundController
        ._languageServerController,
      'getNamespaceForSelection',
      sandbox.fake.resolves({
        collectionName: 'coll',
        databaseName: 'db',
      })
    );
    sandbox.replace(
      mdbTestExtension.testExtensionController._playgroundController
        ._connectionController,
      'getMongoClientConnectionOptions',
      sandbox.fake.returns('mongodb://localhost')
    );
    sandbox.stub(vscode.window, 'showErrorMessage');
    sandbox.replace(
      mdbTestExtension.testExtensionController._playgroundController,
      'getTranspiledContent',
      sandbox.fake.resolves({
        namespace: 'db.coll',
        expressio: '{}',
      })
    );
    sandbox.stub(vscode.window, 'showInformationMessage');
    sandbox.replace(
      testTelemetryService,
      '_isTelemetryFeatureEnabled',
      sandbox.fake.returns(true)
    );
  });

  afterEach(() => {
    mdbTestExtension.testExtensionController._connectionController.clearAllConnections();
    sandbox.restore();
  });

  test('get segment key', () => {
    let segmentKey;

    try {
      const segmentKeyFileLocation = '../../../../constants';
      // eslint-disable-next-line @typescript-eslint/no-var-requires
      segmentKey = require(segmentKeyFileLocation)?.segmentKey;
    } catch (error) {
      expect(error).to.be.undefined;
    }

    expect(segmentKey).to.be.equal(process.env.SEGMENT_KEY);
    expect(testTelemetryService._segmentKey).to.be.a('string');
  });

  test('track command run event', async () => {
    await vscode.commands.executeCommand('mdb.addConnection');
    sandbox.assert.calledWith(
      fakeSegmentAnalyticsTrack,
      sinon.match({
        anonymousId,
        event: 'Command Run',
        properties: {
          command: 'mdb.addConnection',
          extension_version: '0.0.0-dev.0',
        },
      })
    );
  });

  test('track new connection event when connecting via connection string', async () => {
    await testTelemetryService.trackNewConnection(
      dataServiceStub,
      ConnectionTypes.CONNECTION_STRING
    );
    sandbox.assert.calledWith(
      fakeSegmentAnalyticsTrack,
      sinon.match({
        anonymousId,
        event: 'New Connection',
        properties: {
          is_used_connect_screen: false,
          is_used_command_palette: true,
          is_used_saved_connection: false,
          vscode_mdb_extension_version: '0.0.0-dev.0',
          extension_version: '0.0.0-dev.0',
        },
      })
    );
  });

  test('track new connection event when connecting via connection form', async () => {
    await testTelemetryService.trackNewConnection(
      dataServiceStub,
      ConnectionTypes.CONNECTION_FORM
    );
    sandbox.assert.calledWith(
      fakeSegmentAnalyticsTrack,
      sinon.match({
        anonymousId,
        event: 'New Connection',
        properties: {
          is_used_connect_screen: true,
          is_used_command_palette: false,
          is_used_saved_connection: false,
          vscode_mdb_extension_version: '0.0.0-dev.0',
          extension_version: '0.0.0-dev.0',
        },
      })
    );
  });

  test('track new connection event when connecting via saved connection', async () => {
    await testTelemetryService.trackNewConnection(
      dataServiceStub,
      ConnectionTypes.CONNECTION_ID
    );
    sandbox.assert.calledWith(
      fakeSegmentAnalyticsTrack,
      sinon.match({
        anonymousId,
        event: 'New Connection',
        properties: {
          is_used_connect_screen: false,
          is_used_command_palette: false,
          is_used_saved_connection: true,
          vscode_mdb_extension_version: '0.0.0-dev.0',
          extension_version: '0.0.0-dev.0',
        },
      })
    );
  });

  test('track document saved form a tree-view event', () => {
    const source = DocumentSource.DOCUMENT_SOURCE_TREEVIEW;
    testTelemetryService.trackDocumentUpdated(source, true);
    sandbox.assert.calledWith(
      fakeSegmentAnalyticsTrack,
      sinon.match({
        anonymousId,
        event: 'Document Updated',
        properties: {
          source: 'treeview',
          success: true,
          extension_version: '0.0.0-dev.0',
        },
      })
    );
  });

  test('track document opened form playground results', () => {
    const source = DocumentSource.DOCUMENT_SOURCE_PLAYGROUND;
    testTelemetryService.trackDocumentOpenedInEditor(source);
    sandbox.assert.calledWith(
      fakeSegmentAnalyticsTrack,
      sinon.match({
        anonymousId,
        event: 'Document Edited',
        properties: { source: 'playground', extension_version: '0.0.0-dev.0' },
      })
    );
  });

  test('track playground code executed event', async () => {
    const testPlaygroundController =
      mdbTestExtension.testExtensionController._playgroundController;
    await testPlaygroundController._evaluate('show dbs');
    sandbox.assert.calledWith(
      fakeSegmentAnalyticsTrack,
      sinon.match({
        anonymousId,
        event: 'Playground Code Executed',
        properties: {
          type: 'other',
          partial: false,
          error: false,
          extension_version: '0.0.0-dev.0',
        },
      })
    );
  });

  test('track playground loaded event', async () => {
    const docPath = path.resolve(
      __dirname,
      '../../../../src/test/fixture/testSaving.mongodb'
    );
    await vscode.workspace.openTextDocument(vscode.Uri.file(docPath));
    sandbox.assert.calledWith(
      fakeSegmentAnalyticsTrack,
      sinon.match({
        anonymousId,
        event: 'Playground Loaded',
        properties: { extension_version: '0.0.0-dev.0' },
      })
    );
  });

  test('track playground saved event', () => {
    testTelemetryService.trackPlaygroundSaved();
    sandbox.assert.calledWith(
      fakeSegmentAnalyticsTrack,
      sinon.match({
        anonymousId,
        event: 'Playground Saved',
        properties: { extension_version: '0.0.0-dev.0' },
      })
    );
  });

  test('track link clicked event', () => {
    testTelemetryService.trackLinkClicked('helpPanel', 'linkId');
    sandbox.assert.calledWith(
      fakeSegmentAnalyticsTrack,
      sinon.match({
        anonymousId,
        event: 'Link Clicked',
        properties: {
          screen: 'helpPanel',
          link_id: 'linkId',
          extension_version: '0.0.0-dev.0',
        },
      })
    );
  });

  test('track query exported to language', async function () {
    this.timeout(5000);

    const textFromEditor = "{ '_id': 1, 'item': 'abc', 'price': 10 }";
    const selection = {
      start: { line: 0, character: 0 },
      end: { line: 0, character: 40 },
    } as vscode.Selection;
    const mode = ExportToLanguageMode.QUERY;
    const language = 'python';

    sandbox.replace(
      mdbTestExtension.testExtensionController._playgroundController
        ._playgroundSelectedCodeActionProvider,
      'mode',
      mode
    );
    sandbox.replace(
      mdbTestExtension.testExtensionController._playgroundController
        ._exportToLanguageCodeLensProvider,
      '_exportToLanguageAddons',
      {
        textFromEditor,
        selectedText: textFromEditor,
        selection,
        importStatements: false,
        driverSyntax: false,
        builders: false,
        language,
      }
    );

    await mdbTestExtension.testExtensionController._playgroundController._transpile();

    sandbox.assert.calledWith(
      fakeSegmentAnalyticsTrack,
      sinon.match({
        anonymousId,
        event: 'Query Exported',
        properties: {
          language: 'python',
          with_import_statements: false,
          with_builders: false,
          with_driver_syntax: false,
          extension_version: '0.0.0-dev.0',
        },
      })
    );
  });

  test('track aggregation exported to language', () => {
    testTelemetryService.trackAggregationExported({
      language: 'java',
      num_stages: 1,
      with_import_statements: false,
      with_builders: false,
      with_driver_syntax: false,
    });

    sandbox.assert.calledWith(
      fakeSegmentAnalyticsTrack,
      sinon.match({
        anonymousId,
        event: 'Aggregation Exported',
        properties: {
          language: 'java',
          num_stages: 1,
          with_import_statements: false,
          with_builders: false,
          with_driver_syntax: false,
          extension_version: '0.0.0-dev.0',
        },
      })
    );
  });

  suite('prepare playground result types', () => {
    test('convert AggregationCursor shellApiType to aggregation telemetry type', () => {
      const res = {
        outputLines: [],
        result: {
          namespace: null,
          type: 'AggregationCursor',
          content: '',
          language: 'plaintext',
        },
      };
      const type = testTelemetryService.getPlaygroundResultType(res);
      expect(type).to.deep.equal('aggregation');
    });

    test('convert BulkWriteResult shellApiType to other telemetry type', () => {
      const res = {
        outputLines: [],
        result: {
          namespace: null,
          type: 'BulkWriteResult',
          content: '',
          language: 'plaintext',
        },
      };
      const type = testTelemetryService.getPlaygroundResultType(res);
      expect(type).to.deep.equal('other');
    });

    test('convert Collection shellApiType to other telemetry type', () => {
      const res = {
        outputLines: [],
        result: {
          namespace: null,
          type: 'Collection',
          content: '',
          language: 'plaintext',
        },
      };
      const type = testTelemetryService.getPlaygroundResultType(res);
      expect(type).to.deep.equal('other');
    });

    test('convert Cursor shellApiType to other telemetry type', () => {
      const res = {
        outputLines: [],
        result: {
          namespace: null,
          type: 'Cursor',
          content: '',
          language: 'plaintext',
        },
      };
      const type = testTelemetryService.getPlaygroundResultType(res);
      expect(type).to.deep.equal('query');
    });

    test('convert Database shellApiType to other telemetry type', () => {
      const res = {
        outputLines: [],
        result: {
          namespace: null,
          type: 'Database',
          content: '',
          language: 'plaintext',
        },
      };
      const type = testTelemetryService.getPlaygroundResultType(res);
      expect(type).to.deep.equal('other');
    });

    test('convert DeleteResult shellApiType to other telemetry type', () => {
      const res = {
        outputLines: [],
        result: {
          namespace: null,
          type: 'DeleteResult',
          content: '',
          language: 'plaintext',
        },
      };
      const type = testTelemetryService.getPlaygroundResultType(res);
      expect(type).to.deep.equal('delete');
    });

    test('convert InsertManyResult shellApiType to other telemetry type', () => {
      const res = {
        outputLines: [],
        result: {
          namespace: null,
          type: 'InsertManyResult',
          content: '',
          language: 'plaintext',
        },
      };
      const type = testTelemetryService.getPlaygroundResultType(res);
      expect(type).to.deep.equal('insert');
    });

    test('convert InsertOneResult shellApiType to other telemetry type', () => {
      const res = {
        outputLines: [],
        result: {
          namespace: null,
          type: 'InsertOneResult',
          content: '',
          language: 'plaintext',
        },
      };
      const type = testTelemetryService.getPlaygroundResultType(res);
      expect(type).to.deep.equal('insert');
    });

    test('convert ReplicaSet shellApiType to other telemetry type', () => {
      const res = {
        outputLines: [],
        result: {
          namespace: null,
          type: 'ReplicaSet',
          content: '',
          language: 'plaintext',
        },
      };
      const type = testTelemetryService.getPlaygroundResultType(res);
      expect(type).to.deep.equal('other');
    });

    test('convert Shard shellApiType to other telemetry type', () => {
      const res = {
        outputLines: [],
        result: {
          namespace: null,
          type: 'Shard',
          content: '',
          language: 'plaintext',
        },
      };
      const type = testTelemetryService.getPlaygroundResultType(res);
      expect(type).to.deep.equal('other');
    });

    test('convert ShellApi shellApiType to other telemetry type', () => {
      const res = {
        outputLines: [],
        result: {
          namespace: null,
          type: 'ShellApi',
          content: '',
          language: 'plaintext',
        },
      };
      const type = testTelemetryService.getPlaygroundResultType(res);
      expect(type).to.deep.equal('other');
    });

    test('convert UpdateResult shellApiType to other telemetry type', () => {
      const res = {
        outputLines: [],
        result: {
          namespace: null,
          type: 'UpdateResult',
          content: '',
          language: 'plaintext',
        },
      };
      const type = testTelemetryService.getPlaygroundResultType(res);
      expect(type).to.deep.equal('update');
    });

    test('return other telemetry type if evaluation returns a string', () => {
      const res = {
        outputLines: [],
        result: {
          namespace: null,
          type: null,
          content: '2',
          language: 'plaintext',
        },
      };
      const type = testTelemetryService.getPlaygroundResultType(res);
      expect(type).to.deep.equal('other');
    });
  });
});<|MERGE_RESOLUTION|>--- conflicted
+++ resolved
@@ -13,14 +13,6 @@
 import { DocumentSource } from '../../../documentSource';
 import { ExportToLanguageMode } from '../../../types/playgroundType';
 import { mdbTestExtension } from '../stubbableMdbExtension';
-<<<<<<< HEAD
-import {
-  SegmentProperties,
-  TelemetryEventTypes,
-} from '../../../telemetry/telemetryService';
-import { version } from '../../../../package.json';
-=======
->>>>>>> 833a24f2
 
 const expect = chai.expect;
 
