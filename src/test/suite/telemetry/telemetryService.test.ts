import * as vscode from 'vscode';
import path from 'path';
import { afterEach, beforeEach } from 'mocha';
import chai from 'chai';
<<<<<<< HEAD
=======
import type { DataService } from 'mongodb-data-service';
>>>>>>> eebb3f65
import { config } from 'dotenv';
import { resolve } from 'path';
import sinon from 'sinon';
import type { SinonSpy } from 'sinon';
import sinonChai from 'sinon-chai';
import SegmentAnalytics from 'analytics-node';

import { ConnectionTypes } from '../../../connectionController';
import { DocumentSource } from '../../../documentSource';
import { ExportToLanguageMode } from '../../../types/playgroundType';
import { mdbTestExtension } from '../stubbableMdbExtension';
import {
  SegmentProperties,
  TelemetryEventTypes,
} from '../../../telemetry/telemetryService';

const expect = chai.expect;
const { version } = require('../../../../package.json');

chai.use(sinonChai);

config({ path: resolve(__dirname, '../../../../.env') });

suite('Telemetry Controller Test Suite', () => {
  const testTelemetryService =
    mdbTestExtension.testExtensionController._telemetryService;
  let dataServiceStub: DataService;

  let fakeTrackNewConnection: SinonSpy;
  let fakeTrackCommandRun: SinonSpy;
  let fakeTrackPlaygroundCodeExecuted: SinonSpy;
  let fakeTrackPlaygroundLoadedMethod: SinonSpy;
  let fakeTrack: SinonSpy;

  beforeEach(() => {
    fakeTrackNewConnection = sinon.fake.resolves(true);
    fakeTrackCommandRun = sinon.fake();
    fakeTrackPlaygroundCodeExecuted = sinon.fake();
    fakeTrackPlaygroundLoadedMethod = sinon.fake();
    fakeTrack = sinon.fake();

    const instanceStub = sinon.stub();
    instanceStub.resolves({
      dataLake: {},
      build: {},
      genuineMongoDB: {},
      host: {},
    } as unknown as Awaited<ReturnType<DataService['instance']>>);
    dataServiceStub = {
      instance: instanceStub,
    } as Pick<DataService, 'instance'> as unknown as DataService;

    sinon.replace(
      mdbTestExtension.testExtensionController._telemetryService,
      'trackCommandRun',
      fakeTrackCommandRun
    );
    sinon.replace(
      mdbTestExtension.testExtensionController._playgroundController
        ._telemetryService,
      'trackPlaygroundCodeExecuted',
      fakeTrackPlaygroundCodeExecuted
    );
    sinon.replace(
      mdbTestExtension.testExtensionController._playgroundController
        ._telemetryService,
      'trackPlaygroundLoaded',
      fakeTrackPlaygroundLoadedMethod
    );
    sinon.replace(
      mdbTestExtension.testExtensionController._languageServerController,
      'executeAll',
      sinon.fake.resolves([{ type: 'TEST', content: 'Result' }])
    );
    sinon.replace(
      mdbTestExtension.testExtensionController._playgroundController
        ._connectionController,
      'getActiveConnectionId',
      () => 'testconnectionId'
    );
    sinon.replace(
      mdbTestExtension.testExtensionController._playgroundController
        ._languageServerController,
      'getNamespaceForSelection',
      sinon.fake.resolves({
        collectionName: 'coll',
        databaseName: 'db',
      })
    );
    sinon.replace(
      mdbTestExtension.testExtensionController._playgroundController
        ._connectionController,
      'getMongoClientConnectionOptions',
      sinon.fake.returns('mongodb://localhost')
    );
    sinon.stub(vscode.window, 'showErrorMessage');
  });

  afterEach(() => {
    sinon.restore();
    mdbTestExtension.testExtensionController._connectionController.clearAllConnections();
  });

  test('get segment key', () => {
    let segmentKey: string | undefined;

    try {
      const segmentKeyFileLocation = '../../../../constants';
      segmentKey = require(segmentKeyFileLocation)?.segmentKey;
    } catch (error) {
      expect(error).to.be.undefined;
    }

    expect(segmentKey).to.be.equal(process.env.SEGMENT_KEY);
    expect(testTelemetryService._segmentKey).to.be.a('string');
  });

  test('track command run event', async () => {
    await vscode.commands.executeCommand('mdb.addConnection');
    sinon.assert.calledWith(fakeTrackCommandRun, 'mdb.addConnection');
  });

  test('track new connection event when connecting via connection string', () => {
    const testConnectionController =
      mdbTestExtension.testExtensionController._connectionController;

    sinon.replace(
      mdbTestExtension.testExtensionController._telemetryService,
      'trackNewConnection',
      fakeTrackNewConnection
    );

    testConnectionController.sendTelemetry(
      dataServiceStub,
      ConnectionTypes.CONNECTION_STRING
    );

    sinon.assert.calledWith(
      fakeTrackNewConnection,
      sinon.match.any,
      sinon.match(ConnectionTypes.CONNECTION_STRING)
    );
  });

  test('track new connection event when connecting via connection form', () => {
    const testConnectionController =
      mdbTestExtension.testExtensionController._connectionController;

    sinon.replace(
      mdbTestExtension.testExtensionController._telemetryService,
      'trackNewConnection',
      fakeTrackNewConnection
    );

    testConnectionController.sendTelemetry(
      dataServiceStub,
      ConnectionTypes.CONNECTION_FORM
    );

    sinon.assert.calledWith(
      fakeTrackNewConnection,
      sinon.match.any,
      sinon.match(ConnectionTypes.CONNECTION_FORM)
    );
  });

  test('track new connection event when connecting via saved connection', () => {
    const testConnectionController =
      mdbTestExtension.testExtensionController._connectionController;

    sinon.replace(
      mdbTestExtension.testExtensionController._telemetryService,
      'trackNewConnection',
      fakeTrackNewConnection
    );

    testConnectionController.sendTelemetry(
      dataServiceStub,
      ConnectionTypes.CONNECTION_ID
    );

    sinon.assert.calledWith(
      fakeTrackNewConnection,
      sinon.match.any,
      sinon.match(ConnectionTypes.CONNECTION_ID)
    );
  });

  test('track document saved form a tree-view event', () => {
    const source = DocumentSource.DOCUMENT_SOURCE_TREEVIEW;

    sinon.replace(testTelemetryService, 'track', fakeTrack);

    testTelemetryService.trackDocumentUpdated(source, true);

    sinon.assert.calledWith(
      fakeTrack,
      sinon.match('Document Updated'),
      sinon.match({ source, success: true })
    );
  });

  test('track document opened form playground results', async () => {
    const fakeTrackDocumentOpenedInEditor = sinon.fake();
    sinon.replace(
      mdbTestExtension.testExtensionController._telemetryService,
      'trackDocumentOpenedInEditor',
      fakeTrackDocumentOpenedInEditor
    );

    await vscode.commands.executeCommand(
      'mdb.openMongoDBDocumentFromCodeLens',
      {
        source: 'playground',
        line: 1,
        documentId: '93333a0d-83f6-4e6f-a575-af7ea6187a4a',
        namespace: 'db.coll',
        connectionId: null,
      }
    );

    expect(fakeTrackDocumentOpenedInEditor.firstCall.firstArg).to.be.equal(
      'playground'
    );
  });

  test('track playground code executed event', async () => {
    const testPlaygroundController =
      mdbTestExtension.testExtensionController._playgroundController;
    await testPlaygroundController._evaluate('show dbs');
    sinon.assert.called(fakeTrackPlaygroundCodeExecuted);
  });

  test('track playground loaded event', async () => {
    const docPath = path.resolve(
      __dirname,
      '../../../../src/test/fixture/testSaving.mongodb'
    );
    await vscode.workspace.openTextDocument(vscode.Uri.file(docPath));
    sinon.assert.called(fakeTrackPlaygroundLoadedMethod);
  });

  test('track playground saved event', () => {
    sinon.replace(testTelemetryService, 'track', fakeTrack);
    testTelemetryService.trackPlaygroundSaved();
    sinon.assert.calledWith(fakeTrack);
  });

  test('track adds extension version to event properties when there are no event properties', () => {
    sinon.replace(
      testTelemetryService,
      '_isTelemetryFeatureEnabled',
      sinon.fake.returns(true)
    );
    const fakeSegmentTrack = sinon.fake.yields(null);
    sinon.replace(testTelemetryService, '_segmentAnalytics', {
      track: fakeSegmentTrack,
    } as unknown as SegmentAnalytics);

    testTelemetryService.track(TelemetryEventTypes.EXTENSION_LINK_CLICKED);

    const telemetryEvent: SegmentProperties =
      fakeSegmentTrack.firstCall.args[0];

    expect(telemetryEvent.properties).to.deep.equal({
      extension_version: version,
    });
    expect(telemetryEvent.event).to.equal('Link Clicked');
  });

  test('track adds extension version to existing event properties', () => {
    sinon.replace(
      testTelemetryService,
      '_isTelemetryFeatureEnabled',
      sinon.fake.returns(true)
    );

    const fakeSegmentTrack = sinon.fake.yields(null);
    sinon.replace(testTelemetryService, '_segmentAnalytics', {
      track: fakeSegmentTrack,
    } as unknown as SegmentAnalytics);

    testTelemetryService.track(TelemetryEventTypes.PLAYGROUND_LOADED, {
      source: DocumentSource.DOCUMENT_SOURCE_PLAYGROUND,
    });

    const telemetryEvent: SegmentProperties =
      fakeSegmentTrack.firstCall.args[0];
    expect(telemetryEvent.properties).to.deep.equal({
      extension_version: version,
      source: DocumentSource.DOCUMENT_SOURCE_PLAYGROUND,
    });
    expect(telemetryEvent.event).to.equal('Playground Loaded');
  });

  test('track query exported to language', async function () {
    this.timeout(5000);

    const fakeSegmentTrack = sinon.fake.yields(null);
    sinon.replace(
      mdbTestExtension.testExtensionController._telemetryService,
      'trackQueryExported',
      fakeSegmentTrack
    );

    const textFromEditor = "{ '_id': 1, 'item': 'abc', 'price': 10 }";
    const selection = {
      start: { line: 0, character: 0 },
      end: { line: 0, character: 40 },
    } as vscode.Selection;
    const mode = ExportToLanguageMode.QUERY;
    const language = 'python';

    mdbTestExtension.testExtensionController._playgroundController._playgroundSelectedCodeActionProvider.mode =
      mode;
    mdbTestExtension.testExtensionController._playgroundController._exportToLanguageCodeLensProvider._exportToLanguageAddons =
      {
        textFromEditor,
        selectedText: textFromEditor,
        selection,
        importStatements: false,
        driverSyntax: false,
        builders: false,
        language,
      };

    await mdbTestExtension.testExtensionController._playgroundController._transpile();

    const telemetryArgs = fakeSegmentTrack.firstCall.args[0];
    expect(telemetryArgs).to.deep.equal({
      language,
      with_import_statements: false,
      with_builders: false,
      with_driver_syntax: false,
    });
  });

  test('track aggregation exported to language', async function () {
    this.timeout(5000);

    const fakeSegmentTrack = sinon.fake.yields(null);
    sinon.replace(
      mdbTestExtension.testExtensionController._telemetryService,
      'trackAggregationExported',
      fakeSegmentTrack
    );

    const textFromEditor = "[{ '_id': 1, 'item': 'abc', 'price': 10 }]";
    const selection = {
      start: { line: 0, character: 0 },
      end: { line: 0, character: 42 },
    } as vscode.Selection;
    const mode = ExportToLanguageMode.AGGREGATION;
    const language = 'java';

    mdbTestExtension.testExtensionController._playgroundController._playgroundSelectedCodeActionProvider.mode =
      mode;
    mdbTestExtension.testExtensionController._playgroundController._exportToLanguageCodeLensProvider._exportToLanguageAddons =
      {
        textFromEditor,
        selectedText: textFromEditor,
        selection,
        importStatements: false,
        driverSyntax: false,
        builders: false,
        language,
      };

    await mdbTestExtension.testExtensionController._playgroundController._transpile();

    const telemetryArgs = fakeSegmentTrack.firstCall.args[0];
    expect(telemetryArgs).to.deep.equal({
      language,
      num_stages: 1,
      with_import_statements: false,
      with_builders: false,
      with_driver_syntax: false,
    });
  });

  suite('prepare playground result types', () => {
    test('convert AggregationCursor shellApiType to aggregation telemetry type', () => {
      const res = {
        outputLines: [],
        result: {
          namespace: null,
          type: 'AggregationCursor',
          content: '',
          language: 'plaintext',
        },
      };
      const type = testTelemetryService.getPlaygroundResultType(res);
      expect(type).to.deep.equal('aggregation');
    });

    test('convert BulkWriteResult shellApiType to other telemetry type', () => {
      const res = {
        outputLines: [],
        result: {
          namespace: null,
          type: 'BulkWriteResult',
          content: '',
          language: 'plaintext',
        },
      };
      const type = testTelemetryService.getPlaygroundResultType(res);
      expect(type).to.deep.equal('other');
    });

    test('convert Collection shellApiType to other telemetry type', () => {
      const res = {
        outputLines: [],
        result: {
          namespace: null,
          type: 'Collection',
          content: '',
          language: 'plaintext',
        },
      };
      const type = testTelemetryService.getPlaygroundResultType(res);
      expect(type).to.deep.equal('other');
    });

    test('convert Cursor shellApiType to other telemetry type', () => {
      const res = {
        outputLines: [],
        result: {
          namespace: null,
          type: 'Cursor',
          content: '',
          language: 'plaintext',
        },
      };
      const type = testTelemetryService.getPlaygroundResultType(res);
      expect(type).to.deep.equal('query');
    });

    test('convert Database shellApiType to other telemetry type', () => {
      const res = {
        outputLines: [],
        result: {
          namespace: null,
          type: 'Database',
          content: '',
          language: 'plaintext',
        },
      };
      const type = testTelemetryService.getPlaygroundResultType(res);
      expect(type).to.deep.equal('other');
    });

    test('convert DeleteResult shellApiType to other telemetry type', () => {
      const res = {
        outputLines: [],
        result: {
          namespace: null,
          type: 'DeleteResult',
          content: '',
          language: 'plaintext',
        },
      };
      const type = testTelemetryService.getPlaygroundResultType(res);
      expect(type).to.deep.equal('delete');
    });

    test('convert InsertManyResult shellApiType to other telemetry type', () => {
      const res = {
        outputLines: [],
        result: {
          namespace: null,
          type: 'InsertManyResult',
          content: '',
          language: 'plaintext',
        },
      };
      const type = testTelemetryService.getPlaygroundResultType(res);
      expect(type).to.deep.equal('insert');
    });

    test('convert InsertOneResult shellApiType to other telemetry type', () => {
      const res = {
        outputLines: [],
        result: {
          namespace: null,
          type: 'InsertOneResult',
          content: '',
          language: 'plaintext',
        },
      };
      const type = testTelemetryService.getPlaygroundResultType(res);
      expect(type).to.deep.equal('insert');
    });

    test('convert ReplicaSet shellApiType to other telemetry type', () => {
      const res = {
        outputLines: [],
        result: {
          namespace: null,
          type: 'ReplicaSet',
          content: '',
          language: 'plaintext',
        },
      };
      const type = testTelemetryService.getPlaygroundResultType(res);
      expect(type).to.deep.equal('other');
    });

    test('convert Shard shellApiType to other telemetry type', () => {
      const res = {
        outputLines: [],
        result: {
          namespace: null,
          type: 'Shard',
          content: '',
          language: 'plaintext',
        },
      };
      const type = testTelemetryService.getPlaygroundResultType(res);
      expect(type).to.deep.equal('other');
    });

    test('convert ShellApi shellApiType to other telemetry type', () => {
      const res = {
        outputLines: [],
        result: {
          namespace: null,
          type: 'ShellApi',
          content: '',
          language: 'plaintext',
        },
      };
      const type = testTelemetryService.getPlaygroundResultType(res);
      expect(type).to.deep.equal('other');
    });

    test('convert UpdateResult shellApiType to other telemetry type', () => {
      const res = {
        outputLines: [],
        result: {
          namespace: null,
          type: 'UpdateResult',
          content: '',
          language: 'plaintext',
        },
      };
      const type = testTelemetryService.getPlaygroundResultType(res);
      expect(type).to.deep.equal('update');
    });

    test('return other telemetry type if evaluation returns a string', () => {
      const res = {
        outputLines: [],
        result: {
          namespace: null,
          type: null,
          content: '2',
          language: 'plaintext',
        },
      };
      const type = testTelemetryService.getPlaygroundResultType(res);
      expect(type).to.deep.equal('other');
    });
  });
});<|MERGE_RESOLUTION|>--- conflicted
+++ resolved
@@ -2,10 +2,7 @@
 import path from 'path';
 import { afterEach, beforeEach } from 'mocha';
 import chai from 'chai';
-<<<<<<< HEAD
-=======
 import type { DataService } from 'mongodb-data-service';
->>>>>>> eebb3f65
 import { config } from 'dotenv';
 import { resolve } from 'path';
 import sinon from 'sinon';
