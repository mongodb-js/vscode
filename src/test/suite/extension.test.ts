--- conflicted
+++ resolved
@@ -6,11 +6,8 @@
 } from 'mocha';
 
 import MDBExtensionController from '../../mdbExtensionController';
-<<<<<<< HEAD
 import ConnectionController from '../../connectionController';
-=======
-import ConnectionManager from '../../connectionManager';
->>>>>>> 2f12d039
+
 import { StatusView } from '../../views';
 
 import { TestExtensionContext } from './stubs';
@@ -71,26 +68,22 @@
     before(require('mongodb-runner/mocha/before'));
     after(require('mongodb-runner/mocha/after'));
 
-<<<<<<< HEAD
-    const testConnectionMgr = new ConnectionController(new StatusView());
-=======
-    const testConnectionMgr = new ConnectionManager(new StatusView());
->>>>>>> 2f12d039
+    const testConnectionController = new ConnectionController(new StatusView());
 
-    const mockMDBExtension = new MDBExtensionController(testConnectionMgr);
+    const mockMDBExtension = new MDBExtensionController(testConnectionController);
     disposables.push(mockMDBExtension);
 
     // Assume 2s is enough for connect & disconnect. (1s for each).
     this.timeout(2000);
 
-    testConnectionMgr.addNewConnectionAndConnect(testDatabaseURI).then(succesfullyConnected => {
+    testConnectionController.addNewConnectionAndConnect(testDatabaseURI).then(succesfullyConnected => {
       assert(succesfullyConnected === true, 'Expected a successful (true) connection response.');
-      assert(testConnectionMgr.getActiveConnection() !== null, 'Expected active connection to not be null.');
+      assert(testConnectionController.getActiveConnection() !== null, 'Expected active connection to not be null.');
 
       mockMDBExtension.deactivate();
 
       setTimeout(function () {
-        assert(testConnectionMgr.getActiveConnection() === null, 'Expected active connection to be null.');
+        assert(testConnectionController.getActiveConnection() === null, 'Expected active connection to be null.');
         done();
       }, 1000);
     });
