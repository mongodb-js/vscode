import React from 'react';
import { expect } from 'chai';
import sinon from 'sinon';
import { cleanup, render, screen, act } from '@testing-library/react';
import userEvent from '@testing-library/user-event';

import OverviewPage from '../../../../views/webview-app/overview-page';
import vscode from '../../../../views/webview-app/vscode-api';
import { MESSAGE_TYPES } from '../../../../views/webview-app/extension-app-message-constants';

const connectionFormTestId = 'connection-form-modal';

describe('OverviewPage test suite', function () {
  afterEach(() => {
    cleanup();
    sinon.restore();
  });

  it('should render the OverviewPage', function () {
    render(<OverviewPage />);
    expect(
      screen.getByText(
        'Navigate your databases and collections, use playgrounds for exploring and transforming your data'
      )
    ).to.exist;
  });

  it('should open and close the resources panel', async function () {
    render(<OverviewPage />);

    expect(screen.queryByText('Product overview')).to.not.exist;
    await userEvent.click(screen.getByText('Resources'));
    expect(screen.getByText('Product overview')).to.exist;

    await userEvent.click(screen.getByLabelText('Close'));
    expect(screen.queryByText('Product overview')).to.be.null;
  });

  describe('Connection Form', function () {
    // Rendering the connection form takes ~4 seconds, so we need to increase the timeout.
    // Not sure on the cause of this slowdown, it could be animation based.
<<<<<<< HEAD
    this.timeout(20000);
=======
    // Without this it's flaky on mac CI.
    // TODO(COMPASS-7762): Once we update the connection form this may be able to go away.
    this.timeout(25000);
>>>>>>> 0af1e454
    it('is able to open and close the new connection form', async function () {
      render(<OverviewPage />);

      expect(screen.queryByTestId(connectionFormTestId)).to.not.exist;
      const postMessageSpy = sinon.spy(vscode, 'postMessage');
      expect(postMessageSpy).to.not.be.called;

      await userEvent.click(screen.getByTestId('open-connection-form-button'));

      expect(screen.getByTestId(connectionFormTestId)).to.exist;
      const message = postMessageSpy.firstCall.args[0];
      expect(message).to.deep.equal({
        command: MESSAGE_TYPES.CONNECTION_FORM_OPENED,
      });

      await userEvent.click(screen.getByLabelText('Close modal'));
      expect(screen.queryByTestId(connectionFormTestId)).to.not.exist;
    });

    it('should send connect request to webview controller when clicked on Connect button', async function () {
      const postMessageSpy = sinon.spy(vscode, 'postMessage');

      render(<OverviewPage />);
      await userEvent.click(screen.getByTestId('open-connection-form-button'));

      expect(screen.getByDisplayValue('mongodb://localhost:27017/')).to.not.be
        .null;
      await userEvent.click(screen.getByTestId('connect-button'));
      const argsWithoutConnectId = postMessageSpy.lastCall.args[0] as any;
      expect(argsWithoutConnectId.command).to.equal(MESSAGE_TYPES.CONNECT);
      expect(
        argsWithoutConnectId.connectionInfo.connectionOptions.connectionString
      ).to.equal('mongodb://localhost:27017');
    });

    it('should display error message returned from connection attempt', async function () {
      render(<OverviewPage />);
      const postMessageSpy = sinon.spy(vscode, 'postMessage');
      await userEvent.click(screen.getByTestId('open-connection-form-button'));
      await userEvent.click(screen.getByTestId('connect-button'));
      const connectionId = (postMessageSpy.lastCall.args[0] as any)
        .connectionInfo.id;

      act(() => {
        window.dispatchEvent(
          new MessageEvent('message', {
            data: {
              command: MESSAGE_TYPES.CONNECT_RESULT,
              connectionId,
              connectionSuccess: false,
              connectionMessage: 'server not found',
            },
          })
        );
      });
      expect(screen.queryByTestId('connection-error-summary')).to.not.be.null;
    });

    it('should close the connection modal when connected successfully', async function () {
      render(<OverviewPage />);
      const postMessageSpy = sinon.spy(vscode, 'postMessage');
      await userEvent.click(screen.getByTestId('open-connection-form-button'));
      await userEvent.click(screen.getByTestId('connect-button'));
      const connectionId = (postMessageSpy.lastCall.args[0] as any)
        .connectionInfo.id;

      act(() => {
        window.dispatchEvent(
          new MessageEvent('message', {
            data: {
              command: MESSAGE_TYPES.CONNECT_RESULT,
              connectionId,
              connectionSuccess: true,
              connectionMessage: '',
            },
          })
        );
      });
      expect(screen.queryByTestId(connectionFormTestId)).to.not.exist;
    });

    it('should handle editing a connection', async function () {
      render(<OverviewPage />);

      const postMessageSpy = sinon.spy(vscode, 'postMessage');
      expect(screen.queryByTestId(connectionFormTestId)).to.not.exist;
      expect(screen.queryByText('pineapple')).to.not.exist;

      act(() => {
        window.dispatchEvent(
          new MessageEvent('message', {
            data: {
              command: MESSAGE_TYPES.OPEN_EDIT_CONNECTION,
              connection: {
                id: 'pear',
                name: 'pineapple',
                connectionOptions: {
                  connectionString: 'mongodb://localhost:27099',
                },
              },
            },
          })
        );
      });

      // Shows the connection name that's being edited..
      expect(screen.getByTestId(connectionFormTestId)).to.exist;
      expect(screen.getByText('pineapple')).to.exist;

      const getConnectMessages = () => {
        return postMessageSpy
          .getCalls()
          .filter(
            (call) =>
              call.args[0].command === MESSAGE_TYPES.EDIT_AND_CONNECT_CONNECTION
          );
      };
      expect(getConnectMessages()).to.have.length(0);
      await userEvent.click(screen.getByTestId('connect-button'));
      const connectMessages = getConnectMessages();
      expect(connectMessages).to.have.length(1);

      expect(connectMessages[0].args[0]).to.deep.equal({
        command: 'EDIT_AND_CONNECT_CONNECTION',
        connectionInfo: {
          id: 'pear',
          connectionOptions: {
            connectionString: 'mongodb://localhost:27099',
          },
        },
      });
    });

    it('should not display results from other connection attempts', async function () {
      render(<OverviewPage />);
      await userEvent.click(screen.getByTestId('open-connection-form-button'));
      await userEvent.click(screen.getByTestId('connect-button'));

      act(() => {
        window.dispatchEvent(
          new MessageEvent('message', {
            data: {
              command: MESSAGE_TYPES.CONNECT_RESULT,
              connectionId: 1, // different from the attempt id generated by our click
              connectionSuccess: true,
              connectionMessage: '',
            },
          })
        );
      });
      // won't be closed because the connect result message is ignored
      expect(screen.queryByTestId(connectionFormTestId)).to.exist;

      act(() => {
        window.dispatchEvent(
          new MessageEvent('message', {
            data: {
              command: MESSAGE_TYPES.CONNECT_RESULT,
              connectionId: 2, // different from the attempt id generated by our click
              connectionSuccess: false,
              connectionMessage: 'something bad happened',
            },
          })
        );
      });
      expect(screen.queryByTestId(connectionFormTestId)).to.exist;
      // won't show an error message because the connect result is ignored.
      expect(screen.queryByTestId('connection-error-summary')).to.not.be
        .undefined;
    });
  });
});<|MERGE_RESOLUTION|>--- conflicted
+++ resolved
@@ -39,13 +39,9 @@
   describe('Connection Form', function () {
     // Rendering the connection form takes ~4 seconds, so we need to increase the timeout.
     // Not sure on the cause of this slowdown, it could be animation based.
-<<<<<<< HEAD
-    this.timeout(20000);
-=======
     // Without this it's flaky on mac CI.
     // TODO(COMPASS-7762): Once we update the connection form this may be able to go away.
     this.timeout(25000);
->>>>>>> 0af1e454
     it('is able to open and close the new connection form', async function () {
       render(<OverviewPage />);
 
