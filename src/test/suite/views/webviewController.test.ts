import * as linkHelper from '../../../utils/linkHelper';
import * as sinon from 'sinon';
import * as vscode from 'vscode';
import assert from 'assert';
import { beforeEach, afterEach } from 'mocha';

import ConnectionController from '../../../connectionController';
import { mdbTestExtension } from '../stubbableMdbExtension';
import { MESSAGE_TYPES } from '../../../views/webview-app/extension-app-message-constants';
import { StatusView } from '../../../views';
import { StorageController } from '../../../storage';
import TelemetryService from '../../../telemetry/telemetryService';
import { TestExtensionContext } from '../stubs';
import { TEST_DATABASE_URI } from '../dbTestHelper';
import WebviewController, {
  getWebviewContent,
} from '../../../views/webviewController';

const fs = require('fs');
const path = require('path');

suite('Webview Test Suite', () => {
  afterEach(() => {
    sinon.restore();
  });

  test('it creates a web view panel and sets the html content', () => {
    const stubOnDidRecieveMessage = sinon.stub();
    const fakeWebview = {
      html: '',
      onDidReceiveMessage: stubOnDidRecieveMessage,
      asWebviewUri: sinon.fake.returns(''),
    };
    const fakeVSCodeCreateWebviewPanel = sinon.fake.returns({
      webview: fakeWebview,
    });

    sinon.replace(
      vscode.window,
      'createWebviewPanel',
      fakeVSCodeCreateWebviewPanel
    );

    const testWebviewController = new WebviewController(
      mdbTestExtension.testExtensionController._connectionController,
      mdbTestExtension.testExtensionController._storageController,
      mdbTestExtension.testExtensionController._telemetryService
    );

    void testWebviewController.openWebview(
      mdbTestExtension.testExtensionContext
    );

    assert(fakeVSCodeCreateWebviewPanel.called);
    assert(fakeWebview.html !== '');
    assert(
      stubOnDidRecieveMessage.called,
      'Ensure it starts listening for messages from the webview.'
    );
  });

  test('web view content is rendered with the js form', async () => {
    async function readFile(filePath): Promise<string> {
      return new Promise((resolve, reject) => {
        fs.readFile(filePath, 'utf8', function (err, data) {
          if (err) {
            reject(err);
          }
          resolve(data);
        });
      });
    }

    const fakeWebview: any = {
      asWebviewUri: (jsUri) => {
        return jsUri;
      },
    };

    const extensionPath = mdbTestExtension.testExtensionContext.extensionPath;
    const htmlString = getWebviewContent({
      extensionPath,
      telemetryUserId: '',
      webview: fakeWebview,
    });

    assert(htmlString.includes('dist/webviewApp.js'));

    const webviewAppFileName = (): string => 'dist/webviewApp.js';
    const jsFileString = await readFile(
      path.join(extensionPath, webviewAppFileName())
    );

    assert(`${jsFileString}`.includes('OverviewPage'));
  });

  test('web view content sets the segment anonymous id globally', () => {
    const fakeWebview: any = {
      asWebviewUri: (jsUri) => {
        return jsUri;
      },
    };

    const extensionPath = mdbTestExtension.testExtensionContext.extensionPath;
    const htmlString = getWebviewContent({
      extensionPath,
      telemetryUserId: 'MOCK_ANONYMOU_ID',
      webview: fakeWebview,
    });

    assert(
      htmlString.includes(
        ">window['VSCODE_EXTENSION_SEGMENT_ANONYMOUS_ID'] = 'MOCK_ANONYMOU_ID';"
      )
    );
  });

  test('web view listens for a connect message and adds the connection', (done) => {
    const testExtensionContext = new TestExtensionContext();
    const testStorageController = new StorageController(testExtensionContext);
    const testTelemetryService = new TelemetryService(
      testStorageController,
      testExtensionContext
    );
    const testConnectionController = new ConnectionController(
      new StatusView(testExtensionContext),
      testStorageController,
      testTelemetryService
    );
    let messageReceivedSet = false;
    let messageReceived;
    const fakeWebview = {
      html: '',
      postMessage: async (): Promise<void> => {
        assert(testConnectionController.isCurrentlyConnected());
        assert(
          testConnectionController.getActiveConnectionName() ===
            'localhost:27018'
        );

        await testConnectionController.disconnect();
        done();
      },
      onDidReceiveMessage: (callback): void => {
        messageReceived = callback;
        messageReceivedSet = true;
      },
      asWebviewUri: sinon.fake.returns(''),
    };

    const fakeVSCodeCreateWebviewPanel = sinon.fake.returns({
      webview: fakeWebview,
    });

    sinon.replace(
      vscode.window,
      'createWebviewPanel',
      fakeVSCodeCreateWebviewPanel
    );

    const testWebviewController = new WebviewController(
      testConnectionController,
      testStorageController,
      testTelemetryService
    );

    void testWebviewController.openWebview(
      mdbTestExtension.testExtensionContext
    );

    assert(
      messageReceivedSet,
      'Ensure it starts listening for messages from the webview.'
    );

    // Mock a connection call.
    messageReceived({
      command: MESSAGE_TYPES.CONNECT,
      connectionModel: {
        port: 27018,
        hostname: 'localhost',
        hosts: [{ host: 'localhost', port: 27018 }],
      },
    });
  });

  test('web view sends a successful connect result on a successful connection', (done) => {
    const testExtensionContext = new TestExtensionContext();
    const testStorageController = new StorageController(testExtensionContext);
    const testTelemetryService = new TelemetryService(
      testStorageController,
      testExtensionContext
    );
    const testConnectionController = new ConnectionController(
      new StatusView(testExtensionContext),
      testStorageController,
      testTelemetryService
    );
    let messageReceivedSet = false;
    let messageReceived;
    const fakeWebview = {
      html: '',
      postMessage: async (message): Promise<void> => {
        assert(message.connectionSuccess);
        const expectedMessage = 'Successfully connected to localhost:27018.';
        assert(
          message.connectionMessage === expectedMessage,
          `Expected connection message "${message.connectionMessage}" to equal ${expectedMessage}`
        );

        await testConnectionController.disconnect();
        done();
      },
      onDidReceiveMessage: (callback): void => {
        messageReceived = callback;
        messageReceivedSet = true;
      },
      asWebviewUri: sinon.fake.returns(''),
    };
    const fakeVSCodeCreateWebviewPanel = sinon.fake.returns({
      webview: fakeWebview,
    });

    sinon.replace(
      vscode.window,
      'createWebviewPanel',
      fakeVSCodeCreateWebviewPanel
    );

    const testWebviewController = new WebviewController(
      testConnectionController,
      testStorageController,
      testTelemetryService
    );

    void testWebviewController.openWebview(
      mdbTestExtension.testExtensionContext
    );

    assert(
      messageReceivedSet,
      'Ensure it starts listening for messages from the webview.'
    );

    // Mock a connection call.
    messageReceived({
      command: MESSAGE_TYPES.CONNECT,
      connectionModel: {
        port: 27018,
        hostname: 'localhost',
        hosts: [{ host: 'localhost', port: 27018 }],
      },
    });
  });

  test('web view sends an unsuccessful connect result on an unsuccessful connection', (done) => {
    const testExtensionContext = new TestExtensionContext();
    const testStorageController = new StorageController(testExtensionContext);
    const testTelemetryService = new TelemetryService(
      testStorageController,
      testExtensionContext
    );
    const testConnectionController = new ConnectionController(
      new StatusView(testExtensionContext),
      testStorageController,
      testTelemetryService
    );
    let messageReceived;
    const fakeWebview = {
      html: '',
      postMessage: async (message): Promise<void> => {
        assert(!message.connectionSuccess);
        assert(message.connectionMessage.includes('Unable to load connection'));

        await testConnectionController.disconnect();
        done();
      },
      onDidReceiveMessage: (callback): void => {
        messageReceived = callback;
      },
      asWebviewUri: sinon.fake.returns(''),
    };
    const fakeVSCodeCreateWebviewPanel = sinon.fake.returns({
      webview: fakeWebview,
    });

    sinon.replace(
      vscode.window,
      'createWebviewPanel',
      fakeVSCodeCreateWebviewPanel
    );

    const testWebviewController = new WebviewController(
      testConnectionController,
      testStorageController,
      testTelemetryService
    );

    void testWebviewController.openWebview(
      mdbTestExtension.testExtensionContext
    );

    // Mock a connection call.
    messageReceived({
      command: MESSAGE_TYPES.CONNECT,
      connectionModel: {
        port: 2700002, // Bad port number.
        hostname: 'localhost',
      },
    });
  });

  test('web view sends an unsuccessful connect result on an attempt that is overridden', function (done) {
    this.timeout(5000);

    const testExtensionContext = new TestExtensionContext();
    const testStorageController = new StorageController(testExtensionContext);
    const testTelemetryService = new TelemetryService(
      testStorageController,
      testExtensionContext
    );
    const testConnectionController = new ConnectionController(
      new StatusView(testExtensionContext),
      testStorageController,
      testTelemetryService
    );
    let messageReceived;
    const fakeWebview = {
      html: '',
      postMessage: (message): void => {
        assert(!message.connectionSuccess);
        const expectedMessage = 'connection attempt overriden';
        assert(
          message.connectionMessage === expectedMessage,
          `Expected connection message "${message.connectionMessage}" to equal ${expectedMessage}`
        );
        void testConnectionController.disconnect();
        done();
      },
      onDidReceiveMessage: (callback): void => {
        messageReceived = callback;
      },
      asWebviewUri: sinon.fake.returns(''),
    };
    const fakeVSCodeCreateWebviewPanel = sinon.fake.returns({
      webview: fakeWebview,
    });
    sinon.replace(
      vscode.window,
      'createWebviewPanel',
      fakeVSCodeCreateWebviewPanel
    );
    const testWebviewController = new WebviewController(
      testConnectionController,
      testStorageController,
      testTelemetryService
    );
<<<<<<< HEAD

=======
>>>>>>> e2fb176b
    void testWebviewController.openWebview(
      mdbTestExtension.testExtensionContext
    );

    // Mock a connection call.
    messageReceived({
      command: MESSAGE_TYPES.CONNECT,
      connectionModel: {
        port: 27018,
        hostname: 'shouldfail',
        connectTimeoutMS: 500,
        socketTimeoutMS: 500,
        serverSelectionTimeoutMS: 500,
      },
    });

    void testConnectionController.addNewConnectionStringAndConnect(
      TEST_DATABASE_URI
    );
  });

  test('web view opens file picker on file picker request', (done) => {
    const testExtensionContext = new TestExtensionContext();
    const testStorageController = new StorageController(testExtensionContext);
    const testTelemetryService = new TelemetryService(
      testStorageController,
      testExtensionContext
    );
    const testConnectionController = new ConnectionController(
      new StatusView(testExtensionContext),
      testStorageController,
      testTelemetryService
    );
    const fakeVSCodeOpenDialog = sinon.fake.resolves({
      path: '/somefilepath/test.text',
    });

    let messageReceived;
    const fakeWebview = {
      html: '',
      postMessage: async (): Promise<void> => {
        assert(fakeVSCodeOpenDialog.called);
        assert(fakeVSCodeOpenDialog.firstCall.args[0].canSelectFiles);

        await testConnectionController.disconnect();
        done();
      },
      onDidReceiveMessage: (callback): void => {
        messageReceived = callback;
      },
      asWebviewUri: sinon.fake.returns(''),
    };

    const fakeVSCodeCreateWebviewPanel = sinon.fake.returns({
      webview: fakeWebview,
    });
    sinon.replace(
      vscode.window,
      'createWebviewPanel',
      fakeVSCodeCreateWebviewPanel
    );

    sinon.replace(vscode.window, 'showOpenDialog', fakeVSCodeOpenDialog);

    const testWebviewController = new WebviewController(
      testConnectionController,
      testStorageController,
      testTelemetryService
    );

    void testWebviewController.openWebview(
      mdbTestExtension.testExtensionContext
    );

    // Mock a connection call.
    messageReceived({
      command: MESSAGE_TYPES.OPEN_FILE_PICKER,
      action: 'file_action',
    });
  });

  test('web view returns file name on file picker request', (done) => {
    const testExtensionContext = new TestExtensionContext();
    const testStorageController = new StorageController(testExtensionContext);
    const testTelemetryService = new TelemetryService(
      testStorageController,
      testExtensionContext
    );
    const testConnectionController = new ConnectionController(
      new StatusView(testExtensionContext),
      testStorageController,
      testTelemetryService
    );
    let messageReceived;
    const fakeWebview = {
      html: '',
      postMessage: async (message): Promise<void> => {
        try {
          assert.strictEqual(message.action, 'file_action');
          assert.strictEqual(message.files[0], '/somefilepath/test.text');

          done();
        } catch (e) {
          done(e);
        }

        await testConnectionController.disconnect();
      },
      onDidReceiveMessage: (callback): void => {
        messageReceived = callback;
      },
      asWebviewUri: sinon.fake.returns(''),
    };
    const fakeVSCodeCreateWebviewPanel = sinon.fake.returns({
      webview: fakeWebview,
    });

    sinon.replace(
      vscode.window,
      'createWebviewPanel',
      fakeVSCodeCreateWebviewPanel
    );

    const fakeVSCodeOpenDialog = sinon.fake.resolves([
      {
        fsPath: '/somefilepath/test.text',
      },
    ]);

    sinon.replace(vscode.window, 'showOpenDialog', fakeVSCodeOpenDialog);

    const testWebviewController = new WebviewController(
      testConnectionController,
      testStorageController,
      testTelemetryService
    );

    void testWebviewController.openWebview(
      mdbTestExtension.testExtensionContext
    );

    messageReceived({
      command: MESSAGE_TYPES.OPEN_FILE_PICKER,
      action: 'file_action',
    });
  });

  test('web view runs the "connectWithURI" command when open connection string input is recieved', (done) => {
    const testExtensionContext = new TestExtensionContext();
    const testStorageController = new StorageController(testExtensionContext);
    const testTelemetryService = new TelemetryService(
      testStorageController,
      testExtensionContext
    );
    const testConnectionController = new ConnectionController(
      new StatusView(testExtensionContext),
      testStorageController,
      testTelemetryService
    );
    let messageReceived;
    const fakeWebview = {
      html: '',
      onDidReceiveMessage: (callback): void => {
        messageReceived = callback;
      },
      asWebviewUri: sinon.fake.returns(''),
    };
    const fakeVSCodeExecuteCommand = sinon.fake.resolves(false);

    sinon.replace(vscode.commands, 'executeCommand', fakeVSCodeExecuteCommand);

    const fakeVSCodeCreateWebviewPanel = sinon.fake.returns({
      webview: fakeWebview,
    });

    sinon.replace(
      vscode.window,
      'createWebviewPanel',
      fakeVSCodeCreateWebviewPanel
    );

    const testWebviewController = new WebviewController(
      testConnectionController,
      testStorageController,
      testTelemetryService
    );

    void testWebviewController.openWebview(
      mdbTestExtension.testExtensionContext
    );

    messageReceived({
      command: MESSAGE_TYPES.OPEN_CONNECTION_STRING_INPUT,
    });

    setTimeout(() => {
      assert(fakeVSCodeExecuteCommand.called);
      assert(
        fakeVSCodeExecuteCommand.firstCall.args[0] === 'mdb.connectWithURI'
      );

      done();
    }, 50);
  });

  test('webview returns the connection status on a connection status request', (done) => {
    const testExtensionContext = new TestExtensionContext();
    const testStorageController = new StorageController(testExtensionContext);
    const testTelemetryService = new TelemetryService(
      testStorageController,
      testExtensionContext
    );
    const testConnectionController = new ConnectionController(
      new StatusView(testExtensionContext),
      testStorageController,
      testTelemetryService
    );
    let messageReceived;
    const fakeWebview = {
      html: '',
      postMessage: (message): void => {
        assert(message.command === 'CONNECTION_STATUS_MESSAGE');
        assert(message.connectionStatus === 'DISCONNECTED');
        assert(message.activeConnectionName === '');

        done();
      },
      onDidReceiveMessage: (callback): void => {
        messageReceived = callback;
      },
      asWebviewUri: sinon.fake.returns(''),
    };
    const fakeVSCodeCreateWebviewPanel = sinon.fake.returns({
      webview: fakeWebview,
    });

    sinon.replace(
      vscode.window,
      'createWebviewPanel',
      fakeVSCodeCreateWebviewPanel
    );

    const testWebviewController = new WebviewController(
      testConnectionController,
      testStorageController,
      testTelemetryService
    );

    void testWebviewController.openWebview(
      mdbTestExtension.testExtensionContext
    );

    // Mock a connection status request call.
    messageReceived({
      command: MESSAGE_TYPES.GET_CONNECTION_STATUS,
    });
  });

  test('webview returns the connection status on a connection status request', (done) => {
    const testExtensionContext = new TestExtensionContext();
    const testStorageController = new StorageController(testExtensionContext);
    const testTelemetryService = new TelemetryService(
      testStorageController,
      testExtensionContext
    );
    const testConnectionController = new ConnectionController(
      new StatusView(testExtensionContext),
      testStorageController,
      testTelemetryService
    );
    let messageReceived;
    const fakeWebview = {
      html: '',
      postMessage: async (message): Promise<void> => {
        assert(message.command === 'CONNECTION_STATUS_MESSAGE');
        assert(message.connectionStatus === 'CONNECTED');
        assert(message.activeConnectionName === 'localhost:27018');
        await testConnectionController.disconnect();

        done();
      },
      onDidReceiveMessage: (callback): void => {
        messageReceived = callback;
      },
      asWebviewUri: sinon.fake.returns(''),
    };
    const fakeVSCodeCreateWebviewPanel = sinon.fake.returns({
      webview: fakeWebview,
    });

    sinon.replace(
      vscode.window,
      'createWebviewPanel',
      fakeVSCodeCreateWebviewPanel
    );

    const testWebviewController = new WebviewController(
      testConnectionController,
      testStorageController,
      testTelemetryService
    );

    void testWebviewController.openWebview(
      mdbTestExtension.testExtensionContext
    );

    void testConnectionController
      .addNewConnectionStringAndConnect(TEST_DATABASE_URI)
      .then(() => {
        // Mock a connection status request call.
        messageReceived({
          command: MESSAGE_TYPES.GET_CONNECTION_STATUS,
        });
      });
  });

  test('calls to rename the active connection when a rename active connection message is passed', async () => {
    const testExtensionContext = new TestExtensionContext();
    const testStorageController = new StorageController(testExtensionContext);
    const testTelemetryService = new TelemetryService(
      testStorageController,
      testExtensionContext
    );
    const testConnectionController = new ConnectionController(
      new StatusView(testExtensionContext),
      testStorageController,
      testTelemetryService
    );
    let messageReceived;
    const fakeWebview = {
      html: '',
      postMessage: (): void => {},
      onDidReceiveMessage: (callback): void => {
        messageReceived = callback;
      },
      asWebviewUri: sinon.fake.returns(''),
    };
    const fakeVSCodeCreateWebviewPanel = sinon.fake.returns({
      webview: fakeWebview,
    });

    sinon.replace(
      vscode.window,
      'createWebviewPanel',
      fakeVSCodeCreateWebviewPanel
    );

    const mockRenameConnectionOnConnectionController = sinon.fake.returns(null);

    sinon.replace(
      testConnectionController,
      'renameConnection',
      mockRenameConnectionOnConnectionController
    );

    const testWebviewController = new WebviewController(
      testConnectionController,
      testStorageController,
      testTelemetryService
    );

    void testWebviewController.openWebview(
      mdbTestExtension.testExtensionContext
    );

    await testConnectionController.addNewConnectionStringAndConnect(
      TEST_DATABASE_URI
    );

    // Mock a connection status request call.
    messageReceived({
      command: MESSAGE_TYPES.RENAME_ACTIVE_CONNECTION,
    });

    assert(mockRenameConnectionOnConnectionController.called);
    assert(
      mockRenameConnectionOnConnectionController.firstCall.args[0] ===
        testConnectionController.getActiveConnectionId()
    );

    await testConnectionController.disconnect();
  });

  suite('with a rendered webview', () => {
    const testExtensionContext = new TestExtensionContext();
    const testStorageController = new StorageController(testExtensionContext);
    const testTelemetryService = new TelemetryService(
      testStorageController,
      testExtensionContext
    );
    let testConnectionController;

    let messageReceived;
    let fakeWebview;

    let testWebviewController;

    beforeEach(() => {
      testConnectionController = new ConnectionController(
        new StatusView(testExtensionContext),
        testStorageController,
        testTelemetryService
      );

      fakeWebview = {
        html: '',
        postMessage: (): void => {},
        onDidReceiveMessage: (callback): void => {
          messageReceived = callback;
        },
        asWebviewUri: sinon.fake.returns(''),
      };

      const fakeVSCodeCreateWebviewPanel = sinon.fake.returns({
        webview: fakeWebview,
      });
      sinon.replace(
        vscode.window,
        'createWebviewPanel',
        fakeVSCodeCreateWebviewPanel
      );

      testWebviewController = new WebviewController(
        testConnectionController,
        testStorageController,
        testTelemetryService
      );

      testWebviewController.openWebview(mdbTestExtension.testExtensionContext);
    });

    test('it should handle opening trusted links', () => {
      const stubOpenLink = sinon.fake.resolves(null);
      sinon.replace(linkHelper, 'openLink', stubOpenLink);

      messageReceived({
        command: MESSAGE_TYPES.OPEN_TRUSTED_LINK,
        linkTo: 'https://mongodb.com/test',
      });

      assert(stubOpenLink.called);
      assert(stubOpenLink.firstCall.args[0] === 'https://mongodb.com/test');
    });
  });
});<|MERGE_RESOLUTION|>--- conflicted
+++ resolved
@@ -334,6 +334,7 @@
           message.connectionMessage === expectedMessage,
           `Expected connection message "${message.connectionMessage}" to equal ${expectedMessage}`
         );
+
         void testConnectionController.disconnect();
         done();
       },
@@ -355,10 +356,6 @@
       testStorageController,
       testTelemetryService
     );
-<<<<<<< HEAD
-
-=======
->>>>>>> e2fb176b
     void testWebviewController.openWebview(
       mdbTestExtension.testExtensionContext
     );
