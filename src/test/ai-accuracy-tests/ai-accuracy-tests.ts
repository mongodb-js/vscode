/* eslint-disable no-console */
import { expect } from 'chai';
import { MongoClient } from 'mongodb';
import { execFile as callbackExecFile } from 'child_process';
import { MongoCluster } from 'mongodb-runner';
import path from 'path';
import util from 'util';
import os from 'os';
import * as vscode from 'vscode';

import { loadFixturesToDB, reloadFixture } from './fixtures/fixture-loader';
import type { Fixtures } from './fixtures/fixture-loader';
import { AIBackend } from './ai-backend';
import type { ChatCompletion } from './ai-backend';
import { GenericPrompt } from '../../participant/prompts/generic';
import { QueryPrompt } from '../../participant/prompts/query';
import {
  createTestResultsHTMLPage,
  type TestOutputs,
  type TestResult,
} from './create-test-results-html-page';
import { NamespacePrompt } from '../../participant/prompts/namespace';
import { runCodeInMessage } from './assertions';
import { parseForDatabaseAndCollectionName } from '../../participant/participant';

const numberOfRunsPerTest = 1;

type AssertProps = {
  responseContent: string;
  connectionString: string;
  fixtures: Fixtures;
  mongoClient: MongoClient;
};

type TestCase = {
  testCase: string;
  type: 'generic' | 'query' | 'namespace';
  userInput: string;
  // Some tests can edit the documents in a collection.
  // As we want tests to run in isolation this flag will cause the fixture
  // to be reloaded on each run of the tests so subsequent tests are not impacted.
  reloadFixtureOnEachRun?: boolean;
  databaseName?: string;
  collectionName?: string;
  accuracyThresholdOverride?: number;
  assertResult: (props: AssertProps) => Promise<void> | void;
  only?: boolean; // Translates to mocha's it.only so only this test will run.
};

const namespaceTestCases: TestCase[] = [
  {
    testCase: 'Namespace included in query',
    type: 'namespace',
    userInput:
      'How many documents are in the tempReadings collection in the pools database?',
    assertResult: ({ responseContent }: AssertProps) => {
      const namespace = parseForDatabaseAndCollectionName(responseContent);

      expect(namespace.databaseName).to.equal('pools');
      expect(namespace.collectionName).to.equal('tempReadings');
    },
  },
  {
    testCase: 'No namespace included in basic query',
    type: 'namespace',
    userInput: 'How many documents are in the collection?',
    assertResult: ({ responseContent }: AssertProps) => {
      const namespace = parseForDatabaseAndCollectionName(responseContent);

      expect(namespace.databaseName).to.equal(undefined);
      expect(namespace.collectionName).to.equal(undefined);
    },
  },
  {
    testCase: 'Only collection mentioned in query',
    type: 'namespace',
    userInput:
      'How do I create a new user with read write permissions on the orders collection?',
    assertResult: ({ responseContent }: AssertProps) => {
      const namespace = parseForDatabaseAndCollectionName(responseContent);

      expect(namespace.databaseName).to.equal(undefined);
      expect(namespace.collectionName).to.equal('orders');
    },
  },
  {
    testCase: 'Only database mentioned in query',
    type: 'namespace',
    userInput:
      'How do I create a new user with read write permissions on the orders db?',
    assertResult: ({ responseContent }: AssertProps) => {
      const namespace = parseForDatabaseAndCollectionName(responseContent);

      expect(namespace.databaseName).to.equal('orders');
      expect(namespace.collectionName).to.equal(undefined);
    },
  },
];

const queryTestCases: TestCase[] = [
  {
    testCase: 'Basic query',
    type: 'query',
    databaseName: 'UFO',
    collectionName: 'sightings',
    userInput: 'How many documents are in the collection?',
    assertResult: async ({
      responseContent,
      connectionString,
    }: AssertProps): Promise<void> => {
      const result = await runCodeInMessage(responseContent, connectionString);

      const totalResponse = `${result.printOutput.join('')}${
        result.data?.result?.content
      }`;

      const number = totalResponse.match(/\d+/);
      expect(number?.[0]).to.equal('5');
    },
  },
  {
    testCase: 'Slightly complex updateOne',
    type: 'query',
    databaseName: 'CookBook',
    collectionName: 'recipes',
    reloadFixtureOnEachRun: true,
    userInput:
      "Update the Beef Wellington recipe to have its preparation time 150 minutes and set the difficulty level to 'Very Hard'",
    assertResult: async ({
      responseContent,
      connectionString,
      mongoClient,
      fixtures,
    }: AssertProps) => {
      const documentsBefore = await mongoClient
        .db('CookBook')
        .collection('recipes')
        .find()
        .toArray();
      expect(documentsBefore).to.deep.equal(
        fixtures.CookBook.recipes.documents
      );

      await runCodeInMessage(responseContent, connectionString);
      const documents = await mongoClient
        .db('CookBook')
        .collection('recipes')
        .find()
        .toArray();

      expect(documents).to.deep.equal(
        fixtures.CookBook.recipes.documents.map((doc) => {
          if (doc.title === 'Beef Wellington') {
            return {
              ...doc,
              preparationTime: 150,
              difficulty: 'Very Hard',
            };
          }
          return doc;
        })
      );
    },
  },
  {
    testCase: 'Aggregation with averaging and filtering',
    type: 'query',
    databaseName: 'pets',
    collectionName: 'competition-results',
    userInput:
      'What is the average score for dogs competing in the best costume category? Put it in a field called "avgScore"',
    assertResult: async ({
      responseContent,
      connectionString,
    }: AssertProps) => {
      const output = await runCodeInMessage(responseContent, connectionString);

      expect(output.data?.result?.content[0]).to.deep.equal({
        avgScore: 9.3,
      });
    },
  },
  {
    testCase: 'Create an index',
    type: 'query',
    databaseName: 'FarmData',
    collectionName: 'Pineapples',
    reloadFixtureOnEachRun: true,
    userInput:
      'How to index the harvested date and sweetness to speed up requests for sweet pineapples harvested after a specific date?',
    assertResult: async ({
      responseContent,
      connectionString,
      mongoClient,
    }: AssertProps) => {
      const indexesBefore = await mongoClient
        .db('FarmData')
        .collection('Pineapples')
        .listIndexes()
        .toArray();
      expect(indexesBefore.length).to.equal(1);
      await runCodeInMessage(responseContent, connectionString);

      const indexes = await mongoClient
        .db('FarmData')
        .collection('Pineapples')
        .listIndexes()
        .toArray();

      expect(indexes.length).to.equal(2);
      expect(
        indexes.filter((index) => index.name !== '_id_')[0]?.key
      ).to.have.keys(['harvestedDate', 'sweetnessScale']);
    },
  },
];

const testCases: TestCase[] = [...namespaceTestCases, ...queryTestCases];

const projectRoot = path.join(__dirname, '..', '..', '..');

const execFile = util.promisify(callbackExecFile);

const TEST_RESULTS_DB = 'test_generative_ai_accuracy_evergreen';
const TEST_RESULTS_COL = 'evergreen_runs';

const DEFAULT_ATTEMPTS_PER_TEST = 2;
const ATTEMPTS_PER_TEST = process.env.AI_TESTS_ATTEMPTS_PER_TEST
  ? +process.env.AI_TESTS_ATTEMPTS_PER_TEST
  : DEFAULT_ATTEMPTS_PER_TEST;

/**
 * Insert the generative ai results to a db
 * so we can track how they perform overtime.
 */
async function pushResultsToDB({
  results,
  anyFailedAccuracyThreshold,
  runTimeMS,
  httpErrors,
}: {
  results: TestResult[];
  anyFailedAccuracyThreshold: boolean;
  runTimeMS: number;
  httpErrors: number;
}): Promise<void> {
  const client = new MongoClient(
    process.env.AI_ACCURACY_RESULTS_MONGODB_CONNECTION_STRING || ''
  );

  try {
    const database = client.db(TEST_RESULTS_DB);
    const collection = database.collection(TEST_RESULTS_COL);

    const gitCommitHash = await execFile('git', ['rev-parse', 'HEAD'], {
      cwd: projectRoot,
    });

    const doc = {
      gitHash: gitCommitHash.stdout.trim(),
      completedAt: new Date(),
      attemptsPerTest: ATTEMPTS_PER_TEST,
      anyFailedAccuracyThreshold,
      httpErrors,
      totalRunTimeMS: runTimeMS, // Total elapsed time including timeouts to avoid rate limit.
      results: results.map((result) => {
        const { 'Avg Execution Time (ms)': runTimeMS, Pass, ...rest } = result;
        return {
          runTimeMS,
          Pass: Pass === '✓',
          ...rest,
        };
      }),
    };

    await collection.insertOne(doc);
  } finally {
    await client.close();
  }
}

<<<<<<< HEAD
const buildMessages = async (
  testCase: TestCase
): Promise<vscode.LanguageModelChatMessage[]> => {
=======
const buildMessages = ({
  testCase,
  fixtures,
}: {
  testCase: TestCase;
  fixtures: Fixtures;
}) => {
>>>>>>> 15c3e746
  switch (testCase.type) {
    case 'generic':
      return GenericPrompt.buildMessages({
        request: { prompt: testCase.userInput },
        context: { history: [] },
      });

    case 'query':
      return await QueryPrompt.buildMessages({
        request: { prompt: testCase.userInput },
        context: { history: [] },
        databaseName: testCase.databaseName,
        collectionName: testCase.collectionName,
        ...(fixtures[testCase.databaseName as string]?.[
          testCase.collectionName as string
        ]?.schema
          ? {
              schema:
                fixtures[testCase.databaseName as string]?.[
                  testCase.collectionName as string
                ]?.schema,
            }
          : {}),
      });

    case 'namespace':
      return NamespacePrompt.buildMessages({
        request: { prompt: testCase.userInput },
        context: { history: [] },
      });

    default:
      throw new Error(`Unknown test case type: ${testCase.type}`);
  }
};

async function runTest({
  testCase,
  aiBackend,
  fixtures,
}: {
  testCase: TestCase;
  aiBackend: AIBackend;
<<<<<<< HEAD
}): Promise<ChatCompletion> {
  const messages = await buildMessages(testCase);
=======
  fixtures: Fixtures;
}) {
  const messages = buildMessages({
    testCase,
    fixtures,
  });
>>>>>>> 15c3e746
  const chatCompletion = await aiBackend.runAIChatCompletionGeneration({
    messages: messages.map((message) => ({
      ...message,
      role:
        message.role === vscode.LanguageModelChatMessageRole.User
          ? 'user'
          : 'assistant',
    })),
  });

  return chatCompletion;
}

describe('AI Accuracy Tests', function () {
  let cluster: MongoCluster;
  let mongoClient: MongoClient;
  let fixtures: Fixtures = {};
  let anyFailedAccuracyThreshold = false;
  let startTime;
  let aiBackend;
  let connectionString: string;

  const results: TestResult[] = [];
  const testOutputs: TestOutputs = {};

  this.timeout(60_000 /* 1 min */);

  before(async function () {
    console.log('Starting setup for AI accuracy tests...');

    const startupStartTime = Date.now();

    cluster = await MongoCluster.start({
      tmpDir: os.tmpdir(),
      topology: 'standalone',
    });
    console.log('Started a test cluster:', cluster.connectionString);
    connectionString = cluster.connectionString;

    mongoClient = new MongoClient(cluster.connectionString);

    fixtures = await loadFixturesToDB({
      mongoClient,
    });

    aiBackend = new AIBackend('openai');

    console.log(`Test setup complete in ${Date.now() - startupStartTime}ms.`);
    console.log('Starting AI accuracy tests...');
    startTime = Date.now();
  });

  after(async function () {
    console.log('Finished AI accuracy tests.');
    console.log('Results:', results);

    console.table(results, [
      'Type',
      'Test',
      'Namespace',
      'Accuracy',
      'Avg Execution Time (ms)',
      'Avg Prompt Tokens',
      'Avg Completion Tokens',
      'Pass',
    ]);

    if (process.env.AI_ACCURACY_RESULTS_MONGODB_CONNECTION_STRING) {
      await pushResultsToDB({
        results,
        anyFailedAccuracyThreshold,
        httpErrors: 0, // TODO
        runTimeMS: Date.now() - startTime,
      });
    }

    await mongoClient?.close();
    await cluster?.close();

    const htmlPageLocation = await createTestResultsHTMLPage({
      testResults: results,
      testOutputs,
    });
    console.log('View prompts and responses here:');
    console.log(htmlPageLocation);
  });

  for (const testCase of testCases) {
    const testFunction = testCase.only ? it.only : it;

    testFunction(
      `should pass for input: "${testCase.userInput}" if average accuracy is above threshold`,
      // eslint-disable-next-line no-loop-func
      async function () {
        console.log(`Starting test run of ${testCase.testCase}.`);

        const testRunDidSucceed: boolean[] = [];
        const successFullRunStats: {
          promptTokens: number;
          completionTokens: number;
          executionTimeMS: number;
        }[] = [];
        const accuracyThreshold = testCase.accuracyThresholdOverride ?? 0.8;
        testOutputs[testCase.testCase] = {
          prompt: testCase.userInput,
          testType: testCase.type,
          outputs: [],
        };

        for (let i = 0; i < numberOfRunsPerTest; i++) {
          let success = false;

          if (testCase.reloadFixtureOnEachRun) {
            await reloadFixture({
              // eslint-disable-next-line @typescript-eslint/no-non-null-assertion
              db: testCase.databaseName!,
              // eslint-disable-next-line @typescript-eslint/no-non-null-assertion
              coll: testCase.collectionName!,
              mongoClient,
              fixtures,
            });
          }

          const startTime = Date.now();
          try {
            const responseContent = await runTest({
              testCase,
              aiBackend,
              fixtures,
            });
            testOutputs[testCase.testCase].outputs.push(
              responseContent.content
            );
            await testCase.assertResult({
              responseContent: responseContent.content,
              connectionString,
              fixtures,
              mongoClient,
            });

            successFullRunStats.push({
              completionTokens: responseContent.usageStats.completionTokens,
              promptTokens: responseContent.usageStats.promptTokens,
              executionTimeMS: Date.now() - startTime,
            });
            success = true;

            console.log(
              `Test run of ${testCase.testCase}. Run ${i} of ${numberOfRunsPerTest} succeeded`
            );
          } catch (err) {
            console.log(
              `Test run of ${testCase.testCase}. Run ${i} of ${numberOfRunsPerTest} failed with error:`,
              err
            );
          }

          testRunDidSucceed.push(success);
        }

        const averageAccuracy =
          testRunDidSucceed.reduce((a, b) => a + (b ? 1 : 0), 0) /
          testRunDidSucceed.length;
        const didFail = averageAccuracy < accuracyThreshold;

        anyFailedAccuracyThreshold = anyFailedAccuracyThreshold || didFail;

        results.push({
          Test: testCase.testCase,
          Type: testCase.type,
          'User Input': testCase.userInput.slice(0, 100),
          Namespace: testCase.collectionName
            ? `${testCase.databaseName}.${testCase.collectionName}`
            : '',
          Accuracy: averageAccuracy,
          Pass: didFail ? '✗' : '✓',
          'Avg Execution Time (ms)':
            successFullRunStats.length > 0
              ? successFullRunStats.reduce((a, b) => a + b.executionTimeMS, 0) /
                successFullRunStats.length
              : 0,
          'Avg Prompt Tokens':
            successFullRunStats.length > 0
              ? successFullRunStats.reduce((a, b) => a + b.promptTokens, 0) /
                successFullRunStats.length
              : 0,
          'Avg Completion Tokens':
            successFullRunStats.length > 0
              ? successFullRunStats.reduce(
                  (a, b) => a + b.completionTokens,
                  0
                ) / successFullRunStats.length
              : 0,
        });

        expect(averageAccuracy).to.be.at.least(
          accuracyThreshold,
          `Average accuracy (${averageAccuracy}) for input "${testCase.userInput}" is below the threshold (${accuracyThreshold})`
        );
      }
    );
  }
});<|MERGE_RESOLUTION|>--- conflicted
+++ resolved
@@ -279,19 +279,13 @@
   }
 }
 
-<<<<<<< HEAD
-const buildMessages = async (
-  testCase: TestCase
-): Promise<vscode.LanguageModelChatMessage[]> => {
-=======
-const buildMessages = ({
+const buildMessages = async ({
   testCase,
   fixtures,
 }: {
   testCase: TestCase;
   fixtures: Fixtures;
-}) => {
->>>>>>> 15c3e746
+}): Promise<vscode.LanguageModelChatMessage[]> => {
   switch (testCase.type) {
     case 'generic':
       return GenericPrompt.buildMessages({
@@ -335,17 +329,12 @@
 }: {
   testCase: TestCase;
   aiBackend: AIBackend;
-<<<<<<< HEAD
+  fixtures: Fixtures;
 }): Promise<ChatCompletion> {
-  const messages = await buildMessages(testCase);
-=======
-  fixtures: Fixtures;
-}) {
-  const messages = buildMessages({
+  const messages = await buildMessages({
     testCase,
     fixtures,
   });
->>>>>>> 15c3e746
   const chatCompletion = await aiBackend.runAIChatCompletionGeneration({
     messages: messages.map((message) => ({
       ...message,
