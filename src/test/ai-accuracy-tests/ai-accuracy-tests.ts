--- conflicted
+++ resolved
@@ -17,15 +17,8 @@
   type TestOutputs,
   type TestResult,
 } from './create-test-results-html-page';
-<<<<<<< HEAD
-import { NamespacePrompt } from '../../participant/prompts/namespace';
 import { anyOf, runCodeInMessage } from './assertions';
-import { parseForDatabaseAndCollectionName } from '../../participant/participant';
-import { IntentPrompt } from '../../participant/prompts/intent';
-=======
-import { runCodeInMessage } from './assertions';
 import { Prompts } from '../../participant/prompts';
->>>>>>> 08fac17a
 
 const numberOfRunsPerTest = 1;
 
@@ -499,9 +492,10 @@
 }): Promise<vscode.LanguageModelChatMessage[]> => {
   switch (testCase.type) {
     case 'intent':
-      return IntentPrompt.buildMessages({
+      return Prompts.intent.buildMessages({
         request: { prompt: testCase.userInput },
         context: { history: [] },
+        connectionNames: [],
       });
 
     case 'generic':
