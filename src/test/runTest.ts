/* eslint-disable no-console */
import path from 'path';
import { runTests } from '@vscode/test-electron';
import { MongoCluster } from 'mongodb-runner';
import os from 'os';

import { TEST_DATABASE_PORT } from './suite/dbTestHelper';

// More information on vscode specific tests: https://github.com/microsoft/vscode-test

async function startTestMongoDBServer(): Promise<MongoCluster> {
  console.log('Starting MongoDB server on port', TEST_DATABASE_PORT);
  return await MongoCluster.start({
    topology: 'standalone',
    tmpDir: path.join(os.tmpdir(), 'vscode-test-mongodb-runner'),
    args: ['--port', TEST_DATABASE_PORT],
  });
}

let testMongoDBServer: MongoCluster;

function cleanup(): void {
  console.log('Stopping MongoDB server on port', TEST_DATABASE_PORT);
  void testMongoDBServer?.close();
}

async function main(): Promise<any> {
  testMongoDBServer = await startTestMongoDBServer();

  // The folder containing the Extension Manifest package.json
  // Passed to `--extensionDevelopmentPath`
  const extensionDevelopmentPath = path.join(__dirname, '../../');

  // The path to test runner passed to --extensionTestsPath
  const extensionTestsPath = path.join(__dirname, './suite/index');

  // This is the workspace we open in our tests.
  const testWorkspace = path.join(__dirname, '../../out/test');

  // Download VS Code, unzip it and run the integration test
  await runTests({
<<<<<<< HEAD
    version: 'stable', // TODO: revert to insiders when test issue is resolved // Download latest stable.
=======
    version: '1.103.2', // TODO(VSCODE-700) Once we fix the test setup issues, we should revert this to 'insiders'
>>>>>>> af1d30c5
    extensionDevelopmentPath,
    extensionTestsPath,
    launchArgs: [testWorkspace, '--disable-extensions'],
  });

  cleanup();
}

process.once('SIGINT', () => {
  console.log('Process was interrupted. Cleaning-up and exiting.');
  cleanup();
  process.kill(process.pid, 'SIGINT');
});

process.once('SIGTERM', () => {
  console.log('Process was terminated. Cleaning-up and exiting.');
  cleanup();
  process.kill(process.pid, 'SIGTERM');
});

process.once('uncaughtException', (err: Error) => {
  console.log('Uncaught exception. Cleaning-up and exiting.');
  cleanup();
  throw err;
});

process.on('unhandledRejection', (err: Error) => {
  if (!err.message.match('Test run failed with code 1')?.[0]) {
    // Log an unhandled exception when it's not the regular test failure.
    // Test failures are logged in the test runner already so we avoid a generic message here.
    console.log('Unhandled exception. Cleaning-up and exiting.');
    console.error(err.stack || err.message || err);
  }

  cleanup();
  process.exitCode = 1;
});

void main();<|MERGE_RESOLUTION|>--- conflicted
+++ resolved
@@ -39,11 +39,7 @@
 
   // Download VS Code, unzip it and run the integration test
   await runTests({
-<<<<<<< HEAD
-    version: 'stable', // TODO: revert to insiders when test issue is resolved // Download latest stable.
-=======
     version: '1.103.2', // TODO(VSCODE-700) Once we fix the test setup issues, we should revert this to 'insiders'
->>>>>>> af1d30c5
     extensionDevelopmentPath,
     extensionTestsPath,
     launchArgs: [testWorkspace, '--disable-extensions'],
