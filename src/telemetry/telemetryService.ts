import path from 'path';
import * as vscode from 'vscode';
import { config } from 'dotenv';
import type { DataService } from 'mongodb-data-service';
import fs from 'fs';
import { Analytics as SegmentAnalytics } from '@segment/analytics-node';

import type { ConnectionTypes } from '../connectionController';
import { createLogger } from '../logging';
import type { DocumentSource } from '../documentSource';
import { getConnectionTelemetryProperties } from './connectionTelemetry';
import type { NewConnectionTelemetryEventProperties } from './connectionTelemetry';
import type { ShellEvaluateResult } from '../types/playgroundType';
import type { StorageController } from '../storage';
import type { ParticipantResponseType } from '../participant/constants';

const log = createLogger('telemetry');
// eslint-disable-next-line @typescript-eslint/no-var-requires
const { version } = require('../../package.json');

type PlaygroundTelemetryEventProperties = {
  type: string | null;
  partial: boolean;
  error: boolean;
};

export type SegmentProperties = {
  event: string;
  anonymousId: string;
  properties: Record<string, any>;
};

type LinkClickedTelemetryEventProperties = {
  screen: string;
  link_id: string;
};

type ExtensionCommandRunTelemetryEventProperties = {
  command: string;
};

type DocumentUpdatedTelemetryEventProperties = {
  source: DocumentSource;
  success: boolean;
};

type DocumentEditedTelemetryEventProperties = {
  source: DocumentSource;
};

type AggregationExportedTelemetryEventProperties = {
  language: string;
  num_stages: number | null;
  with_import_statements: boolean;
  with_builders: boolean;
  with_driver_syntax: boolean;
};

type QueryExportedTelemetryEventProperties = {
  language: string;
  with_import_statements: boolean;
  with_builders: boolean;
  with_driver_syntax: boolean;
};

type PlaygroundCreatedTelemetryEventProperties = {
  playground_type: string;
};

type PlaygroundSavedTelemetryEventProperties = {
  file_type?: string;
};

type PlaygroundLoadedTelemetryEventProperties = {
  file_type?: string;
};

type KeytarSecretsMigrationFailedProperties = {
  saved_connections: number;
  loaded_connections: number;
  connections_with_failed_keytar_migration: number;
};

type ConnectionEditedTelemetryEventProperties = {
  success: boolean;
};

type SurveyActionProperties = {
  survey_id: string;
};

type SavedConnectionsLoadedProperties = {
  // Total number of connections saved on disk
  saved_connections: number;
  // Total number of connections that extension was able to load, it might
  // differ from saved_connections since there might be failures in loading
  // secrets for a connection in which case we don't list the connections in the
  // list of loaded connections.
  loaded_connections: number;
  connections_with_secrets_in_keytar: number;
  connections_with_secrets_in_secret_storage: number;
};

type TelemetryFeedbackKind = 'positive' | 'negative' | undefined;

type ParticipantFeedbackProperties = {
  feedback: TelemetryFeedbackKind;
  response_type: ParticipantResponseType;
  reason?: String;
};

type ParticipantResponseFailedProperties = {
  command: string;
  error_code?: string;
  error_name: ParticipantErrorTypes;
};

export type InternalPromptPurpose = 'intent' | 'namespace' | undefined;

export type ParticipantPromptProperties = {
  command: string;
  user_input_length: number;
  total_message_length: number;
  has_sample_documents: boolean;
  history_size: number;
  internal_purpose: InternalPromptPurpose;
};

export type ParticipantResponseProperties = {
  command: string;
  has_cta: boolean;
  has_runnable_content: boolean;
  found_namespace: boolean;
  output_length: number;
};

export function chatResultFeedbackKindToTelemetryValue(
  kind: vscode.ChatResultFeedbackKind
): TelemetryFeedbackKind {
  switch (kind) {
    case vscode.ChatResultFeedbackKind.Helpful:
      return 'positive';
    case vscode.ChatResultFeedbackKind.Unhelpful:
      return 'negative';
    default:
      return undefined;
  }
}

type TelemetryEventProperties =
  | PlaygroundTelemetryEventProperties
  | LinkClickedTelemetryEventProperties
  | ExtensionCommandRunTelemetryEventProperties
  | NewConnectionTelemetryEventProperties
  | DocumentUpdatedTelemetryEventProperties
  | ConnectionEditedTelemetryEventProperties
  | DocumentEditedTelemetryEventProperties
  | QueryExportedTelemetryEventProperties
  | AggregationExportedTelemetryEventProperties
  | PlaygroundCreatedTelemetryEventProperties
  | PlaygroundSavedTelemetryEventProperties
  | PlaygroundLoadedTelemetryEventProperties
  | KeytarSecretsMigrationFailedProperties
  | SavedConnectionsLoadedProperties
  | SurveyActionProperties
  | ParticipantFeedbackProperties
  | ParticipantResponseFailedProperties
  | ParticipantPromptProperties
  | ParticipantResponseProperties;

export enum TelemetryEventTypes {
  PLAYGROUND_CODE_EXECUTED = 'Playground Code Executed',
  EXTENSION_LINK_CLICKED = 'Link Clicked',
  EXTENSION_COMMAND_RUN = 'Command Run',
  NEW_CONNECTION = 'New Connection',
  CONNECTION_EDITED = 'Connection Edited',
  OPEN_EDIT_CONNECTION = 'Open Edit Connection',
  PLAYGROUND_SAVED = 'Playground Saved',
  PLAYGROUND_LOADED = 'Playground Loaded',
  DOCUMENT_UPDATED = 'Document Updated',
  DOCUMENT_EDITED = 'Document Edited',
  QUERY_EXPORTED = 'Query Exported',
  AGGREGATION_EXPORTED = 'Aggregation Exported',
  PLAYGROUND_CREATED = 'Playground Created',
  KEYTAR_SECRETS_MIGRATION_FAILED = 'Keytar Secrets Migration Failed',
  SAVED_CONNECTIONS_LOADED = 'Saved Connections Loaded',
  SURVEY_CLICKED = 'Survey link clicked',
  SURVEY_DISMISSED = 'Survey prompt dismissed',
  PARTICIPANT_FEEDBACK = 'Participant Feedback',
  PARTICIPANT_WELCOME_SHOWN = 'Participant Welcome Shown',
  PARTICIPANT_RESPONSE_FAILED = 'Participant Response Failed',
  PARTICIPANT_PROMPT_SUBMITTED = 'Participant Prompt Submitted',
  PARTICIPANT_RESPONSE_GENERATED = 'Participant Response Generated',
}

export enum ParticipantErrorTypes {
  CHAT_MODEL_OFF_TOPIC = 'Chat Model Off Topic',
  INVALID_PROMPT = 'Invalid Prompt',
  FILTERED = 'Filtered by Responsible AI Service',
  OTHER = 'Other',
  DOCS_CHATBOT_API = 'Docs Chatbot API Issue',
}

/**
 * This controller manages telemetry.
 */
export default class TelemetryService {
  _segmentAnalytics?: SegmentAnalytics;
  _segmentAnonymousId: string;
  _segmentKey?: string; // The segment API write key.

  private _context: vscode.ExtensionContext;
  private _shouldTrackTelemetry: boolean; // When tests run the extension, we don't want to track telemetry.

  constructor(
    storageController: StorageController,
    context: vscode.ExtensionContext,
    shouldTrackTelemetry?: boolean
  ) {
    const { anonymousId } = storageController.getUserIdentity();
    this._context = context;
    this._shouldTrackTelemetry = shouldTrackTelemetry || false;
    this._segmentAnonymousId = anonymousId;
    this._segmentKey = this._readSegmentKey();
  }

  private _readSegmentKey(): string | undefined {
    config({ path: path.join(this._context.extensionPath, '.env') });

    try {
      const segmentKeyFileLocation = path.join(
        this._context.extensionPath,
        './constants.json'
      );
      // eslint-disable-next-line no-sync
      const constantsFile = fs.readFileSync(segmentKeyFileLocation, 'utf8');
      const { segmentKey } = JSON.parse(constantsFile) as {
        segmentKey?: string;
      };
      return segmentKey;
    } catch (error) {
      log.error('Failed to read segmentKey from the constants file', error);
      return;
    }
  }

  activateSegmentAnalytics(): void {
    if (!this._segmentKey) {
      return;
    }
    this._segmentAnalytics = new SegmentAnalytics({
      writeKey: this._segmentKey,
      // The number of milliseconds to wait
      // before flushing the queue automatically.
      flushInterval: 10000, // 10 seconds is the default libraries' value.
    });

    const segmentProperties = this.getTelemetryUserIdentity();
    this._segmentAnalytics.identify(segmentProperties);
    log.info('Segment analytics activated', segmentProperties);
  }

  deactivate(): void {
    // Flush on demand to make sure that nothing is left in the queue.
    void this._segmentAnalytics?.closeAndFlush();
  }

  // Checks user settings and extension running mode
  // to determine whether or not we should track telemetry.
  _isTelemetryFeatureEnabled(): boolean {
    // If tests run the extension we do not track telemetry.
    if (this._shouldTrackTelemetry !== true) {
      return false;
    }

    const telemetryEnabledByUser = vscode.workspace
      .getConfiguration('mdb')
      .get('sendTelemetry');

    // If the user disabled it in config do not track telemetry.
    if (telemetryEnabledByUser === false) {
      return false;
    }

    // Otherwise tracking telemetry is allowed.
    return true;
  }

  _segmentAnalyticsTrack(segmentProperties: SegmentProperties): void {
    if (!this._isTelemetryFeatureEnabled()) {
      return;
    }

    this._segmentAnalytics?.track(segmentProperties, (error?: unknown) => {
      if (error) {
        log.error('Failed to track telemetry', error);
      } else {
        log.info('Telemetry sent', segmentProperties);
      }
    });
  }

  track(
    eventType: TelemetryEventTypes,
    properties?: TelemetryEventProperties
  ): void {
    try {
      this._segmentAnalyticsTrack({
        ...this.getTelemetryUserIdentity(),
        event: eventType,
        properties: {
          ...properties,
          extension_version: `${version}`,
        },
      });
    } catch (e) {
      log.error('Exception caught while tracking telemetry', e);
    }
  }

  async _getConnectionTelemetryProperties(
    dataService: DataService,
    connectionType: ConnectionTypes
  ): Promise<NewConnectionTelemetryEventProperties> {
    return await getConnectionTelemetryProperties(dataService, connectionType);
  }

  async trackNewConnection(
    dataService: DataService,
    connectionType: ConnectionTypes
  ): Promise<void> {
    const connectionTelemetryProperties =
      await this._getConnectionTelemetryProperties(dataService, connectionType);

    this.track(
      TelemetryEventTypes.NEW_CONNECTION,
      connectionTelemetryProperties
    );
  }

  trackCommandRun(command: string): void {
    this.track(TelemetryEventTypes.EXTENSION_COMMAND_RUN, { command });
  }

  getPlaygroundResultType(res: ShellEvaluateResult): string {
    if (!res || !res.result || !res.result.type) {
      return 'other';
    }

    const shellApiType = res.result.type.toLocaleLowerCase();

    // See: https://github.com/mongodb-js/mongosh/blob/main/packages/shell-api/src/shell-api.js
    if (shellApiType.includes('insert')) {
      return 'insert';
    }
    if (shellApiType.includes('update')) {
      return 'update';
    }
    if (shellApiType.includes('delete')) {
      return 'delete';
    }
    if (shellApiType.includes('aggregation')) {
      return 'aggregation';
    }
    if (shellApiType.includes('cursor')) {
      return 'query';
    }

    return 'other';
  }

  getTelemetryUserIdentity(): { anonymousId: string } {
    return {
      anonymousId: this._segmentAnonymousId,
    };
  }

  trackPlaygroundCodeExecuted(
    result: ShellEvaluateResult,
    partial: boolean,
    error: boolean
  ): void {
    this.track(TelemetryEventTypes.PLAYGROUND_CODE_EXECUTED, {
      type: result ? this.getPlaygroundResultType(result) : null,
      partial,
      error,
    });
  }

  trackLinkClicked(screen: string, linkId: string): void {
    this.track(TelemetryEventTypes.EXTENSION_LINK_CLICKED, {
      screen,
      link_id: linkId,
    });
  }

  trackPlaygroundLoaded(fileType?: string): void {
    this.track(TelemetryEventTypes.PLAYGROUND_LOADED, {
      file_type: fileType,
    });
  }

  trackPlaygroundSaved(fileType?: string): void {
    this.track(TelemetryEventTypes.PLAYGROUND_SAVED, {
      file_type: fileType,
    });
  }

  trackDocumentUpdated(source: DocumentSource, success: boolean): void {
    this.track(TelemetryEventTypes.DOCUMENT_UPDATED, { source, success });
  }

  trackDocumentOpenedInEditor(source: DocumentSource): void {
    this.track(TelemetryEventTypes.DOCUMENT_EDITED, { source });
  }

  trackQueryExported(
    queryExportedProps: QueryExportedTelemetryEventProperties
  ): void {
    this.track(TelemetryEventTypes.QUERY_EXPORTED, queryExportedProps);
  }

  trackAggregationExported(
    aggExportedProps: AggregationExportedTelemetryEventProperties
  ): void {
    this.track(TelemetryEventTypes.AGGREGATION_EXPORTED, aggExportedProps);
  }

  trackPlaygroundCreated(playgroundType: string): void {
    this.track(TelemetryEventTypes.PLAYGROUND_CREATED, {
      playground_type: playgroundType,
    });
  }

  trackSavedConnectionsLoaded(
    savedConnectionsLoadedProps: SavedConnectionsLoadedProperties
  ): void {
    this.track(
      TelemetryEventTypes.SAVED_CONNECTIONS_LOADED,
      savedConnectionsLoadedProps
    );
  }

  trackKeytarSecretsMigrationFailed(
    keytarSecretsMigrationFailedProps: KeytarSecretsMigrationFailedProperties
  ): void {
    this.track(
      TelemetryEventTypes.KEYTAR_SECRETS_MIGRATION_FAILED,
      keytarSecretsMigrationFailedProps
    );
  }

  trackCopilotParticipantFeedback(props: ParticipantFeedbackProperties): void {
    this.track(TelemetryEventTypes.PARTICIPANT_FEEDBACK, props);
  }

<<<<<<< HEAD
  trackCopilotParticipantError(err: any, command: string): void {
    let errorCode: string | undefined;
    let errorName: ParticipantErrorTypes;
    // Making the chat request might fail because
    // - model does not exist
    // - user consent not given
    // - quote limits exceeded
    if (err instanceof vscode.LanguageModelError) {
      errorCode = err.code;
    }

    if (err instanceof Error) {
      // Unwrap the error if a cause is provided
      err = err.cause || err;
    }

    const message: string = err.message || err.toString();

    if (message.includes('off_topic')) {
      errorName = ParticipantErrorTypes.CHAT_MODEL_OFF_TOPIC;
    } else if (message.includes('Filtered by Responsible AI Service')) {
      errorName = ParticipantErrorTypes.FILTERED;
    } else if (message.includes('Prompt failed validation')) {
      errorName = ParticipantErrorTypes.INVALID_PROMPT;
    } else {
      errorName = ParticipantErrorTypes.OTHER;
    }

    this.track(TelemetryEventTypes.PARTICIPANT_RESPONSE_FAILED, {
      command,
      error_code: errorCode,
      error_name: errorName,
    });
=======
  trackCopilotParticipantPrompt(stats: ParticipantPromptProperties): void {
    this.track(TelemetryEventTypes.PARTICIPANT_PROMPT_SUBMITTED, stats);
  }

  trackCopilotParticipantResponse(props: ParticipantResponseProperties): void {
    this.track(TelemetryEventTypes.PARTICIPANT_RESPONSE_GENERATED, props);
>>>>>>> 2cf7a182
  }
}<|MERGE_RESOLUTION|>--- conflicted
+++ resolved
@@ -454,7 +454,6 @@
     this.track(TelemetryEventTypes.PARTICIPANT_FEEDBACK, props);
   }
 
-<<<<<<< HEAD
   trackCopilotParticipantError(err: any, command: string): void {
     let errorCode: string | undefined;
     let errorName: ParticipantErrorTypes;
@@ -488,13 +487,13 @@
       error_code: errorCode,
       error_name: errorName,
     });
-=======
+  }
+
   trackCopilotParticipantPrompt(stats: ParticipantPromptProperties): void {
     this.track(TelemetryEventTypes.PARTICIPANT_PROMPT_SUBMITTED, stats);
   }
 
   trackCopilotParticipantResponse(props: ParticipantResponseProperties): void {
     this.track(TelemetryEventTypes.PARTICIPANT_RESPONSE_GENERATED, props);
->>>>>>> 2cf7a182
   }
 }