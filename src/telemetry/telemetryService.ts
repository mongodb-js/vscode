--- conflicted
+++ resolved
@@ -133,15 +133,12 @@
   command: ParticipantRequestType;
 };
 
-<<<<<<< HEAD
-=======
 export type ParticipantPromptSubmittedFromActionProperties = {
   source: DocumentSource;
   input_length: number;
   command: ParticipantRequestType;
 };
 
->>>>>>> 07e01d41
 export type ParticipantChatOpenedFromActionProperties = {
   source: DocumentSource;
   command?: ParticipantCommandType;
@@ -186,12 +183,7 @@
   | ParticipantPromptProperties
   | ParticipantPromptSubmittedFromActionProperties
   | ParticipantChatOpenedFromActionProperties
-<<<<<<< HEAD
   | ParticipantResponseProperties;
-=======
-  | ParticipantResponseProperties
-  | CopilotIntroductionProperties;
->>>>>>> 07e01d41
 
 export enum TelemetryEventTypes {
   PLAYGROUND_CODE_EXECUTED = 'Playground Code Executed',
@@ -221,12 +213,7 @@
   /** Tracks after a participant interacts with the input box we open to let the user write the prompt for participant. */
   PARTICIPANT_INPUT_BOX_SUBMITTED = 'Participant Inbox Box Submitted',
   PARTICIPANT_RESPONSE_GENERATED = 'Participant Response Generated',
-<<<<<<< HEAD
   PARTICIPANT_SUBMITTED_FROM_INPUT_BOX = 'Participant Submitted From Input Box',
-=======
-  COPILOT_INTRODUCTION_CLICKED = 'Copilot Introduction Clicked',
-  COPILOT_INTRODUCTION_DISMISSED = 'Copilot Introduction Dismissed',
->>>>>>> 07e01d41
 }
 
 /**
@@ -481,7 +468,6 @@
 
   trackParticipantPromptSubmittedFromAction(
     props: ParticipantPromptSubmittedFromActionProperties
-<<<<<<< HEAD
   ): void {
     this.track(
       TelemetryEventTypes.PARTICIPANT_PROMPT_SUBMITTED_FROM_ACTION,
@@ -499,25 +485,6 @@
     this.track(TelemetryEventTypes.PARTICIPANT_INPUT_BOX_SUBMITTED, props);
   }
 
-=======
-  ): void {
-    this.track(
-      TelemetryEventTypes.PARTICIPANT_PROMPT_SUBMITTED_FROM_ACTION,
-      props
-    );
-  }
-
-  trackParticipantChatOpenedFromAction(
-    props: ParticipantChatOpenedFromActionProperties
-  ): void {
-    this.track(TelemetryEventTypes.PARTICIPANT_CHAT_OPENED_FROM_ACTION, props);
-  }
-
-  trackParticipantInputBoxSubmitted(props: ParticipantInputBoxSubmitted): void {
-    this.track(TelemetryEventTypes.PARTICIPANT_INPUT_BOX_SUBMITTED, props);
-  }
-
->>>>>>> 07e01d41
   trackParticipantError(err: any, command: ParticipantResponseType): void {
     let errorCode: string | undefined;
     let errorName: ParticipantErrorTypes;
