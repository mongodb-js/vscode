import type * as vscode from 'vscode';
import type { NodeDriverServiceProvider } from '@mongosh/service-provider-node-driver';

export type OutputItem = {
  namespace: string | null;
  type: string | null;
  content: any;
  language: string | null;
};

export type PlaygroundResult = OutputItem | undefined;

export type ShellEvaluateResult = {
  result: PlaygroundResult;
} | null;

export type PlaygroundEvaluateParams = {
  codeToEvaluate: string;
  connectionId: string;
  filePath?: string;
};

export interface ExportToLanguageAddons {
  codeToTranspile: string;
  driverSyntax: boolean;
  language: string;
}

export interface PlaygroundTextAndSelection {
  textFromEditor: string;
  selection: vscode.Selection;
}

export enum ExportToLanguages {
  PYTHON = 'python',
  JAVA = 'java',
  CSHARP = 'csharp',
  JAVASCRIPT = 'javascript',
  RUBY = 'ruby',
  GO = 'go',
  RUST = 'rust',
  PHP = 'php',
}

<<<<<<< HEAD
// MongoClientOptions is the second argument of CliServiceProvider.connect(connectionStr, options).
=======
export enum ExportToLanguageMode {
  QUERY = 'QUERY',
  AGGREGATION = 'AGGREGATION',
  OTHER = 'OTHER',
}

export interface ExportToLanguageNamespace {
  databaseName: string | null;
  collectionName: string | null;
}

// MongoClientOptions is the second argument of NodeDriverServiceProvider.connect(connectionStr, options).
>>>>>>> d5a93453
export type MongoClientOptions = NonNullable<
  Parameters<(typeof NodeDriverServiceProvider)['connect']>[1]
>;

export interface WorkerEvaluate {
  codeToEvaluate: string;
  connectionString: string;
  connectionOptions: MongoClientOptions;
}

export interface ThisDiagnosticFix {
  documentUri: vscode.Uri;
  range: any;
  fix: string;
}

export interface AllDiagnosticFixes {
  documentUri: vscode.Uri;
  diagnostics: {
    range: any;
    fix: string;
  }[];
}<|MERGE_RESOLUTION|>--- conflicted
+++ resolved
@@ -42,9 +42,7 @@
   PHP = 'php',
 }
 
-<<<<<<< HEAD
 // MongoClientOptions is the second argument of CliServiceProvider.connect(connectionStr, options).
-=======
 export enum ExportToLanguageMode {
   QUERY = 'QUERY',
   AGGREGATION = 'AGGREGATION',
@@ -57,7 +55,6 @@
 }
 
 // MongoClientOptions is the second argument of NodeDriverServiceProvider.connect(connectionStr, options).
->>>>>>> d5a93453
 export type MongoClientOptions = NonNullable<
   Parameters<(typeof NodeDriverServiceProvider)['connect']>[1]
 >;
