/**
 * Top-level controller for our extension.
 *
 * Activated from `./src/extension.ts`
 */
import * as vscode from 'vscode';

import ActiveConnectionCodeLensProvider from './editors/activeConnectionCodeLensProvider';
import PlaygroundSelectionCodeActionProvider from './editors/playgroundSelectionCodeActionProvider';
import PlaygroundDiagnosticsCodeActionProvider from './editors/playgroundDiagnosticsCodeActionProvider';
import ConnectionController from './connectionController';
import type ConnectionTreeItem from './explorer/connectionTreeItem';
import type DatabaseTreeItem from './explorer/databaseTreeItem';
import type DocumentListTreeItem from './explorer/documentListTreeItem';
import { DocumentSource } from './documentSource';
import type DocumentTreeItem from './explorer/documentTreeItem';
import EditDocumentCodeLensProvider from './editors/editDocumentCodeLensProvider';
import { EditorsController, PlaygroundController } from './editors';
import type { EditDocumentInfo } from './types/editDocumentInfoType';
import type { CollectionTreeItem } from './explorer';
import {
  ExplorerController,
  PlaygroundsExplorer,
  HelpExplorer,
} from './explorer';
import ExportToLanguageCodeLensProvider from './editors/exportToLanguageCodeLensProvider';
import { type ExportToLanguageResult } from './types/playgroundType';
import EXTENSION_COMMANDS from './commands';
import type FieldTreeItem from './explorer/fieldTreeItem';
import type IndexListTreeItem from './explorer/indexListTreeItem';
import { LanguageServerController } from './language';
import launchMongoShell from './commands/launchMongoShell';
import type SchemaTreeItem from './explorer/schemaTreeItem';
import { StatusView } from './views';
import { StorageController, StorageVariables } from './storage';
import TelemetryService from './telemetry/telemetryService';
import type PlaygroundsTreeItem from './explorer/playgroundsTreeItem';
import PlaygroundResultProvider from './editors/playgroundResultProvider';
import WebviewController from './views/webviewController';
import { createIdFactory, generateId } from './utils/objectIdHelper';
import { ConnectionStorage } from './storage/connectionStorage';
import type StreamProcessorTreeItem from './explorer/streamProcessorTreeItem';
import type {
  ParticipantCommand,
  RunParticipantCodeCommandArgs,
} from './participant/participant';
import ParticipantController from './participant/participant';
import type { OpenSchemaCommandArgs } from './participant/prompts/schema';
import { QueryWithCopilotCodeLensProvider } from './editors/queryWithCopilotCodeLensProvider';
import type {
  SendMessageToParticipantOptions,
  SendMessageToParticipantFromInputOptions,
} from './participant/participantTypes';
<<<<<<< HEAD
import { createLogger } from './logging';
const log = createLogger('connection controller');
=======

>>>>>>> 98b526fd
// This class is the top-level controller for our extension.
// Commands which the extensions handles are defined in the function `activate`.
export default class MDBExtensionController implements vscode.Disposable {
  _playgroundSelectionCodeActionProvider: PlaygroundSelectionCodeActionProvider;
  _playgroundDiagnosticsCodeActionProvider: PlaygroundDiagnosticsCodeActionProvider;
  _connectionController: ConnectionController;
  _connectionStorage: ConnectionStorage;
  _context: vscode.ExtensionContext;
  _editorsController: EditorsController;
  _playgroundController: PlaygroundController;
  _explorerController: ExplorerController;
  _helpExplorer: HelpExplorer;
  _playgroundsExplorer: PlaygroundsExplorer;
  _statusView: StatusView;
  _storageController: StorageController;
  _telemetryService: TelemetryService;
  _languageServerController: LanguageServerController;
  _webviewController: WebviewController;
  _queryWithCopilotCodeLensProvider: QueryWithCopilotCodeLensProvider;
  _playgroundResultProvider: PlaygroundResultProvider;
  _activeConnectionCodeLensProvider: ActiveConnectionCodeLensProvider;
  _editDocumentCodeLensProvider: EditDocumentCodeLensProvider;
  _exportToLanguageCodeLensProvider: ExportToLanguageCodeLensProvider;
  _participantController: ParticipantController;
  _startupNotificationShown = false;

  constructor(
    context: vscode.ExtensionContext,
    options: { shouldTrackTelemetry: boolean }
  ) {
    this._context = context;
    this._statusView = new StatusView(context);
    this._storageController = new StorageController(context);
    this._connectionStorage = new ConnectionStorage({
      storageController: this._storageController,
    });
    this._telemetryService = new TelemetryService(
      this._storageController,
      context,
      options.shouldTrackTelemetry
    );
    this._connectionController = new ConnectionController({
      statusView: this._statusView,
      storageController: this._storageController,
      telemetryService: this._telemetryService,
    });
    this._languageServerController = new LanguageServerController(context);
    this._explorerController = new ExplorerController(
      this._connectionController
    );
    this._helpExplorer = new HelpExplorer();
    this._playgroundsExplorer = new PlaygroundsExplorer();
    this._editDocumentCodeLensProvider = new EditDocumentCodeLensProvider(
      this._connectionController
    );
    this._playgroundResultProvider = new PlaygroundResultProvider(
      this._connectionController,
      this._editDocumentCodeLensProvider
    );
    this._queryWithCopilotCodeLensProvider =
      new QueryWithCopilotCodeLensProvider();
    this._activeConnectionCodeLensProvider =
      new ActiveConnectionCodeLensProvider(this._connectionController);
    this._exportToLanguageCodeLensProvider =
      new ExportToLanguageCodeLensProvider(this._playgroundResultProvider);
    this._playgroundSelectionCodeActionProvider =
      new PlaygroundSelectionCodeActionProvider();
    this._playgroundDiagnosticsCodeActionProvider =
      new PlaygroundDiagnosticsCodeActionProvider();
    this._playgroundController = new PlaygroundController({
      connectionController: this._connectionController,
      languageServerController: this._languageServerController,
      telemetryService: this._telemetryService,
      statusView: this._statusView,
      playgroundResultProvider: this._playgroundResultProvider,
      playgroundSelectionCodeActionProvider:
        this._playgroundSelectionCodeActionProvider,
      exportToLanguageCodeLensProvider: this._exportToLanguageCodeLensProvider,
    });
    this._participantController = new ParticipantController({
      connectionController: this._connectionController,
      storageController: this._storageController,
      telemetryService: this._telemetryService,
      playgroundResultProvider: this._playgroundResultProvider,
    });
    this._editorsController = new EditorsController({
      context,
      connectionController: this._connectionController,
      playgroundController: this._playgroundController,
      statusView: this._statusView,
      telemetryService: this._telemetryService,
      playgroundResultProvider: this._playgroundResultProvider,
      activeConnectionCodeLensProvider: this._activeConnectionCodeLensProvider,
      exportToLanguageCodeLensProvider: this._exportToLanguageCodeLensProvider,
      playgroundSelectionCodeActionProvider:
        this._playgroundSelectionCodeActionProvider,
      playgroundDiagnosticsCodeActionProvider:
        this._playgroundDiagnosticsCodeActionProvider,
      editDocumentCodeLensProvider: this._editDocumentCodeLensProvider,
      queryWithCopilotCodeLensProvider: this._queryWithCopilotCodeLensProvider,
    });
    this._webviewController = new WebviewController({
      connectionController: this._connectionController,
      storageController: this._storageController,
      telemetryService: this._telemetryService,
    });
    this._editorsController.registerProviders();
  }

  async activate(): Promise<void> {
    this._explorerController.activateConnectionsTreeView();
    this._helpExplorer.activateHelpTreeView(this._telemetryService);
    this._playgroundsExplorer.activatePlaygroundsTreeView();
    this._telemetryService.activateSegmentAnalytics();
    this._participantController.createParticipant(this._context);

    await this._connectionController.loadSavedConnections();
    await this._languageServerController.startLanguageServer();

    this.registerCommands();
    log.info('this is running');
    this.updateCopilotStatusContext();
    this.showOverviewPageIfRecentlyInstalled();

<<<<<<< HEAD
    void this.showSurveyForEstablishedUsers();
=======
    // ------ In-app notifications ------ //
>>>>>>> 98b526fd
    void this.showCopilotIntroductionForEstablishedUsers();

    const copilot = vscode.extensions.getExtension('GitHub.copilot');
    void vscode.commands.executeCommand(
      'setContext',
      'mdb.isCopilotActive',
      copilot?.isActive
    );
  }

  registerCommands = (): void => {
    // Register our extension's commands. These are the event handlers and
    // control the functionality of our extension.
    // ------ CONNECTION ------ //
    this.registerCommand(EXTENSION_COMMANDS.MDB_OPEN_OVERVIEW_PAGE, () => {
      this._webviewController.openWebview(this._context);
      return Promise.resolve(true);
    });
    this.registerCommand(EXTENSION_COMMANDS.MDB_CONNECT, () => {
      this._webviewController.openWebview(this._context);
      return Promise.resolve(true);
    });
    this.registerCommand(EXTENSION_COMMANDS.MDB_CONNECT_WITH_URI, () =>
      this._connectionController.connectWithURI()
    );
    this.registerCommand(EXTENSION_COMMANDS.MDB_DISCONNECT, () =>
      this._connectionController.disconnect()
    );
    this.registerCommand(EXTENSION_COMMANDS.MDB_REMOVE_CONNECTION, () =>
      this._connectionController.onRemoveMongoDBConnection()
    );
    this.registerCommand(EXTENSION_COMMANDS.MDB_CHANGE_ACTIVE_CONNECTION, () =>
      this._connectionController.changeActiveConnection()
    );

    this.registerCommand(
      EXTENSION_COMMANDS.OPEN_MONGODB_ISSUE_REPORTER,
      async () => {
        return await vscode.commands.executeCommand(
          'workbench.action.openIssueReporter',
          {
            extensionId: 'mongodb.mongodb-vscode',
            issueSource: 'extension',
          }
        );
      }
    );

    // ------ SHELL ------ //
    this.registerCommand(EXTENSION_COMMANDS.MDB_OPEN_MDB_SHELL, () =>
      launchMongoShell(this._connectionController)
    );
    this.registerCommand(
      EXTENSION_COMMANDS.MDB_OPEN_MDB_SHELL_FROM_TREE_VIEW,
      () => launchMongoShell(this._connectionController)
    );

    // ------ PLAYGROUND ------ //
    this.registerCommand(EXTENSION_COMMANDS.MDB_CREATE_PLAYGROUND, () =>
      this._playgroundController.createPlayground()
    );
    this.registerCommand(
      EXTENSION_COMMANDS.MDB_CREATE_PLAYGROUND_FROM_OVERVIEW_PAGE,
      () => this._playgroundController.createPlayground()
    );
    this.registerCommand(
      EXTENSION_COMMANDS.MDB_RUN_SELECTED_PLAYGROUND_BLOCKS,
      () => this._playgroundController.runSelectedPlaygroundBlocks()
    );
    this.registerCommand(EXTENSION_COMMANDS.MDB_RUN_ALL_PLAYGROUND_BLOCKS, () =>
      this._playgroundController.runAllPlaygroundBlocks()
    );
    this.registerCommand(
      EXTENSION_COMMANDS.MDB_RUN_ALL_OR_SELECTED_PLAYGROUND_BLOCKS,
      () => this._playgroundController.runAllOrSelectedPlaygroundBlocks()
    );
    this.registerCommand(EXTENSION_COMMANDS.MDB_EXPORT_CODE_TO_PLAYGROUND, () =>
      this._participantController.exportCodeToPlayground()
    );

    this.registerCommand(
      EXTENSION_COMMANDS.MDB_FIX_THIS_INVALID_INTERACTIVE_SYNTAX,
      (data) => this._playgroundController.fixThisInvalidInteractiveSyntax(data)
    );

    this.registerCommand(
      EXTENSION_COMMANDS.MDB_FIX_ALL_INVALID_INTERACTIVE_SYNTAX,
      (data) => this._playgroundController.fixAllInvalidInteractiveSyntax(data)
    );

    // ------ EXPORT TO LANGUAGE ------ //
    this.registerCommand(
      EXTENSION_COMMANDS.MDB_SELECT_TARGET_FOR_EXPORT_TO_LANGUAGE,
      () => this._participantController.selectTargetForExportToLanguage()
    );
    this.registerCommand(
      EXTENSION_COMMANDS.MDB_EXPORT_TO_LANGUAGE,
      (language: string) =>
        this._participantController.exportPlaygroundToLanguage(language)
    );
    this.registerCommand(
      EXTENSION_COMMANDS.MDB_CHANGE_DRIVER_SYNTAX_FOR_EXPORT_TO_LANGUAGE,
      (includeDriverSyntax: boolean) =>
        this._participantController.changeDriverSyntaxForExportToLanguage(
          includeDriverSyntax
        )
    );
    this.registerParticipantCommand(
      EXTENSION_COMMANDS.SHOW_EXPORT_TO_LANGUAGE_RESULT,
      (data: ExportToLanguageResult) => {
        return this._playgroundController.showExportToLanguageResult(data);
      }
    );

    // ------ DOCUMENTS ------ //
    this.registerCommand(
      EXTENSION_COMMANDS.MDB_OPEN_MONGODB_DOCUMENT_FROM_CODE_LENS,
      (data: EditDocumentInfo) => {
        this._telemetryService.trackDocumentOpenedInEditor(data.source);

        return this._editorsController.openMongoDBDocument(data);
      }
    );
    this.registerCommand(EXTENSION_COMMANDS.MDB_SAVE_MONGODB_DOCUMENT, () =>
      this._editorsController.saveMongoDBDocument()
    );

    this.registerEditorCommands();
    this.registerTreeViewCommands();

    // ------ CHAT PARTICIPANT ------ //
    this.registerParticipantCommand(
      EXTENSION_COMMANDS.OPEN_PARTICIPANT_CODE_IN_PLAYGROUND,
      ({ runnableContent }: RunParticipantCodeCommandArgs) => {
        return this._playgroundController.createPlaygroundFromParticipantCode({
          text: runnableContent,
        });
      }
    );
    this.registerParticipantCommand(
      EXTENSION_COMMANDS.SEND_MESSAGE_TO_PARTICIPANT,
      async (options: SendMessageToParticipantOptions) => {
        await this._participantController.sendMessageToParticipant(options);
        return true;
      }
    );
    this.registerParticipantCommand(
      EXTENSION_COMMANDS.SEND_MESSAGE_TO_PARTICIPANT_FROM_INPUT,
      async (options: SendMessageToParticipantFromInputOptions) => {
        await this._participantController.sendMessageToParticipantFromInput(
          options
        );
        return true;
      }
    );
    this.registerParticipantCommand(
<<<<<<< HEAD
      EXTENSION_COMMANDS.ASK_COPILOT_FROM_TREE_ITEM,
      async (treeItem: DatabaseTreeItem) => {
        await this._participantController.askCopilotFromTreeItem(treeItem);
        return true;
      }
    );
    this.registerParticipantCommand(
=======
>>>>>>> 98b526fd
      EXTENSION_COMMANDS.RUN_PARTICIPANT_CODE,
      ({ runnableContent }: RunParticipantCodeCommandArgs) => {
        return this._playgroundController.evaluateParticipantCode(
          runnableContent
        );
      }
    );
    this.registerCommand(
      EXTENSION_COMMANDS.CONNECT_WITH_PARTICIPANT,
      (data: { id?: string; command?: string }) => {
        return this._participantController.connectWithParticipant(data);
      }
    );
    this.registerCommand(
      EXTENSION_COMMANDS.SELECT_DATABASE_WITH_PARTICIPANT,
      (data: {
        chatId: string;
        command: ParticipantCommand;
        databaseName?: string;
      }) => {
        return this._participantController.selectDatabaseWithParticipant(data);
      }
    );
    this.registerCommand(
      EXTENSION_COMMANDS.SELECT_COLLECTION_WITH_PARTICIPANT,
      (data: any) => {
        return this._participantController.selectCollectionWithParticipant(
          data
        );
      }
    );
    this.registerCommand(
      EXTENSION_COMMANDS.PARTICIPANT_OPEN_RAW_SCHEMA_OUTPUT,
      async ({ schema }: OpenSchemaCommandArgs) => {
        const document = await vscode.workspace.openTextDocument({
          language: 'json',
          content: schema,
        });
        await vscode.window.showTextDocument(document, { preview: true });

        return !!document;
      }
    );
  };

  registerParticipantCommand = (
    command: string,
    commandHandler: (...args: any[]) => Promise<boolean>
  ): void => {
    const commandHandlerWithTelemetry = (args: any[]): Promise<boolean> => {
      this._telemetryService.trackCommandRun(command);

      return commandHandler(args);
    };
    const participant = this._participantController.getParticipant();
    if (participant) {
      this._context.subscriptions.push(
        participant,
        vscode.commands.registerCommand(command, commandHandlerWithTelemetry)
      );
    }
  };

  registerCommand = (
    command: string,
    commandHandler: (...args: any[]) => Promise<boolean>
  ): void => {
    const commandHandlerWithTelemetry = (args: any[]): Promise<boolean> => {
      this._telemetryService.trackCommandRun(command);

      return commandHandler(args);
    };

    this._context.subscriptions.push(
      vscode.commands.registerCommand(command, commandHandlerWithTelemetry)
    );
  };

  registerEditorCommands(): void {
    this.registerCommand(
      EXTENSION_COMMANDS.MDB_CODELENS_SHOW_MORE_DOCUMENTS,
      ({ operationId, connectionId, namespace }) => {
        return this._editorsController.onViewMoreCollectionDocuments(
          operationId,
          connectionId,
          namespace
        );
      }
    );
  }

  registerTreeViewCommands(): void {
    this.registerCommand(EXTENSION_COMMANDS.MDB_ADD_CONNECTION, () => {
      this._webviewController.openWebview(this._context);
      return Promise.resolve(true);
    });
    this.registerCommand(EXTENSION_COMMANDS.MDB_ADD_CONNECTION_WITH_URI, () =>
      this._connectionController.connectWithURI()
    );
    this.registerCommand(
      EXTENSION_COMMANDS.MDB_CONNECT_TO_CONNECTION_TREE_VIEW,
      async (connectionTreeItem: ConnectionTreeItem) => {
        const { successfullyConnected } =
          await this._connectionController.connectWithConnectionId(
            connectionTreeItem.connectionId
          );
        return successfullyConnected;
      }
    );
    this.registerCommand(
      EXTENSION_COMMANDS.MDB_DISCONNECT_FROM_CONNECTION_TREE_VIEW,
      () => {
        // In order for this command to be activated, the connection must
        // be the active connection, so we can just generally disconnect.
        return this._connectionController.disconnect();
      }
    );
    this.registerCommand(
      EXTENSION_COMMANDS.MDB_REFRESH_CONNECTION,
      async (connectionTreeItem: ConnectionTreeItem): Promise<boolean> => {
        connectionTreeItem.resetCache();
        this._explorerController.refresh();
        await this._languageServerController.resetCache({
          databases: true,
          collections: true,
          fields: true,
          streamProcessors: true,
        });

        return true;
      }
    );
    this.registerCommand(
      EXTENSION_COMMANDS.MDB_COPY_CONNECTION_STRING,
      async (element: ConnectionTreeItem): Promise<boolean> => {
        const connectionString =
          this._connectionController.copyConnectionStringByConnectionId(
            element.connectionId
          );

        await vscode.env.clipboard.writeText(connectionString);
        void vscode.window.showInformationMessage('Copied to clipboard.');

        return true;
      }
    );
    this.registerCommand(
      EXTENSION_COMMANDS.MDB_REMOVE_CONNECTION_TREE_VIEW,
      (element: ConnectionTreeItem) =>
        this._connectionController.removeMongoDBConnection(element.connectionId)
    );
    this.registerCommand(
      EXTENSION_COMMANDS.MDB_EDIT_CONNECTION,
      (element: ConnectionTreeItem) => {
        const connectionOptions =
          this._connectionController.getConnectionConnectionOptions(
            element.connectionId
          );

        if (!connectionOptions) {
          return Promise.resolve(false);
        }

        void this._webviewController.openEditConnection({
          connection: {
            id: element.connectionId,
            name: this._connectionController.getSavedConnectionName(
              element.connectionId
            ),
            connectionOptions,
          },
          context: this._context,
        });
        return Promise.resolve(true);
      }
    );
    this.registerCommand(
      EXTENSION_COMMANDS.MDB_RENAME_CONNECTION,
      (element: ConnectionTreeItem) =>
        this._connectionController.renameConnection(element.connectionId)
    );
    this.registerCommand(
      EXTENSION_COMMANDS.MDB_ADD_DATABASE,
      async (element: ConnectionTreeItem): Promise<boolean> => {
        if (!element) {
          void vscode.window.showErrorMessage(
            'Please wait for the connection to finish loading before adding a database.'
          );

          return false;
        }

        if (
          element.connectionId !==
          this._connectionController.getActiveConnectionId()
        ) {
          void vscode.window.showErrorMessage(
            'Please connect to this connection before adding a database.'
          );

          return false;
        }

        if (this._connectionController.isDisconnecting()) {
          void vscode.window.showErrorMessage(
            'Unable to add database: currently disconnecting.'
          );

          return false;
        }

        if (this._connectionController.isConnecting()) {
          void vscode.window.showErrorMessage(
            'Unable to add database: currently connecting.'
          );

          return false;
        }

        return this._playgroundController.createPlaygroundForCreateCollection(
          element
        );
      }
    );
    this.registerCommand(
      EXTENSION_COMMANDS.MDB_COPY_DATABASE_NAME,
      async (element: DatabaseTreeItem) => {
        await vscode.env.clipboard.writeText(element.databaseName);
        void vscode.window.showInformationMessage('Copied to clipboard.');

        return true;
      }
    );
    this.registerCommand(
      EXTENSION_COMMANDS.MDB_DROP_DATABASE,
      async (element: DatabaseTreeItem): Promise<boolean> => {
        const successfullyDroppedDatabase =
          await element.onDropDatabaseClicked();

        if (successfullyDroppedDatabase) {
          void vscode.window.showInformationMessage(
            'Database successfully dropped.'
          );

          // When we successfully drop a database, we need
          // to update the explorer view.
          this._explorerController.refresh();
        }

        return successfullyDroppedDatabase;
      }
    );
    this.registerCommand(
      EXTENSION_COMMANDS.MDB_REFRESH_DATABASE,
      async (databaseTreeItem: DatabaseTreeItem): Promise<boolean> => {
        databaseTreeItem.resetCache();
        this._explorerController.refresh();
        await this._languageServerController.resetCache({
          collections: true,
          fields: true,
        });

        return true;
      }
    );
    this.registerCommand(
      EXTENSION_COMMANDS.MDB_ADD_COLLECTION,
      async (element: DatabaseTreeItem): Promise<boolean> => {
        if (this._connectionController.isDisconnecting()) {
          void vscode.window.showErrorMessage(
            'Unable to add collection: currently disconnecting.'
          );

          return false;
        }

        return this._playgroundController.createPlaygroundForCreateCollection(
          element
        );
      }
    );
    this.registerCommand(
      EXTENSION_COMMANDS.MDB_COPY_COLLECTION_NAME,
      async (element: CollectionTreeItem): Promise<boolean> => {
        await vscode.env.clipboard.writeText(element.collectionName);
        void vscode.window.showInformationMessage('Copied to clipboard.');

        return true;
      }
    );
    this.registerCommand(
      EXTENSION_COMMANDS.MDB_DROP_COLLECTION,
      async (element: CollectionTreeItem): Promise<boolean> => {
        const successfullyDroppedCollection =
          await element.onDropCollectionClicked();

        if (successfullyDroppedCollection) {
          void vscode.window.showInformationMessage(
            'Collection successfully dropped.'
          );

          // When we successfully drop a collection, we need
          // to update the explorer view.
          this._explorerController.refresh();
        }

        return successfullyDroppedCollection;
      }
    );
    this.registerCommand(
      EXTENSION_COMMANDS.MDB_VIEW_COLLECTION_DOCUMENTS,
      (
        element: CollectionTreeItem | DocumentListTreeItem
      ): Promise<boolean> => {
        const namespace = `${element.databaseName}.${element.collectionName}`;

        return this._editorsController.onViewCollectionDocuments(namespace);
      }
    );
    this.registerCommand(
      EXTENSION_COMMANDS.MDB_REFRESH_COLLECTION,
      async (collectionTreeItem: CollectionTreeItem): Promise<boolean> => {
        collectionTreeItem.resetCache();
        this._explorerController.refresh();
        await this._languageServerController.resetCache({ fields: true });

        return true;
      }
    );
    this.registerCommand(
      EXTENSION_COMMANDS.MDB_SEARCH_FOR_DOCUMENTS,
      (element: DocumentListTreeItem): Promise<boolean> =>
        this._playgroundController.createPlaygroundForSearch(
          element.databaseName,
          element.collectionName
        )
    );
    this.registerCommand(
      EXTENSION_COMMANDS.MDB_OPEN_MONGODB_DOCUMENT_FROM_TREE,
      (element: DocumentTreeItem): Promise<boolean> => {
        return this._editorsController.openMongoDBDocument({
          source: DocumentSource.DOCUMENT_SOURCE_TREEVIEW,
          documentId: element.documentId,
          namespace: element.namespace,
          connectionId: this._connectionController.getActiveConnectionId(),
          line: 1,
        });
      }
    );
    this.registerCommand(
      EXTENSION_COMMANDS.MDB_REFRESH_DOCUMENT_LIST,
      async (documentsListTreeItem: DocumentListTreeItem): Promise<boolean> => {
        await documentsListTreeItem.resetCache();
        this._explorerController.refresh();
        await this._languageServerController.resetCache({ fields: true });

        return true;
      }
    );
    this.registerCommand(
      EXTENSION_COMMANDS.MDB_INSERT_DOCUMENT_FROM_TREE_VIEW,
      async (
        documentsListTreeItem: DocumentListTreeItem | CollectionTreeItem
      ): Promise<boolean> => {
        return this._playgroundController.createPlaygroundForInsertDocument(
          documentsListTreeItem.databaseName,
          documentsListTreeItem.collectionName
        );
      }
    );
    this.registerCommand(
      EXTENSION_COMMANDS.MDB_REFRESH_SCHEMA,
      async (schemaTreeItem: SchemaTreeItem): Promise<boolean> => {
        schemaTreeItem.resetCache();
        this._explorerController.refresh();
        await this._languageServerController.resetCache({ fields: true });

        return true;
      }
    );
    this.registerCommand(
      EXTENSION_COMMANDS.MDB_COPY_SCHEMA_FIELD_NAME,
      async (fieldTreeItem: FieldTreeItem): Promise<boolean> => {
        await vscode.env.clipboard.writeText(fieldTreeItem.getFieldName());
        void vscode.window.showInformationMessage('Copied to clipboard.');

        return true;
      }
    );
    this.registerCommand(
      EXTENSION_COMMANDS.MDB_REFRESH_INDEXES,
      (indexListTreeItem: IndexListTreeItem): Promise<boolean> => {
        indexListTreeItem.resetCache();
        this._explorerController.refresh();

        return Promise.resolve(true);
      }
    );
    this.registerCommand(
      EXTENSION_COMMANDS.MDB_CREATE_INDEX_TREE_VIEW,
      (indexListTreeItem: IndexListTreeItem): Promise<boolean> => {
        return this._playgroundController.createPlaygroundForNewIndex(
          indexListTreeItem.databaseName,
          indexListTreeItem.collectionName
        );
      }
    );
    this.registerCommand(
      EXTENSION_COMMANDS.MDB_CREATE_PLAYGROUND_FROM_TREE_VIEW,
      () => this._playgroundController.createPlayground()
    );
    this.registerCommand(
      EXTENSION_COMMANDS.MDB_CREATE_PLAYGROUND_FROM_CONNECTION_TREE_VIEW,
      (treeItem: DatabaseTreeItem | CollectionTreeItem) =>
        this._playgroundController.createPlaygroundFromTreeView(treeItem)
    );
    this.registerCommand(
      EXTENSION_COMMANDS.MDB_REFRESH_PLAYGROUNDS_FROM_TREE_VIEW,
      () => this._playgroundsExplorer.refresh()
    );
    this.registerCommand(
      EXTENSION_COMMANDS.MDB_OPEN_PLAYGROUND_FROM_TREE_VIEW,
      (playgroundsTreeItem: PlaygroundsTreeItem) =>
        this._playgroundController.openPlayground(playgroundsTreeItem.filePath)
    );
    this.registerCommand(
      EXTENSION_COMMANDS.MDB_COPY_DOCUMENT_CONTENTS_FROM_TREE_VIEW,
      async (documentTreeItem: DocumentTreeItem): Promise<boolean> => {
        const documentContents =
          await documentTreeItem.getStringifiedEJSONDocumentContents();
        await vscode.env.clipboard.writeText(documentContents);
        void vscode.window.showInformationMessage('Copied to clipboard.');

        return true;
      }
    );
    this.registerCommand(
      EXTENSION_COMMANDS.MDB_CLONE_DOCUMENT_FROM_TREE_VIEW,
      async (documentTreeItem: DocumentTreeItem): Promise<boolean> => {
        const documentContents =
          await documentTreeItem.getJSStringDocumentContents();

        const [databaseName, collectionName] =
          documentTreeItem.namespace.split(/\.(.*)/s);

        return this._playgroundController.createPlaygroundForCloneDocument(
          documentContents,
          databaseName,
          collectionName
        );
      }
    );
    this.registerCommand(
      EXTENSION_COMMANDS.MDB_DELETE_DOCUMENT_FROM_TREE_VIEW,
      async (documentTreeItem: DocumentTreeItem): Promise<boolean> => {
        const successfullyDropped =
          await documentTreeItem.onDeleteDocumentClicked();

        if (successfullyDropped) {
          void vscode.window.showInformationMessage(
            'Document successfully deleted.'
          );

          // When we successfully drop a document, we need
          // to update the explorer view.
          this._explorerController.refresh();
        }

        return successfullyDropped;
      }
    );
    this.registerCommand(
      EXTENSION_COMMANDS.MDB_INSERT_OBJECTID_TO_EDITOR,
      async (): Promise<boolean> => {
        const editor = vscode.window.activeTextEditor;

        if (!editor) {
          void vscode.window.showInformationMessage(
            'No active editor to insert to.'
          );
          return false;
        }

        const objectIdFactory = createIdFactory();

        await editor.edit((editBuilder) => {
          const { selections } = editor;

          for (const selection of selections) {
            editBuilder.replace(selection, objectIdFactory().toHexString());
          }
        });
        return true;
      }
    );
    this.registerCommand(
      EXTENSION_COMMANDS.MDB_GENERATE_OBJECTID_TO_CLIPBOARD,
      async (): Promise<boolean> => {
        await vscode.env.clipboard.writeText(generateId().toHexString());
        void vscode.window.showInformationMessage('Copied to clipboard.');

        return true;
      }
    );
    this.registerAtlasStreamsTreeViewCommands();
  }

  registerAtlasStreamsTreeViewCommands(): void {
    this.registerCommand(
      EXTENSION_COMMANDS.MDB_ADD_STREAM_PROCESSOR,
      async (element: ConnectionTreeItem): Promise<boolean> => {
        if (!element) {
          void vscode.window.showErrorMessage(
            'Please wait for the connection to finish loading before adding a stream processor.'
          );

          return false;
        }

        if (
          element.connectionId !==
          this._connectionController.getActiveConnectionId()
        ) {
          void vscode.window.showErrorMessage(
            'Please connect to this connection before adding a stream processor.'
          );

          return false;
        }

        if (this._connectionController.isDisconnecting()) {
          void vscode.window.showErrorMessage(
            'Unable to add stream processor: currently disconnecting.'
          );

          return false;
        }

        if (this._connectionController.isConnecting()) {
          void vscode.window.showErrorMessage(
            'Unable to add stream processor: currently connecting.'
          );

          return false;
        }

        return this._playgroundController.createPlaygroundForCreateStreamProcessor(
          element
        );
      }
    );
    this.registerCommand(
      EXTENSION_COMMANDS.MDB_START_STREAM_PROCESSOR,
      async (element: StreamProcessorTreeItem): Promise<boolean> => {
        const started = await element.onStartClicked();
        if (started) {
          void vscode.window.showInformationMessage(
            'Stream processor successfully started.'
          );
          // Refresh explorer view after a processor is started.
          this._explorerController.refresh();
        }
        return started;
      }
    );
    this.registerCommand(
      EXTENSION_COMMANDS.MDB_STOP_STREAM_PROCESSOR,
      async (element: StreamProcessorTreeItem): Promise<boolean> => {
        const stopped = await element.onStopClicked();
        if (stopped) {
          void vscode.window.showInformationMessage(
            'Stream processor successfully stopped.'
          );
          // Refresh explorer view after a processor is stopped.
          this._explorerController.refresh();
        }
        return stopped;
      }
    );
    this.registerCommand(
      EXTENSION_COMMANDS.MDB_DROP_STREAM_PROCESSOR,
      async (element: StreamProcessorTreeItem): Promise<boolean> => {
        const dropped = await element.onDropClicked();
        if (dropped) {
          void vscode.window.showInformationMessage(
            'Stream processor successfully dropped.'
          );
          // Refresh explorer view after a processor is dropped.
          this._explorerController.refresh();
        }
        return dropped;
      }
    );
  }

  showOverviewPageIfRecentlyInstalled(): void {
    const hasBeenShownViewAlready = !!this._storageController.get(
      StorageVariables.GLOBAL_HAS_BEEN_SHOWN_INITIAL_VIEW
    );

    // Show the overview page when it hasn't been show to the
    // user yet, and they have no saved connections.
    if (!hasBeenShownViewAlready) {
      if (!this._connectionStorage.hasSavedConnections()) {
        void vscode.commands.executeCommand(
          EXTENSION_COMMANDS.MDB_OPEN_OVERVIEW_PAGE
        );
      }

      void this._storageController.update(
        StorageVariables.GLOBAL_HAS_BEEN_SHOWN_INITIAL_VIEW,
        true
      );
    }
  }

  updateCopilotStatusContext(): void {
    const copilot = vscode.extensions.getExtension('github.copilot-chat');
    void vscode.commands.executeCommand(
      'setContext',
      'mdb.isCopilotActive',
      copilot?.isActive === true
    );
    log.info(`coplit is ${copilot?.isActive}`);
    vscode.extensions.onDidChange(() => {
      const copilot = vscode.extensions.getExtension('github.copilot-chat');
      log.info(`coplit is ${copilot?.isActive}`);
      void vscode.commands.executeCommand(
        'setContext',
        'mdb.isCopilotActive',
        copilot?.isActive === true
      );
    });
  }

  async showCopilotIntroductionForEstablishedUsers(): Promise<void> {
    const copilotIntroductionShown =
      this._storageController.get(
        StorageVariables.GLOBAL_COPILOT_INTRODUCTION_SHOWN
      ) === true;

    // Show the toast when startup notifications have not been shown
    // to the user yet and they have saved connections
    // -> they haven't just started using this extension.
    if (
      this._startupNotificationShown ||
      copilotIntroductionShown ||
      !this._connectionStorage.hasSavedConnections()
    ) {
      return;
    }

    this._startupNotificationShown = true;

    const action = 'Chat with @MongoDB';
    const text =
      'Generate queries, interact with documentation, and explore your database schema using the MongoDB Copilot extension. Give it a try!';
    const result = await vscode.window.showInformationMessage(
      text,
      {},
      {
        title: action,
      }
    );

    const copilot = vscode.extensions.getExtension('github.copilot-chat');
    if (result?.title === action) {
      await this._participantController.sendMessageToParticipant({
        message: '',
        isNewChat: true,
        isPartialQuery: true,
      });
      this._telemetryService.trackCopilotIntroductionClicked({
        is_copilot_active: !!copilot?.isActive,
      });
    } else {
      this._telemetryService.trackCopilotIntroductionDismissed({
        is_copilot_active: !!copilot?.isActive,
      });
    }

    // Whether action was taken or the prompt dismissed, we won't show this again.
    void this._storageController.update(
      StorageVariables.GLOBAL_COPILOT_INTRODUCTION_SHOWN,
      true
    );
  }

  async dispose(): Promise<void> {
    await this.deactivate();
  }

  async deactivate(): Promise<void> {
    await this._connectionController.disconnect();
    await this._languageServerController.deactivate();

    this._explorerController.deactivate();
    this._helpExplorer.deactivate();
    this._playgroundsExplorer.deactivate();
    this._playgroundController.deactivate();
    this._telemetryService.deactivate();
    this._editorsController.deactivate();
    this._webviewController.deactivate();
    this._activeConnectionCodeLensProvider.deactivate();
    this._connectionController.deactivate();
  }
}<|MERGE_RESOLUTION|>--- conflicted
+++ resolved
@@ -51,12 +51,8 @@
   SendMessageToParticipantOptions,
   SendMessageToParticipantFromInputOptions,
 } from './participant/participantTypes';
-<<<<<<< HEAD
 import { createLogger } from './logging';
 const log = createLogger('connection controller');
-=======
-
->>>>>>> 98b526fd
 // This class is the top-level controller for our extension.
 // Commands which the extensions handles are defined in the function `activate`.
 export default class MDBExtensionController implements vscode.Disposable {
@@ -181,11 +177,7 @@
     this.updateCopilotStatusContext();
     this.showOverviewPageIfRecentlyInstalled();
 
-<<<<<<< HEAD
-    void this.showSurveyForEstablishedUsers();
-=======
     // ------ In-app notifications ------ //
->>>>>>> 98b526fd
     void this.showCopilotIntroductionForEstablishedUsers();
 
     const copilot = vscode.extensions.getExtension('GitHub.copilot');
@@ -342,7 +334,6 @@
       }
     );
     this.registerParticipantCommand(
-<<<<<<< HEAD
       EXTENSION_COMMANDS.ASK_COPILOT_FROM_TREE_ITEM,
       async (treeItem: DatabaseTreeItem) => {
         await this._participantController.askCopilotFromTreeItem(treeItem);
@@ -350,8 +341,6 @@
       }
     );
     this.registerParticipantCommand(
-=======
->>>>>>> 98b526fd
       EXTENSION_COMMANDS.RUN_PARTICIPANT_CODE,
       ({ runnableContent }: RunParticipantCodeCommandArgs) => {
         return this._playgroundController.evaluateParticipantCode(
