--- conflicted
+++ resolved
@@ -49,15 +49,8 @@
   SendMessageToParticipantFromInputOptions,
   ParticipantCommand,
 } from './participant/participantTypes';
-<<<<<<< HEAD
-import type { ParticipantCommand } from './participant/participantTypes';
-=======
-import {
-  COPILOT_CHAT_EXTENSION_ID,
-  COPILOT_EXTENSION_ID,
-} from './participant/constants';
->>>>>>> 07e01d41
 import EXTENSION_COMMANDS from './commands';
+import { COPILOT_EXTENSION_ID } from './participant/constants';
 
 // This class is the top-level controller for our extension.
 // Commands which the extensions handles are defined in the function `activate`.
@@ -180,14 +173,7 @@
     this.registerCommands();
     this.showOverviewPageIfRecentlyInstalled();
 
-<<<<<<< HEAD
     const copilot = vscode.extensions.getExtension('GitHub.copilot');
-=======
-    // ------ In-app notifications ------ //
-    void this.showCopilotIntroductionForEstablishedUsers();
-
-    const copilot = vscode.extensions.getExtension(COPILOT_EXTENSION_ID);
->>>>>>> 07e01d41
     void vscode.commands.executeCommand(
       'setContext',
       'mdb.isCopilotActive',
@@ -199,11 +185,7 @@
     // was activated before the Copilot one, so we check again after a delay.
     if (copilot && !copilot?.isActive) {
       setTimeout(() => {
-<<<<<<< HEAD
-        const copilot = vscode.extensions.getExtension('GitHub.copilot');
-=======
         const copilot = vscode.extensions.getExtension(COPILOT_EXTENSION_ID);
->>>>>>> 07e01d41
         void vscode.commands.executeCommand(
           'setContext',
           'mdb.isCopilotActive',
@@ -982,62 +964,6 @@
     }
   }
 
-<<<<<<< HEAD
-=======
-  async showCopilotIntroductionForEstablishedUsers(): Promise<void> {
-    const copilotIntroductionShown =
-      this._storageController.get(
-        StorageVariables.GLOBAL_COPILOT_INTRODUCTION_SHOWN
-      ) === true;
-
-    // Show the toast when startup notifications have not been shown
-    // to the user yet and they have saved connections
-    // -> they haven't just started using this extension.
-    if (
-      this._startupNotificationShown ||
-      copilotIntroductionShown ||
-      !this._connectionStorage.hasSavedConnections()
-    ) {
-      return;
-    }
-
-    this._startupNotificationShown = true;
-
-    const action = 'Chat with @MongoDB';
-    const text =
-      'Generate queries, interact with documentation, and explore your database schema using the MongoDB Copilot extension. Give it a try!';
-    const result = await vscode.window.showInformationMessage(
-      text,
-      {},
-      {
-        title: action,
-      }
-    );
-
-    const copilot = vscode.extensions.getExtension(COPILOT_CHAT_EXTENSION_ID);
-    if (result?.title === action) {
-      await this._participantController.sendMessageToParticipant({
-        message: '',
-        isNewChat: true,
-        isPartialQuery: true,
-      });
-      this._telemetryService.trackCopilotIntroductionClicked({
-        is_copilot_active: !!copilot?.isActive,
-      });
-    } else {
-      this._telemetryService.trackCopilotIntroductionDismissed({
-        is_copilot_active: !!copilot?.isActive,
-      });
-    }
-
-    // Whether action was taken or the prompt dismissed, we won't show this again.
-    void this._storageController.update(
-      StorageVariables.GLOBAL_COPILOT_INTRODUCTION_SHOWN,
-      true
-    );
-  }
-
->>>>>>> 07e01d41
   async dispose(): Promise<void> {
     await this.deactivate();
   }
