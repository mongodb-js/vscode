--- conflicted
+++ resolved
@@ -47,17 +47,13 @@
 import type {
   SendMessageToParticipantOptions,
   SendMessageToParticipantFromInputOptions,
+  ParticipantCommand,
 } from './participant/participantTypes';
-<<<<<<< HEAD
-import { COPILOT_CHAT_EXTENSION_ID } from './participant/constants';
-import type { ParticipantCommand } from './participant/participantTypes';
-import EXTENSION_COMMANDS from './commands';
-=======
 import {
   COPILOT_CHAT_EXTENSION_ID,
   COPILOT_EXTENSION_ID,
 } from './participant/constants';
->>>>>>> fabbc8cf
+import EXTENSION_COMMANDS from './commands';
 
 // This class is the top-level controller for our extension.
 // Commands which the extensions handles are defined in the function `activate`.
@@ -196,11 +192,7 @@
     // was activated before the Copilot one, so we check again after a delay.
     if (copilot && !copilot?.isActive) {
       setTimeout(() => {
-<<<<<<< HEAD
-        const copilot = vscode.extensions.getExtension('GitHub.copilot');
-=======
         const copilot = vscode.extensions.getExtension(COPILOT_EXTENSION_ID);
->>>>>>> fabbc8cf
         void vscode.commands.executeCommand(
           'setContext',
           'mdb.isCopilotActive',
