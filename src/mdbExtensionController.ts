--- conflicted
+++ resolved
@@ -133,12 +133,8 @@
       this._activeConnectionCodeLensProvider,
       this._exportToLanguageCodeLensProvider,
       this._playgroundSelectedCodeActionProvider,
-<<<<<<< HEAD
       this._editDocumentCodeLensProvider,
       this._notebookKernel
-=======
-      this._editDocumentCodeLensProvider
->>>>>>> eebb3f65
     );
     this._webviewController = new WebviewController(
       this._connectionController,
@@ -159,18 +155,7 @@
     await this._languageServerController.startLanguageServer();
 
     this.registerCommands();
-
     this.showOverviewPageIfRecentlyInstalled();
-
-    // Currently, it is not possible to programmatically close info and error messages.
-    // There was a related issue: https://github.com/Microsoft/vscode/issues/2732
-    // describing that it is an intentional behavior and for temporal messages,
-    // the status bar should be used instead.
-    // We find them more visible for users than the status bar.
-    // But to not multiply them open we close all notifications at given intervals.
-    setInterval(function () {
-      void vscode.commands.executeCommand('notifications.clearAll');
-    }, 8000);
   }
 
   registerCommands = (): void => {
@@ -595,13 +580,10 @@
     this.registerCommand(
       EXTENSION_COMMANDS.MDB_CREATE_PLAYGROUND_FROM_TREE_VIEW,
       () => this._playgroundController.createPlayground()
-<<<<<<< HEAD
     );
     this.registerCommand(
       EXTENSION_COMMANDS.MDB_CREATE_NOTEBOOK_FROM_TREE_VIEW,
       () => this._notebookController.createNewNotebbok()
-=======
->>>>>>> eebb3f65
     );
     this.registerCommand(
       EXTENSION_COMMANDS.MDB_REFRESH_PLAYGROUNDS_FROM_TREE_VIEW,
