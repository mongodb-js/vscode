--- conflicted
+++ resolved
@@ -49,15 +49,10 @@
   SendMessageToParticipantFromInputOptions,
   ParticipantCommand,
 } from './participant/participantTypes';
-<<<<<<< HEAD
-import { COPILOT_CHAT_EXTENSION_ID } from './participant/constants';
-import type { ParticipantCommand } from './participant/participantTypes';
-=======
 import {
   COPILOT_CHAT_EXTENSION_ID,
   COPILOT_EXTENSION_ID,
 } from './participant/constants';
->>>>>>> 7879cf95
 import EXTENSION_COMMANDS from './commands';
 
 // This class is the top-level controller for our extension.
@@ -197,11 +192,7 @@
     // was activated before the Copilot one, so we check again after a delay.
     if (copilot && !copilot?.isActive) {
       setTimeout(() => {
-<<<<<<< HEAD
-        const copilot = vscode.extensions.getExtension('GitHub.copilot');
-=======
         const copilot = vscode.extensions.getExtension(COPILOT_EXTENSION_ID);
->>>>>>> 7879cf95
         void vscode.commands.executeCommand(
           'setContext',
           'mdb.isCopilotActive',
