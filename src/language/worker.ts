--- conflicted
+++ resolved
@@ -1,14 +1,14 @@
 import { NodeDriverServiceProvider } from '@mongosh/service-provider-node-driver';
 import { ElectronRuntime } from '@mongosh/browser-runtime-electron';
 import { parentPort } from 'worker_threads';
+import util from 'util';
+
 import { ServerCommand } from './serverCommands';
-
 import type {
   ShellEvaluateResult,
   WorkerEvaluate,
   MongoClientOptions,
 } from '../types/playgroundType';
-import util from 'util';
 import { getEJSON } from '../utils/ejson';
 import type { DocumentViewAndEditFormat } from '../editors/types';
 
@@ -16,8 +16,6 @@
   printable: any;
   type: string | null;
 }
-
-<<<<<<< HEAD
 interface EvaluationResultWithExpectedFormat extends EvaluationResult {
   expectedFormat: DocumentViewAndEditFormat;
 }
@@ -26,10 +24,7 @@
   type,
   printable,
   expectedFormat,
-}: EvaluationResultWithExpectedFormat): Document => {
-=======
-const getContent = ({ type, printable }: EvaluationResult): unknown => {
->>>>>>> c84482b4
+}: EvaluationResultWithExpectedFormat): unknown => {
   if (type === 'Cursor' || type === 'AggregationCursor') {
     if (expectedFormat === 'shell') {
       console.log('printable.documents', printable.documents);
@@ -49,17 +44,11 @@
   return getEJSON(printable);
 };
 
-<<<<<<< HEAD
 export const getLanguage = (
-  evaluationResult: EvaluationResultWithExpectedFormat
+  content: unknown,
 ): 'json' | 'plaintext' | 'javascript' => {
-  const content = getContent(evaluationResult);
-
-=======
-export const getLanguage = (content: unknown): 'json' | 'plaintext' => {
->>>>>>> c84482b4
   if (typeof content === 'object' && content !== null) {
-    return evaluationResult.expectedFormat === 'shell' ? 'javascript' : 'json';
+    return content.expectedFormat === 'shell' ? 'javascript' : 'json';
   }
 
   return 'plaintext';
@@ -140,18 +129,16 @@
       typeof printable !== 'function' ? printable : undefined;
 
     // Prepare a playground result.
-    const content = getContent({ type, printable: rpcSafePrintable });
+    const content = getContent({
+      expectedFormat,
+      type,
+      printable: rpcSafePrintable,
+    });
     const result = {
       namespace,
-<<<<<<< HEAD
-      type: type ? type : typeof printable,
-      content: getContent({ expectedFormat, type, printable }),
-      language: getLanguage({ expectedFormat, type, printable }),
-=======
       type: type ? type : typeof rpcSafePrintable,
       content,
       language: getLanguage(content),
->>>>>>> c84482b4
     };
 
     return { data: { result } };
