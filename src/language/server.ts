import {
  createConnection,
  TextDocuments,
  ProposedFeatures,
  InitializeParams,
  DidChangeConfigurationNotification,
  CompletionItem,
  TextDocumentPositionParams,
  RequestType,
  TextDocumentSyncKind,
  Connection,
} from 'vscode-languageserver/node';
import { TextDocument } from 'vscode-languageserver-textdocument';

import MongoDBService from './mongoDBService';
import TypeScriptService from './tsLanguageService';

import { ServerCommands } from './serverCommands';
import {
  PlaygroundEvaluateParams,
  PlaygroundTextAndSelection,
} from '../types/playgroundType';

// Create a connection for the server. The connection uses Node's IPC as a transport.
// Also include all preview / proposed LSP features.
const connection: Connection = createConnection(ProposedFeatures.all);

// Create a simple text document manager.
// The text document manager supports full document sync only.
const documents: TextDocuments<TextDocument> = new TextDocuments(TextDocument);

// MongoDB language service.
const mongoDBService = new MongoDBService(connection);

// TypeScript language service.
const typeScriptService = new TypeScriptService();

let hasConfigurationCapability = false;
// let hasWorkspaceFolderCapability = false;
// let hasDiagnosticRelatedInformationCapability = false;

connection.onInitialize((params: InitializeParams) => {
  const capabilities = params.capabilities;

  // Does the client support the `workspace/configuration` request?
  // If not, we will fall back using global settings.
  hasConfigurationCapability = !!(
    capabilities.workspace && !!capabilities.workspace.configuration
  );
  // hasWorkspaceFolderCapability = !!(
  //   capabilities.workspace && !!capabilities.workspace.workspaceFolders
  // );
  // hasDiagnosticRelatedInformationCapability = !!(
  //  capabilities.textDocument &&
  //  capabilities.textDocument.publishDiagnostics &&
  //  capabilities.textDocument.publishDiagnostics.relatedInformation
  // );

  return {
    capabilities: {
      textDocumentSync: TextDocumentSyncKind.Incremental,
      textDocument: {
        completion: {
          completionItem: {
            preselectSupport: true,
          },
        },
      },
      // Tell the client that the server supports code completion.
      completionProvider: {
        resolveProvider: true,
        triggerCharacters: ['.'],
      },
      // Tell the client that the server supports help signatures.
      signatureHelpProvider: {
        resolveProvider: true,
        triggerCharacters: [',', '('],
      },
      // documentFormattingProvider: true,
      // documentRangeFormattingProvider: true,
      // codeLensProvider: {
      //   resolveProvider: true
      // }
    },
  };
});

connection.onInitialized(() => {
  if (hasConfigurationCapability) {
    // Register for all configuration changes.
    void connection.client.register(
      DidChangeConfigurationNotification.type,
      undefined
    );
  }

  // if (hasWorkspaceFolderCapability) {
  //   connection.workspace.onDidChangeWorkspaceFolders((_event) => {
  //     connection.console.log('Workspace folder change event received.');
  //   });
  // }
});

// The example settings.
interface ExampleSettings {
  maxNumberOfProblems: number;
}

// The global settings, used when the `workspace/configuration` request is not supported by the client.
// Please note that this is not the case when using this server with the client provided in this example
// but could happen with other clients.
// const defaultSettings: ExampleSettings = { maxNumberOfProblems: 1000 };
// let globalSettings: ExampleSettings = defaultSettings;

// Cache the settings of all open documents.
const documentSettings: Map<string, Thenable<ExampleSettings>> = new Map();

connection.onDidChangeConfiguration((/* change */) => {
  if (hasConfigurationCapability) {
    // Reset all cached document settings.
    documentSettings.clear();
  } else {
    // globalSettings = <ExampleSettings>(
    //   (change.settings.mongodbLanguageServer || defaultSettings)
    // );
  }
});

// Only keep settings for open documents.
documents.onDidClose((e) => {
  documentSettings.delete(e.document.uri);
});

// The content of a text document has changed. This event is emitted
// when the text document first opened or when its content has changed.
documents.onDidChangeContent(async (change) => {
  const textFromEditor = change.document.getText();

  const diagnostics = mongoDBService.provideDiagnostics(
    textFromEditor ? textFromEditor : ''
  );

  // Send the computed diagnostics to VSCode.
  await connection.sendDiagnostics({ uri: change.document.uri, diagnostics });
});

connection.onRequest(new RequestType('textDocument/codeLens'), (/* event*/) => {
  // connection.console.log(
  //   `documents.onDidChangeContent: ${JSON.stringify(event)}`
  // );
  // const text = documents.get(event.textDocument.uri).getText();
  // const parsed = parseDocument(text);
  // return parsed;
});

connection.onDidChangeWatchedFiles((/* _change */) => {
  // Monitored files have change in VSCode.
  // connection.console.log(
  //   `We received an file change event: ${JSON.stringify(_change)}`
  // );
});

// Execute a playground.
connection.onRequest(
  ServerCommands.EXECUTE_CODE_FROM_PLAYGROUND,
  (evaluateParams: PlaygroundEvaluateParams, token) => {
    return mongoDBService.evaluate(evaluateParams, token);
  }
);

// Pass the extension path to the MongoDB and TypeScript services.
connection.onRequest(ServerCommands.SET_EXTENSION_PATH, (extensionPath) => {
  mongoDBService.setExtensionPath(extensionPath);
  typeScriptService.setExtensionPath(extensionPath);
});

// Connect the MongoDB language service to CliServiceProvider
// using the current connection of the client.
connection.onRequest(ServerCommands.CONNECT_TO_SERVICE_PROVIDER, (params) => {
  return mongoDBService.connectToServiceProvider(params);
});

// Clear connectionString and connectionOptions values
// when there is no active connection.
connection.onRequest(ServerCommands.DISCONNECT_TO_SERVICE_PROVIDER, () => {
  return mongoDBService.disconnectFromServiceProvider();
});

// Set fields for tests.
connection.onRequest(
  ServerCommands.UPDATE_CURRENT_SESSION_FIELDS,
  ({ namespace, schemaFields }) => {
    return mongoDBService._cacheFields(namespace, schemaFields);
  }
);

// Identify if the playground selection is an array or object.
connection.onRequest(
  ServerCommands.GET_EXPORT_TO_LANGUAGE_MODE,
  (params: PlaygroundTextAndSelection) => {
    return mongoDBService.getExportToLanguageMode(params);
  }
);

// Find the current namespace for a playground selection.
connection.onRequest(
  ServerCommands.GET_NAMESPACE_FOR_SELECTION,
  (params: PlaygroundTextAndSelection) => {
    return mongoDBService.getNamespaceForSelection(params);
  }
);

// Provide MongoDB completion items.
connection.onCompletion((params: TextDocumentPositionParams) => {
  const document = documents.get(params.textDocument.uri);

<<<<<<< HEAD
  return mongoDBService.provideCompletionItems(
    textFromEditor ? textFromEditor : '',
    params.position
  );

  /* const document = documents.get(params.textDocument.uri);
  if (!document) {
    return Promise.resolve([]);
  }
  return typeScriptService.doComplete(document, params.position); */
=======
  return mongoDBService.provideCompletionItems({
    document,
    position: params.position,
  });
>>>>>>> 7b10092d
});

// This handler resolves additional information for the item selected in
// the completion list.
connection.onCompletionResolve((item: CompletionItem): CompletionItem => {
  // connection.console.log(`onCompletionResolve: ${JSON.stringify(item)}`);

  // if (item.data === 1) {
  //   item.detail = 'TypeScript details';
  //   item.documentation = 'TypeScript documentation';
  // } else if (item.data === 2) {
  //   item.detail = 'JavaScript details';
  //   item.documentation = 'JavaScript documentation';
  // }

  return item;
});

// Provide MongoDB signature help.
connection.onSignatureHelp((signatureHelpParms) => {
  const document = documents.get(signatureHelpParms.textDocument.uri);

  if (!document) {
    return Promise.resolve(null);
  }

  // Provide MongoDB or TypeScript help signatures.
  return typeScriptService.doSignatureHelp(
    document,
    signatureHelpParms.position
  );
});

connection.onRequest('textDocument/rangeFormatting', (event) => {
  // connection.console.log(
  //   `textDocument/rangeFormatting: ${JSON.stringify({ event })}`
  // );

  const text = documents?.get(event?.textDocument?.uri)?.getText(event.range);

  return text;
});

connection.onRequest('textDocument/formatting', (event) => {
  const document = documents.get(event.textDocument.uri);
  const text = document?.getText();
  // const range = {
  //   start: { line: 0, character: 0 },
  //   end: { line: document?.lineCount, character: 0 },
  // };

  // connection.console.log(
  //   `textDocument/formatting: ${JSON.stringify({
  //     text,
  //     options: event.options,
  //     range
  //   })}`
  // );

  return text;
});

connection.onDidOpenTextDocument((/* params */) => {
  // A text document got opened in VSCode.
  // params.textDocument.uri uniquely identifies the document. For documents store on disk this is a file URI.
  // params.textDocument.text the initial full content of the document.
  // connection.console.log(`${params.textDocument.uri} opened.`);
});

connection.onDidChangeTextDocument((/* params */) => {
  // The content of a text document did change in VSCode.
  // params.textDocument.uri uniquely identifies the document.
  // params.contentChanges describe the content changes to the document.
  // connection.console.log(
  //   `${params.textDocument.uri} changed: ${JSON.stringify(
  //     params.contentChanges
  //   )}`
  // );
});

connection.onDidCloseTextDocument((/* params */) => {
  // A text document got closed in VSCode.
  // params.textDocument.uri uniquely identifies the document.
  // connection.console.log(`${params.textDocument.uri} closed.`);
});

// Make the text document manager listen on the connection
// for open, change and close text document events
documents.listen(connection);

// Listen on the connection
connection.listen();<|MERGE_RESOLUTION|>--- conflicted
+++ resolved
@@ -214,23 +214,19 @@
 connection.onCompletion((params: TextDocumentPositionParams) => {
   const document = documents.get(params.textDocument.uri);
 
-<<<<<<< HEAD
-  return mongoDBService.provideCompletionItems(
-    textFromEditor ? textFromEditor : '',
-    params.position
-  );
-
   /* const document = documents.get(params.textDocument.uri);
   if (!document) {
     return Promise.resolve([]);
   }
-  return typeScriptService.doComplete(document, params.position); */
-=======
+  return typeScriptService.doComplete({
+    document,
+    position: params.position,
+  }); */
+
   return mongoDBService.provideCompletionItems({
     document,
     position: params.position,
   });
->>>>>>> 7b10092d
 });
 
 // This handler resolves additional information for the item selected in
@@ -258,10 +254,10 @@
   }
 
   // Provide MongoDB or TypeScript help signatures.
-  return typeScriptService.doSignatureHelp(
+  return typeScriptService.doSignatureHelp({
     document,
-    signatureHelpParms.position
-  );
+    position: signatureHelpParms.position,
+  });
 });
 
 connection.onRequest('textDocument/rangeFormatting', (event) => {
