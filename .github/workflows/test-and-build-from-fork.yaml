--- conflicted
+++ resolved
@@ -60,7 +60,6 @@
           node-version: 22.15.1
           cache: npm
 
-<<<<<<< HEAD
       - name: Install Dependencies
         run: npm ci --omit=optional
 
@@ -73,23 +72,4 @@
         env:
           NODE_OPTIONS: "--max_old_space_size=4096"
           SEGMENT_KEY: "test-segment-key"
-        run: npm run test
-=======
-      - name: Run tests
-        uses: ./.github/workflows/actions/run-tests
-        with:
-          SEGMENT_KEY: ${{ secrets.SEGMENT_KEY_DEV }}
-
-  merge-dependabot-pr:
-    name: Merge Dependabot PR
-    runs-on: ubuntu-latest
-    needs:
-      - test
-    if: github.event.pull_request.user.login == 'dependabot[bot]'
-    steps:
-      - name: Enable auto-merge for Dependabot PRs
-        run: gh pr merge --auto --squash "$PR_URL"
-        env:
-          PR_URL: ${{github.event.pull_request.html_url}}
-          GITHUB_TOKEN: ${{secrets.GITHUB_TOKEN}}
->>>>>>> de363299
+        run: npm run test