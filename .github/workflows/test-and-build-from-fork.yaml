name: Test and Build (from fork)
on:
  pull_request:
    branches:
      - main
permissions:
  contents: read

jobs:
  build-and-package:
    name: Check, Build and Package
    runs-on: ubuntu-latest
    if: github.event.pull_request.user.login == 'dependabot[bot]' || github.event.pull_request.head.repo.full_name != github.repository

    steps:
      - name: Checkout
        uses: actions/checkout@v4
        with:
          fetch-depth: 0
          ref: ${{github.event.pull_request.head.ref}}
          repository: ${{github.event.pull_request.head.repo.full_name}}

      - name: Setup Node.js Environment
        uses: actions/setup-node@v4
        with:
          node-version: 22.15.1
          cache: npm

      - name: Check, build and package
        uses: ./.github/workflows/actions/build-and-package
        with:
          SEGMENT_KEY: ${{ secrets.SEGMENT_KEY_DEV }}
          ARTIFACTORY_HOST: ${{ secrets.ARTIFACTORY_HOST }}
          ARTIFACTORY_PASSWORD: ${{ secrets.ARTIFACTORY_PASSWORD }}
          ARTIFACTORY_USERNAME: ${{ secrets.ARTIFACTORY_USERNAME }}
          GARASIGN_PASSWORD: ${{ secrets.GARASIGN_PASSWORD }}
          GARASIGN_USERNAME: ${{ secrets.GARASIGN_USERNAME }}
          SNYK_TOKEN: ${{ secrets.SNYK_TOKEN }}
          JIRA_API_TOKEN: ${{ secrets.JIRA_API_TOKEN }}

  test:
    name: Test
    needs: build-and-package
    if: github.event.pull_request.user.login == 'dependabot[bot]' || github.event.pull_request.head.repo.full_name != github.repository

    strategy:
      matrix:
        os: [ubuntu-latest, windows-latest, macos-latest]
      fail-fast: false

    runs-on: ${{ matrix.os }}

    steps:
      - name: Checkout
        uses: actions/checkout@v4

      - name: Setup Node.js Environment
        uses: actions/setup-node@v4
        with:
          node-version: 22.15.1
          cache: npm

<<<<<<< HEAD
      - name: Run tests
        uses: ./.github/workflows/actions/run-tests
        with:
          SEGMENT_KEY: ${{ secrets.SEGMENT_KEY_DEV }}

  merge-dependabot-pr:
    name: Merge Dependabot PR
    runs-on: ubuntu-latest
    needs:
      - test
    if: github.event.pull_request.user.login == 'dependabot[bot]'
    steps:
      - name: Enable auto-merge for Dependabot PRs
        run: gh pr merge --auto --squash "$PR_URL"
        env:
          PR_URL: ${{github.event.pull_request.html_url}}
          GITHUB_TOKEN: ${{secrets.GITHUB_TOKEN}}
=======
      - name: Install Dependencies
        run: npm ci --omit=optional

      - name: Run Checks
        run: npm run check
        # the glob here just fails
        if: ${{ runner.os != 'Windows' }}

      - name: Run Tests
        env:
          NODE_OPTIONS: "--max_old_space_size=4096"
          SEGMENT_KEY: "test-segment-key"
          MDB_IS_TEST: "true"
        run: npm run test
>>>>>>> f45a4c77
<|MERGE_RESOLUTION|>--- conflicted
+++ resolved
@@ -60,7 +60,6 @@
           node-version: 22.15.1
           cache: npm
 
-<<<<<<< HEAD
       - name: Run tests
         uses: ./.github/workflows/actions/run-tests
         with:
@@ -77,20 +76,4 @@
         run: gh pr merge --auto --squash "$PR_URL"
         env:
           PR_URL: ${{github.event.pull_request.html_url}}
-          GITHUB_TOKEN: ${{secrets.GITHUB_TOKEN}}
-=======
-      - name: Install Dependencies
-        run: npm ci --omit=optional
-
-      - name: Run Checks
-        run: npm run check
-        # the glob here just fails
-        if: ${{ runner.os != 'Windows' }}
-
-      - name: Run Tests
-        env:
-          NODE_OPTIONS: "--max_old_space_size=4096"
-          SEGMENT_KEY: "test-segment-key"
-          MDB_IS_TEST: "true"
-        run: npm run test
->>>>>>> f45a4c77
+          GITHUB_TOKEN: ${{secrets.GITHUB_TOKEN}}