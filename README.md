# MongoDB for VS Code ![PREVIEW](https://img.shields.io/badge/-PREVIEW-orange)

[![Build Status](https://dev.azure.com/team-compass/vscode/_apis/build/status/mongodb-js.vscode?branchName=master)](https://dev.azure.com/team-compass/vscode/_build/latest?definitionId=6&branchName=master)

MongoDB for VS Code makes it easy to work with MongoDB, whether your own instance or in [MongoDB Atlas](https://www.mongodb.com/cloud/atlas/register)

## Features

### Navigate your MongoDB Data

- Navigate your database, collections and read-only views
- See the documents in your collections
- Get a quick overview of your schema

![Explore data with MongoDB for VS Code](resources/screenshots/explore-data.png)

### MongoDB Playgrounds

MongoDB Playgrounds are the most convenient way to prototype and execute CRUD operations and other MongoDB commands directly inside VS Code.

- Prototype your queries, aggregations and MongoDB commands with MongoDB syntax highlighting and intelligent autcomplete for MongoDB shell API, MongoDB operators, and for database, collection, and field names.
- Run your playgrounds and see the results instantly
- Save your playgrounds in your workspace and use them to document how your application interacts with MongoDB
- Build aggregations quickly with helpful and well commented stage snippets

![Playgrounds](resources/screenshots/playground.png)

*Make sure you are connected to a server or cluster before using a playground. You can't run a playground and you won't get completions if you are not connected.*

### Quick access to the MongoDB Shell

Launch the MongoDB Shell from the command palette to quickly connect to the same cluster you have active in VS Code.

![MongoDB Shell](resources/screenshots/shell-launcher.png)

### Terraform snippet for MongoDB Atlas

If you use Terraform to manage your infrastructure, MongoDB for VS Code helps you get started with the [MongoDB Atlas Provider](https://www.terraform.io/docs/providers/mongodbatlas/index.html). Just open a Terraform file, type `$atlas` and you are good to go.

![Terraform snippet](resources/screenshots/terraform.png)

## Extension Settings

- `mdb.shell`: The MongoDB shell to use.
- `mdb.show`: Show or hide the MongoDB view.
- `mdb.defaultLimit`: The number of documents to fetch when viewing documents from a collection.
- `mdb.confirmRunAll`: Show a confirmation message before running commands in a playground.
- `mdb.connectionSaving.hideOptionToChooseWhereToSaveNewConnections`: When a connection is added, a prompt is shown that let's the user decide where the new connection should be saved. When this setting is checked, the prompt is not shown and the default connection saving location setting is used.
- `mdb.connectionSaving.defaultConnectionSavingLocation`: When the setting that hides the option to choose where to save new connections is checked, this setting sets if and where new connections are saved.
- `mdb.useDefaultTemplateForPlayground`: Choose wether to use default template for playground files or to start with an empty playground editor.
- `mdb.sendTelemetry`: Opt-in and opt-out for diagnostic and telemetry collection.

![Settings](resources/screenshots/settings.png)

## Additional Settings

*These global settings affect how MongoDB for VS Code provide intelligent autocomplete inside snippets and string literals (off by default). Changing the default configuration may affect the behavior and performance of other extensions and of VS Code itself. If you do not change the default settings, you can still trigger intelligent autcomplete inside a snippet or string literal with `Ctrl+Space`.*

- `editor.suggest.snippetsPreventQuickSuggestions`: By default, VS Code prevents code completion in snippet mode (editing placeholders in inserted code). Setting this to `false` allows snippet (eg. `$match`, `$addFields`) and field completion based on the document schema for the `db.collection.aggregate()` expressions.
- `editor.quickSuggestions`: By default, VS Code prevents code completion inside string literals. To enable database names completions for `use('dbName')` expression use this configuration:

```
"editor.quickSuggestions": {
  "other": true,
  "comments": false,
  "strings": true
}
```

## Telemetry

MongoDB for VS Code collects usage data and sends it to MongoDB to help improve our products and services. Read our [privacy policy](https://www.mongodb.com/legal/privacy-policy) to learn more. If you don’t wish to send usage data to MongoDB, you can opt-out by setting `mdb.sendTelemetry` to `false` in the extension settings.

## Contributing

For issues, please create a ticket in our [JIRA Project](https://jira.mongodb.org/browse/VSCODE).

For contributing, please refer to [CONTRIBUTING.md](CONTRIBUTING.md).

Is there anything else you’d like to see in MongoDB for VS Code? Let us know by submitting suggestions in our [feedback forum](https://feedback.mongodb.com/forums/929236-mongodb-for-vs-code).

## Building and Installing from Source

You can clone this [repository](https://github.com/mongodb-js/vscode) and install the extension in your VS Code with:

```shell
npm install
npm run local-install
```

<<<<<<< HEAD
To install this locally on windows:
```shell
npm install
.\node_modules\.bin\vsce.cmd package
code --install-extension ./mongodb-vscode-*.vsix
```

This will compile and package MongoDB for VS Code into a `.vsix` file and add the extension to your VS Code.

If you get an error because the `code` command is not found, you need to install it in your `$PATH`.
=======
This will compile and package MongoDB for VS Code into a `.vsix` file and add the extension to your VS Code. If you get an error because the `code` command is not found, you need to install it in your `$PATH`.
>>>>>>> fa5d24b4
Open VS Code, launch the Commmand Palette (⌘+Shift+P on MacOS, Ctrl+Shift+P on Windows and Linux), type `code` and select "Install code command in \$PATH".

## License

[Apache 2.0](./LICENSE.txt)<|MERGE_RESOLUTION|>--- conflicted
+++ resolved
@@ -88,7 +88,8 @@
 npm run local-install
 ```
 
-<<<<<<< HEAD
+This will compile and package MongoDB for VS Code into a `.vsix` file and add the extension to your VS Code.
+
 To install this locally on windows:
 ```shell
 npm install
@@ -99,9 +100,7 @@
 This will compile and package MongoDB for VS Code into a `.vsix` file and add the extension to your VS Code.
 
 If you get an error because the `code` command is not found, you need to install it in your `$PATH`.
-=======
-This will compile and package MongoDB for VS Code into a `.vsix` file and add the extension to your VS Code. If you get an error because the `code` command is not found, you need to install it in your `$PATH`.
->>>>>>> fa5d24b4
+
 Open VS Code, launch the Commmand Palette (⌘+Shift+P on MacOS, Ctrl+Shift+P on Windows and Linux), type `code` and select "Install code command in \$PATH".
 
 ## License
