const typescriptEslintEslintPlugin = require('@typescript-eslint/eslint-plugin');

// Overrides do not work with extends.
const ruleOverridesForJs = Object.keys(
  typescriptEslintEslintPlugin.rules
).reduce(
  (overrides, rule) => ({ ...overrides, [`@typescript-eslint/${rule}`]: 0 }),
  {}
);

module.exports = {
  plugins: ['mocha', '@typescript-eslint'],
  parser: '@typescript-eslint/parser', // Specifies the ESLint parser.
  parserOptions: {
    ecmaVersion: 2018,
    sourceType: 'module',
<<<<<<< HEAD
=======
    project: ['./tsconfig.json'],
>>>>>>> e2fb176b
  },
  extends: [
    'eslint-config-mongodb-js/react',
    'plugin:@typescript-eslint/eslint-recommended',
    'plugin:@typescript-eslint/recommended',
    'plugin:@typescript-eslint/recommended-requiring-type-checking',
  ],
<<<<<<< HEAD
  overrides: [
    {
      files: ['*.ts', '*.tsx'],
      rules: {
        'chai-friendly/no-unused-expressions': 0,
        'object-curly-spacing': [2, 'always'],
        'no-empty-function': 0,
        'valid-jsdoc': 0,
        'react/sort-comp': 0, // Does not seem work as expected with TypeScript.
        '@typescript-eslint/no-empty-function': 0,
        '@typescript-eslint/no-use-before-define': 0,
        '@typescript-eslint/no-explicit-any': 0,
        '@typescript-eslint/no-var-requires': 0,
        '@typescript-eslint/no-unused-vars': 2,
        '@typescript-eslint/explicit-module-boundary-types': 0,
        '@typescript-eslint/ban-types': 0,
        'mocha/no-skipped-tests': 1,
        'mocha/no-exclusive-tests': 2,
        semi: 0,
        '@typescript-eslint/semi': [2, 'always'],
        'no-console': [1, { allow: ['warn', 'error', 'info'] }],
        'no-shadow': 0,
        'no-use-before-define': 0,
        'no-cond-assign': [2, 'except-parens'],
        'space-before-function-paren': 0,
=======
  rules: {
    'chai-friendly/no-unused-expressions': 0,
    'object-curly-spacing': [2, 'always'],
    'no-empty-function': 0,
    'valid-jsdoc': 0,
    'react/sort-comp': 0, // Does not seem work as expected with typescript.
    '@typescript-eslint/no-empty-function': 0,
    '@typescript-eslint/no-use-before-define': 0,
    '@typescript-eslint/no-explicit-any': 0,
    '@typescript-eslint/no-var-requires': 0,
    '@typescript-eslint/no-unused-vars': 2,
    '@typescript-eslint/explicit-module-boundary-types': 0,
    '@typescript-eslint/ban-types': 0,
    'mocha/no-skipped-tests': 1,
    'mocha/no-exclusive-tests': 2,
    semi: 0,
    '@typescript-eslint/semi': [2, 'always'],
    'no-console': [1, { allow: ['warn', 'error', 'info'] }],
    'no-shadow': 0,
    'no-use-before-define': 0,
    'no-cond-assign': [2, 'except-parens'],
    'space-before-function-paren': 0,
    '@typescript-eslint/no-floating-promises': 0,
>>>>>>> e2fb176b

        'restrict-template-expressions': 0,
        '@typescript-eslint/restrict-template-expressions': 0,

        '@typescript-eslint/no-floating-promises': 2,

<<<<<<< HEAD
        // VV These rules we'd like to turn off one day so they error.
        '@typescript-eslint/no-unsafe-assignment': 0,
        '@typescript-eslint/no-unsafe-member-access': 0,
        '@typescript-eslint/no-unsafe-call': 0,
        '@typescript-eslint/no-unsafe-return': 0,
        '@typescript-eslint/no-unsafe-argument': 0,
      },
      parserOptions: {
        project: ['./tsconfig.json'], // Specify it only for TypeScript files.
      },
    },
=======
    // VV These rules we'd like to turn off one day so they error.
    '@typescript-eslint/no-unsafe-assignment': 0,
    '@typescript-eslint/no-unsafe-member-access': 0,
    '@typescript-eslint/no-unsafe-call': 0,
    '@typescript-eslint/no-unsafe-return': 0,
  },
  overrides: [
>>>>>>> e2fb176b
    {
      files: ['**/*.js'],
      rules: {
        ...ruleOverridesForJs,
<<<<<<< HEAD
        'chai-friendly/no-unused-expressions': 0,
        'object-curly-spacing': [2, 'always'],
        'no-empty-function': 0,
        'valid-jsdoc': 0,
        'react/sort-comp': 0, // Does not seem work as expected with TypeScript.
        'mocha/no-exclusive-tests': 2,
        'no-console': [1, { allow: ['warn', 'error', 'info'] }],
        'no-shadow': 0,
        'no-use-before-define': 0,
        'no-cond-assign': [2, 'except-parens'],
        'space-before-function-paren': 0,
        'restrict-template-expressions': 0,
=======
>>>>>>> e2fb176b
        semi: [2, 'always'],
      },
    },
  ],
};<|MERGE_RESOLUTION|>--- conflicted
+++ resolved
@@ -14,10 +14,6 @@
   parserOptions: {
     ecmaVersion: 2018,
     sourceType: 'module',
-<<<<<<< HEAD
-=======
-    project: ['./tsconfig.json'],
->>>>>>> e2fb176b
   },
   extends: [
     'eslint-config-mongodb-js/react',
@@ -25,7 +21,6 @@
     'plugin:@typescript-eslint/recommended',
     'plugin:@typescript-eslint/recommended-requiring-type-checking',
   ],
-<<<<<<< HEAD
   overrides: [
     {
       files: ['*.ts', '*.tsx'],
@@ -51,38 +46,12 @@
         'no-use-before-define': 0,
         'no-cond-assign': [2, 'except-parens'],
         'space-before-function-paren': 0,
-=======
-  rules: {
-    'chai-friendly/no-unused-expressions': 0,
-    'object-curly-spacing': [2, 'always'],
-    'no-empty-function': 0,
-    'valid-jsdoc': 0,
-    'react/sort-comp': 0, // Does not seem work as expected with typescript.
-    '@typescript-eslint/no-empty-function': 0,
-    '@typescript-eslint/no-use-before-define': 0,
-    '@typescript-eslint/no-explicit-any': 0,
-    '@typescript-eslint/no-var-requires': 0,
-    '@typescript-eslint/no-unused-vars': 2,
-    '@typescript-eslint/explicit-module-boundary-types': 0,
-    '@typescript-eslint/ban-types': 0,
-    'mocha/no-skipped-tests': 1,
-    'mocha/no-exclusive-tests': 2,
-    semi: 0,
-    '@typescript-eslint/semi': [2, 'always'],
-    'no-console': [1, { allow: ['warn', 'error', 'info'] }],
-    'no-shadow': 0,
-    'no-use-before-define': 0,
-    'no-cond-assign': [2, 'except-parens'],
-    'space-before-function-paren': 0,
-    '@typescript-eslint/no-floating-promises': 0,
->>>>>>> e2fb176b
 
         'restrict-template-expressions': 0,
         '@typescript-eslint/restrict-template-expressions': 0,
 
         '@typescript-eslint/no-floating-promises': 2,
 
-<<<<<<< HEAD
         // VV These rules we'd like to turn off one day so they error.
         '@typescript-eslint/no-unsafe-assignment': 0,
         '@typescript-eslint/no-unsafe-member-access': 0,
@@ -94,25 +63,15 @@
         project: ['./tsconfig.json'], // Specify it only for TypeScript files.
       },
     },
-=======
-    // VV These rules we'd like to turn off one day so they error.
-    '@typescript-eslint/no-unsafe-assignment': 0,
-    '@typescript-eslint/no-unsafe-member-access': 0,
-    '@typescript-eslint/no-unsafe-call': 0,
-    '@typescript-eslint/no-unsafe-return': 0,
-  },
-  overrides: [
->>>>>>> e2fb176b
     {
       files: ['**/*.js'],
       rules: {
         ...ruleOverridesForJs,
-<<<<<<< HEAD
         'chai-friendly/no-unused-expressions': 0,
         'object-curly-spacing': [2, 'always'],
         'no-empty-function': 0,
         'valid-jsdoc': 0,
-        'react/sort-comp': 0, // Does not seem work as expected with TypeScript.
+        'react/sort-comp': 0,
         'mocha/no-exclusive-tests': 2,
         'no-console': [1, { allow: ['warn', 'error', 'info'] }],
         'no-shadow': 0,
@@ -120,8 +79,6 @@
         'no-cond-assign': [2, 'except-parens'],
         'space-before-function-paren': 0,
         'restrict-template-expressions': 0,
-=======
->>>>>>> e2fb176b
         semi: [2, 'always'],
       },
     },
